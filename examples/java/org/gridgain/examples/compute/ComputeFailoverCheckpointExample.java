// @java.file.header

/*  _________        _____ __________________        _____
 *  __  ____/___________(_)______  /__  ____/______ ____(_)_______
 *  _  / __  __  ___/__  / _  __  / _  / __  _  __ `/__  / __  __ \
 *  / /_/ /  _  /    _  /  / /_/ /  / /_/ /  / /_/ / _  /  _  / / /
 *  \____/   /_/     /_/   \_,__/   \____/   \__,_/  /_/   /_/ /_/
 */

package org.gridgain.examples.compute;

import org.gridgain.examples.*;
import org.gridgain.grid.*;
import org.gridgain.grid.compute.*;
import org.gridgain.grid.lang.*;
import org.gridgain.grid.logger.*;
import org.gridgain.grid.resources.*;
import org.gridgain.grid.util.lang.*;

import java.util.*;

/**
 * Demonstrates the usage of checkpoints in GridGain.
 * <p>
 * The example tries to compute phrase length. In order to mitigate possible node failures, intermediate
 * result is saved as as checkpoint after each job step.
 * <p>
<<<<<<< HEAD
 * Remote nodes should always be started with special configuration file which
 * enables P2P class loading: {@code 'ggstart.{sh|bat} examples/config/example-compute.xml'}.
=======
 * String "Hello World" is passed as an argument to
 * {@link #sayIt(CharSequence)} method, which prints the phrase and returns it's length. The task, created
 * within the main method, responsible for split and
 * reduce logic will do the following:
 * <ol>
 * <li>Save checkpoint with key '{@code fail}' and value '{@code true}'.</li>
 * <li>Pass the passed in string as an argument into remote job for execution.</li>
 * <li>
 *   The job will check the value of checkpoint with key '{@code fail}'. If it
 *   is {@code true}, then it will set it to {@code false} and throw
 *   exception to simulate a failure. If it is {@code false}, then
 *   it will run the {@link ComputeFailoverCheckpointExample#sayIt(CharSequence)} method.
 * </li>
 * </ol>
 * Note that when job throws an exception it will be treated as a failure, and the task
 * will return {@link GridComputeJobResultPolicy#FAILOVER} policy. This will
 * cause the job to automatically failover to another node for execution.
 * The new job will simply print out the argument passed in.
 * <p>
 * The possible outcome will look as following:
 * <pre class="snippet">
 * NODE #1 (failure occurred on this node)
 * Exception:
 * ----------
 * [18:04:15] (omg) Failed to execute job [jobId=...]
 * class org.gridgain.grid.GridException: Example job exception.
 * at org.gridgain.examples1.hpc.checkpoint.GridCheckpointExample$1$1.execute(GridCheckpointExample.java:238)
 * at org.gridgain.examples1.hpc.checkpoint.GridCheckpointExample$1$1.execute(GridCheckpointExample.java:208)
 * at org.gridgain.grid.kernal.processors.job.GridJobWorker$2.call(GridJobWorker.java:448)
 * at org.gridgain.grid.util.GridUtils.wrapThreadLoader(GridUtils.java:5195)
 * at org.gridgain.grid.kernal.processors.job.GridJobWorker.execute0(GridJobWorker.java:446)
 * at org.gridgain.grid.kernal.processors.job.GridJobWorker.body(GridJobWorker.java:399)
 * at org.gridgain.grid.util.worker.GridWorker$1.run(GridWorker.java:145)
 * at java.util.concurrent.Executors$RunnableAdapter.call(Executors.java:441)
 * at java.util.concurrent.FutureTask$Sync.innerRun(FutureTask.java:303)
 * at java.util.concurrent.FutureTask.run(FutureTask.java:138)
 * at org.gridgain.grid.util.worker.GridWorker.run(GridWorker.java:192)
 * at java.util.concurrent.ThreadPoolExecutor$Worker.runTask(ThreadPoolExecutor.java:886)
 * at java.util.concurrent.ThreadPoolExecutor$Worker.run(ThreadPoolExecutor.java:908)
 * at java.lang.Thread.run(Thread.java:662)
 *
 * NODE #2 (job was failed over to this node)
 * [02-Aug-2012 18:04:15][WARN ][gridgain-#117%null%][GridAlwaysFailoverSpi] Failed over job to a new node [newNode=...]
 * >>>
 * >>> Printing 'Hello World' on this node.
 * >>>
 * </pre>
 * <p>
 * <h1 class="header">Starting Remote Nodes</h1>
 * To try this example you need to start remote grid instances.
 * You can start as many as you like by executing the following script:
 * <pre class="snippet">{GRIDGAIN_HOME}/bin/ggstart.{bat|sh} examples/config/example-checkpoint.xml</pre>
 * Once remote instances are started, you can execute this example from
 * Eclipse, IntelliJ IDEA, or NetBeans (and any other Java IDE) by simply hitting run
 * button. You will see that all nodes discover each other and
 * some of the nodes will participate in task execution (check node
 * output).
>>>>>>> ab349987
 * <p>
 * Alternatively you can run {@link ComputeNodeStartup} in another JVM which will start GridGain node
 * with {@code examples/config/example-compute.xml} configuration.
 *
 * @author @java.author
 * @version @java.version
 */
public class ComputeFailoverCheckpointExample {
    /** Path to configuration file. */
    private static final String CONFIG = "examples/config/example-checkpoint.xml";

    /**
     * Executes example.
     *
     * @param args Command line arguments, none required.
     * @throws GridException If example execution failed.
     */
    public static void main(String[] args) throws GridException {
        try (Grid g = GridGain.start(CONFIG)) {
            if (!ExamplesUtils.checkMinTopologySize(g, 2))
                return;

            System.out.println();
            System.out.println("Compute failover and checkpoint example started.");

            GridFuture<Integer> f = g.compute().apply(new CheckPointJob(), "Stage1 Stage2");

            // Number of letters.
            int charCnt = f.get();

            System.out.println();
            System.out.println(">>> Finished executing fail-over example with checkpoints.");
            System.out.println(">>> Total number of characters in the phrase is '" + charCnt + "'.");
            System.out.println(">>> You should see exception stack trace from failed job on some node.");
            System.out.println(">>> Failed job will be failed over to another node.");
        }
    }

    @GridComputeTaskSessionFullSupport
    private static final class CheckPointJob extends GridClosure<String, Integer> {
        /** Injected distributed task session. */
        @GridTaskSessionResource
        private GridComputeTaskSession jobSes;

        /** Injected grid logger. */
        @GridLoggerResource
        private GridLogger log;

        /** */
        private GridBiTuple<Integer, Integer> state;

        /** */
        private String phrase;

        /**
         * The job will check the checkpoint with key '{@code fail}' and if
         * it's {@code true} it will throw exception to simulate a failure.
         * Otherwise, it will execute the grid-enabled method.
         */
        @Override public Integer apply(String phrase) {
            System.out.println();
            System.out.println(">>> Executing fail-over example job.");

            this.phrase = phrase;

            List<String> words = Arrays.asList(phrase.split(" "));

            final String cpKey = checkpointKey();

            try {
                GridBiTuple<Integer, Integer> state = jobSes.loadCheckpoint(cpKey);

                int idx = 0;
                int sum = 0;

                if (state != null) {
                    this.state = state;

                    // Last processed word index and total length.
                    idx = state.get1();
                    sum = state.get2();
                }

                for (int i = idx; i < words.size(); i++) {
                    sum += words.get(i).length();

                    this.state = new GridBiTuple<>(i + 1, sum);

                    // Save checkpoint with scope of task execution.
                    // It will be automatically removed when task completes.
                    jobSes.saveCheckpoint(cpKey, this.state);

                    // For example purposes, we fail on purpose after first stage.
                    // This exception will cause job to be failed over to another node.
                    if (i == 0) {
                        System.out.println();
                        System.out.println(">>> Job will be failed over to another node.");

                        throw new GridComputeJobFailoverException("Expected example job exception.");
                    }
                }

                return sum;
            }
            catch (GridException e) {
                throw new GridClosureException(e);
            }
        }

        /**
<<<<<<< HEAD
         * Callback for when master node fails or leaves.
         *
         * @param ses Task session, can be used for checkpoint saving.
         * @throws GridException If failed.
         */
        @Override public void onMasterNodeLeft(GridComputeTaskSession ses) throws GridException {
            if (state != null) {
                System.out.println();
                System.out.println(">>> Executing callback due to master node failure.");

                // Save checkpoint with global scope, so another task execution can pick it up.
                ses.saveCheckpoint(checkpointKey(), state, GridComputeTaskSessionScope.GLOBAL_SCOPE, 0);
            }
        }

        /**
=======
>>>>>>> ab349987
         * Make reasonably unique checkpoint key.
         *
         * @return Checkpoint key.
         */
        private String checkpointKey() {
            return getClass().getName() + '-' + phrase;
        }
    }
}<|MERGE_RESOLUTION|>--- conflicted
+++ resolved
@@ -25,68 +25,8 @@
  * The example tries to compute phrase length. In order to mitigate possible node failures, intermediate
  * result is saved as as checkpoint after each job step.
  * <p>
-<<<<<<< HEAD
  * Remote nodes should always be started with special configuration file which
  * enables P2P class loading: {@code 'ggstart.{sh|bat} examples/config/example-compute.xml'}.
-=======
- * String "Hello World" is passed as an argument to
- * {@link #sayIt(CharSequence)} method, which prints the phrase and returns it's length. The task, created
- * within the main method, responsible for split and
- * reduce logic will do the following:
- * <ol>
- * <li>Save checkpoint with key '{@code fail}' and value '{@code true}'.</li>
- * <li>Pass the passed in string as an argument into remote job for execution.</li>
- * <li>
- *   The job will check the value of checkpoint with key '{@code fail}'. If it
- *   is {@code true}, then it will set it to {@code false} and throw
- *   exception to simulate a failure. If it is {@code false}, then
- *   it will run the {@link ComputeFailoverCheckpointExample#sayIt(CharSequence)} method.
- * </li>
- * </ol>
- * Note that when job throws an exception it will be treated as a failure, and the task
- * will return {@link GridComputeJobResultPolicy#FAILOVER} policy. This will
- * cause the job to automatically failover to another node for execution.
- * The new job will simply print out the argument passed in.
- * <p>
- * The possible outcome will look as following:
- * <pre class="snippet">
- * NODE #1 (failure occurred on this node)
- * Exception:
- * ----------
- * [18:04:15] (omg) Failed to execute job [jobId=...]
- * class org.gridgain.grid.GridException: Example job exception.
- * at org.gridgain.examples1.hpc.checkpoint.GridCheckpointExample$1$1.execute(GridCheckpointExample.java:238)
- * at org.gridgain.examples1.hpc.checkpoint.GridCheckpointExample$1$1.execute(GridCheckpointExample.java:208)
- * at org.gridgain.grid.kernal.processors.job.GridJobWorker$2.call(GridJobWorker.java:448)
- * at org.gridgain.grid.util.GridUtils.wrapThreadLoader(GridUtils.java:5195)
- * at org.gridgain.grid.kernal.processors.job.GridJobWorker.execute0(GridJobWorker.java:446)
- * at org.gridgain.grid.kernal.processors.job.GridJobWorker.body(GridJobWorker.java:399)
- * at org.gridgain.grid.util.worker.GridWorker$1.run(GridWorker.java:145)
- * at java.util.concurrent.Executors$RunnableAdapter.call(Executors.java:441)
- * at java.util.concurrent.FutureTask$Sync.innerRun(FutureTask.java:303)
- * at java.util.concurrent.FutureTask.run(FutureTask.java:138)
- * at org.gridgain.grid.util.worker.GridWorker.run(GridWorker.java:192)
- * at java.util.concurrent.ThreadPoolExecutor$Worker.runTask(ThreadPoolExecutor.java:886)
- * at java.util.concurrent.ThreadPoolExecutor$Worker.run(ThreadPoolExecutor.java:908)
- * at java.lang.Thread.run(Thread.java:662)
- *
- * NODE #2 (job was failed over to this node)
- * [02-Aug-2012 18:04:15][WARN ][gridgain-#117%null%][GridAlwaysFailoverSpi] Failed over job to a new node [newNode=...]
- * >>>
- * >>> Printing 'Hello World' on this node.
- * >>>
- * </pre>
- * <p>
- * <h1 class="header">Starting Remote Nodes</h1>
- * To try this example you need to start remote grid instances.
- * You can start as many as you like by executing the following script:
- * <pre class="snippet">{GRIDGAIN_HOME}/bin/ggstart.{bat|sh} examples/config/example-checkpoint.xml</pre>
- * Once remote instances are started, you can execute this example from
- * Eclipse, IntelliJ IDEA, or NetBeans (and any other Java IDE) by simply hitting run
- * button. You will see that all nodes discover each other and
- * some of the nodes will participate in task execution (check node
- * output).
->>>>>>> ab349987
  * <p>
  * Alternatively you can run {@link ComputeNodeStartup} in another JVM which will start GridGain node
  * with {@code examples/config/example-compute.xml} configuration.
@@ -197,25 +137,6 @@
         }
 
         /**
-<<<<<<< HEAD
-         * Callback for when master node fails or leaves.
-         *
-         * @param ses Task session, can be used for checkpoint saving.
-         * @throws GridException If failed.
-         */
-        @Override public void onMasterNodeLeft(GridComputeTaskSession ses) throws GridException {
-            if (state != null) {
-                System.out.println();
-                System.out.println(">>> Executing callback due to master node failure.");
-
-                // Save checkpoint with global scope, so another task execution can pick it up.
-                ses.saveCheckpoint(checkpointKey(), state, GridComputeTaskSessionScope.GLOBAL_SCOPE, 0);
-            }
-        }
-
-        /**
-=======
->>>>>>> ab349987
          * Make reasonably unique checkpoint key.
          *
          * @return Checkpoint key.
