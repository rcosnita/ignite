--- conflicted
+++ resolved
@@ -802,25 +802,18 @@
                             if (timeout.finish()) {
                                 cctx.kernalContext().timeout().removeTimeoutObject(timeout);
 
-<<<<<<< HEAD
-                            try {
-                                fut.get();
-
-                                // Remap.
-                                map(keys.keySet(), F.t(node, keys), updTopVer);
-
-                                onDone(Collections.<K, V>emptyMap());
+                                try {
+                                    fut.get();
+
+                                    // Remap.
+                                    map(keys.keySet(), F.t(node, keys), updTopVer);
+
+                                    onDone(Collections.<K, V>emptyMap());
+                                }
+                                catch (IgniteCheckedException e) {
+                                    GridNearGetFuture.this.onDone(e);
+                                }
                             }
-                            catch (IgniteCheckedException e) {
-                                GridNearGetFuture.this.onDone(e);
-                            }
-=======
-                                // Remap.
-                                map(keys.keySet(), F.t(node, keys), updTopVer);
-
-                                onDone(Collections.<K, V>emptyMap());
-                            }
->>>>>>> 9603b251
                         }
                     }
                 );
