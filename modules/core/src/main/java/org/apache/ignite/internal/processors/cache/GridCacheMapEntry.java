/*
 * Licensed to the Apache Software Foundation (ASF) under one or more
 * contributor license agreements.  See the NOTICE file distributed with
 * this work for additional information regarding copyright ownership.
 * The ASF licenses this file to You under the Apache License, Version 2.0
 * (the "License"); you may not use this file except in compliance with
 * the License.  You may obtain a copy of the License at
 *
 *      http://www.apache.org/licenses/LICENSE-2.0
 *
 * Unless required by applicable law or agreed to in writing, software
 * distributed under the License is distributed on an "AS IS" BASIS,
 * WITHOUT WARRANTIES OR CONDITIONS OF ANY KIND, either express or implied.
 * See the License for the specific language governing permissions and
 * limitations under the License.
 */

package org.apache.ignite.internal.processors.cache;

import org.apache.ignite.*;
import org.apache.ignite.cache.*;
import org.apache.ignite.cache.eviction.*;
import org.apache.ignite.internal.managers.deployment.*;
import org.apache.ignite.internal.processors.cache.distributed.dht.*;
import org.apache.ignite.internal.processors.cache.extras.*;
import org.apache.ignite.internal.processors.cache.query.*;
import org.apache.ignite.internal.processors.cache.transactions.*;
import org.apache.ignite.internal.processors.cache.version.*;
import org.apache.ignite.internal.processors.dr.*;
import org.apache.ignite.internal.util.*;
import org.apache.ignite.internal.util.lang.*;
import org.apache.ignite.internal.util.offheap.unsafe.*;
import org.apache.ignite.internal.util.tostring.*;
import org.apache.ignite.internal.util.typedef.*;
import org.apache.ignite.internal.util.typedef.internal.*;
import org.apache.ignite.lang.*;
import org.jetbrains.annotations.*;

import javax.cache.*;
import javax.cache.expiry.*;
import javax.cache.processor.*;
import java.io.*;
import java.nio.*;
import java.util.*;
import java.util.concurrent.*;
import java.util.concurrent.atomic.*;

import static org.apache.ignite.events.EventType.*;
import static org.apache.ignite.internal.processors.cache.CacheFlag.*;
import static org.apache.ignite.internal.processors.dr.GridDrType.*;
import static org.apache.ignite.transactions.TransactionState.*;

/**
 * Adapter for cache entry.
 */
@SuppressWarnings({
    "NonPrivateFieldAccessedInSynchronizedContext", "TooBroadScope", "FieldAccessedSynchronizedAndUnsynchronized"})
public abstract class GridCacheMapEntry implements GridCacheEntryEx {
    /** */
    private static final sun.misc.Unsafe UNSAFE = GridUnsafe.unsafe();

    /** */
    private static final byte IS_DELETED_MASK = 0x01;

    /** */
    private static final byte IS_UNSWAPPED_MASK = 0x02;

    /** */
    public static final Comparator<GridCacheVersion> ATOMIC_VER_COMPARATOR = new GridCacheAtomicVersionComparator();

    /**
     * NOTE
     * ====
     * Make sure to recalculate this value any time when adding or removing fields from entry.
     * The size should be count as follows:
     * <ul>
     * <li>Primitives: byte/boolean = 1, short = 2, int/float = 4, long/double = 8</li>
     * <li>References: 8 each</li>
     * <li>Each nested object should be analyzed in the same way as above.</li>
     * </ul>
     */
    // TODO IGNITE-51.
    private static final int SIZE_OVERHEAD = 87 /*entry*/ + 32 /* version */;

    /** Static logger to avoid re-creation. Made static for test purpose. */
    protected static final AtomicReference<IgniteLogger> logRef = new AtomicReference<>();

    /** Logger. */
    protected static volatile IgniteLogger log;

    /** Cache registry. */
    @GridToStringExclude
    protected final GridCacheContext<?, ?> cctx;

    /** Key. */
    @GridToStringInclude
    protected final KeyCacheObject key;

    /** Value. */
    @GridToStringInclude
    protected CacheObject val;

    /** Start version. */
    @GridToStringInclude
    protected final long startVer;

    /** Version. */
    @GridToStringInclude
    protected GridCacheVersion ver;

    /** Next entry in the linked list. */
    @GridToStringExclude
    private volatile GridCacheMapEntry next0;

    /** Next entry in the linked list. */
    @GridToStringExclude
    private volatile GridCacheMapEntry next1;

    /** Key hash code. */
    @GridToStringInclude
    private final int hash;

    /** Off-heap value pointer. */
    private long valPtr;

    /** Extras */
    @GridToStringInclude
    private GridCacheEntryExtras extras;

    /**
     * Flags:
     * <ul>
     *     <li>Deleted flag - mask {@link #IS_DELETED_MASK}</li>
     *     <li>Unswapped flag - mask {@link #IS_UNSWAPPED_MASK}</li>
     * </ul>
     */
    @GridToStringInclude
    protected byte flags;

    /**
     * @param cctx Cache context.
     * @param key Cache key.
     * @param hash Key hash value.
     * @param val Entry value.
     * @param next Next entry in the linked list.
     * @param ttl Time to live.
     * @param hdrId Header id.
     */
    protected GridCacheMapEntry(GridCacheContext<?, ?> cctx, KeyCacheObject key, int hash, CacheObject val,
        GridCacheMapEntry next, long ttl, int hdrId) {
        log = U.logger(cctx.kernalContext(), logRef, GridCacheMapEntry.class);

        if (cctx.portableEnabled())
            key = (KeyCacheObject)cctx.kernalContext().portable().detachPortable(key);

        this.key = key;
        this.hash = hash;
        this.cctx = cctx;

        ttlAndExpireTimeExtras(ttl, CU.toExpireTime(ttl));

        if (cctx.portableEnabled())
            val = (CacheObject)cctx.kernalContext().portable().detachPortable(val);

        synchronized (this) {
            value(val, null);
        }

        next(hdrId, next);

        ver = cctx.versions().next();

        startVer = ver.order();
    }

    /** {@inheritDoc} */
    @Override public long startVersion() {
        return startVer;
    }

    /**
     * Sets entry value. If off-heap value storage is enabled, will serialize value to off-heap.
     *
     * @param val Value to store.
     * @param valBytes Value bytes to store.
     */
    protected void value(@Nullable CacheObject val, @Nullable byte[] valBytes) {
        assert Thread.holdsLock(this);

        // In case we deal with IGFS cache, count updated data
        if (cctx.cache().isIgfsDataCache() && cctx.kernalContext().igfsHelper().isIgfsBlockKey(key())) {
// TODO IGNITE-51.
//            int newSize = valueLength((byte[])val, valBytes != null ? GridCacheValueBytes.marshaled(valBytes) :
//                GridCacheValueBytes.nil());
//            int oldSize = valueLength((byte[])this.val, this.val == null ? valueBytesUnlocked() :
//                GridCacheValueBytes.nil());
//
//            int delta = newSize - oldSize;
//
//            if (delta != 0 && !cctx.isNear())
//                cctx.cache().onIgfsDataSizeChanged(delta);
        }

        if (!isOffHeapValuesOnly()) {
            this.val = val;

            valPtr = 0;
        }
        else {
            try {
                if (cctx.kernalContext().config().isPeerClassLoadingEnabled()) {
                    if (val != null || valBytes != null) {
                        if (val == null)
                            val = cctx.marshaller().unmarshal(valBytes, cctx.deploy().globalLoader());

                        if (val != null)
                            cctx.gridDeploy().deploy(val.getClass(), val.getClass().getClassLoader());
                    }

                    if (U.p2pLoader(val)) {
                        cctx.deploy().addDeploymentContext(
                            new GridDeploymentInfoBean((GridDeploymentInfo)val.getClass().getClassLoader()));
                    }
                }

                GridUnsafeMemory mem = cctx.unsafeMemory();

                assert mem != null;

                if (val != null || valBytes != null) {
// TODO IGNITE-51.
//                    boolean valIsByteArr = val instanceof byte[];
//
//                    if (valBytes == null && !valIsByteArr)
//                        valBytes = CU.marshal(cctx.shared(), val);
//
//                    valPtr = mem.putOffHeap(valPtr, valIsByteArr ? (byte[])val : valBytes, valIsByteArr);
                }
                else {
                    mem.removeOffHeap(valPtr);

                    valPtr = 0;
                }
            }
            catch (IgniteCheckedException e) {
                U.error(log, "Failed to deserialize value [entry=" + this + ", val=" + val + ']');

                throw new IgniteException(e);
            }
        }
    }

    /**
     * Isolated method to get length of IGFS block.
     *
     * @param val Value.
     * @param valBytes Value bytes.
     * @return Length of value.
     */
    private int valueLength(@Nullable byte[] val, GridCacheValueBytes valBytes) {
        assert valBytes != null;

        return val != null ? val.length : valBytes.isNull() ? 0 : valBytes.get().length - (valBytes.isPlain() ? 0 : 6);
    }

    /**
     * @return Value bytes.
     */
    protected GridCacheValueBytes valueBytesUnlocked() {
        assert Thread.holdsLock(this);

        if (!isOffHeapValuesOnly()) {
// TODO IGNITE-51.
//            if (valBytes != null)
//                return GridCacheValueBytes.marshaled(valBytes);

            try {
                if (valPtr != 0 && cctx.offheapTiered())
                    return offheapValueBytes();
            }
            catch (IgniteCheckedException e) {
                throw new IgniteException(e);
            }
        }
        else {
            if (valPtr != 0) {
                GridUnsafeMemory mem = cctx.unsafeMemory();

                assert mem != null;

                return mem.getOffHeap(valPtr);
            }
        }

        return GridCacheValueBytes.nil();
    }

    /** {@inheritDoc} */
    @Override public int memorySize() throws IgniteCheckedException {
// TODO IGNITE-51
//        byte[] kb;
//        GridCacheValueBytes vb;
//
//        CacheObject v;
//
//        int extrasSize;
//
//        synchronized (this) {
//            kb = keyBytes;
//            vb = valueBytesUnlocked();
//
//            v = val;
//
//            extrasSize = extrasSize();
//        }
//
//        if (kb == null || (vb.isNull() && v != null)) {
//            if (kb == null)
//                kb = CU.marshal(cctx.shared(), key);
//
//            if (vb.isNull())
//                vb = (v != null && v instanceof byte[]) ? GridCacheValueBytes.plain(v) :
//                    GridCacheValueBytes.marshaled(CU.marshal(cctx.shared(), v));
//
//            synchronized (this) {
//                if (keyBytes == null)
//                    keyBytes = kb;
//
//                // If value didn't change.
//                if (!isOffHeapValuesOnly() && valBytes == null && val == v && cctx.config().isStoreValueBytes())
//                    valBytes = vb.isPlain() ? null : vb.get();
//            }
//        }
//
//        return SIZE_OVERHEAD + extrasSize + kb.length + (vb.isNull() ? 0 : vb.get().length);
<<<<<<< HEAD
=======
        return 0;
>>>>>>> fbc8ed32
    }

    /** {@inheritDoc} */
    @Override public boolean isInternal() {
        return key instanceof GridCacheInternal;
    }

    /** {@inheritDoc} */
    @Override public boolean isDht() {
        return false;
    }

    /** {@inheritDoc} */
    @Override public boolean isLocal() {
        return false;
    }

    /** {@inheritDoc} */
    @Override public boolean isNear() {
        return false;
    }

    /** {@inheritDoc} */
    @Override public boolean isReplicated() {
        return false;
    }

    /** {@inheritDoc} */
    @Override public boolean detached() {
        return false;
    }

    /** {@inheritDoc} */
    @Override public <K, V> GridCacheContext<K, V> context() {
        return (GridCacheContext<K, V>)cctx;
    }

    /** {@inheritDoc} */
    @Override public boolean isNew() throws GridCacheEntryRemovedException {
        assert Thread.holdsLock(this);

        checkObsolete();

        return isStartVersion();
    }

    /** {@inheritDoc} */
    @Override public synchronized boolean isNewLocked() throws GridCacheEntryRemovedException {
        checkObsolete();

        return isStartVersion();
    }

    /**
     * @return {@code True} if start version.
     */
    public boolean isStartVersion() {
        return ver.nodeOrder() == cctx.localNode().order() && ver.order() == startVer;
    }

    /** {@inheritDoc} */
    @Override public boolean valid(long topVer) {
        return true;
    }

    /** {@inheritDoc} */
    @Override public int partition() {
        return 0;
    }

    /** {@inheritDoc} */
    @Override public boolean partitionValid() {
        return true;
    }

    /** {@inheritDoc} */
    @Nullable @Override public GridCacheEntryInfo info() {
        GridCacheEntryInfo info = null;

        long time = U.currentTimeMillis();

        try {
            synchronized (this) {
                if (!obsolete()) {
                    info = new GridCacheEntryInfo();

                    info.key(key);
                    info.cacheId(cctx.cacheId());

                    long expireTime = expireTimeExtras();

                    boolean expired = expireTime != 0 && expireTime <= time;

                    info.ttl(ttlExtras());
                    info.expireTime(expireTime);
                    info.version(ver);
                    info.setNew(isStartVersion());
                    info.setDeleted(deletedUnlocked());

                    if (!expired) {
                        info.value(val);
// TODO IGNITE-51.
//                        info.value(cctx.kernalContext().config().isPeerClassLoadingEnabled() ?
//                            rawGetOrUnmarshalUnlocked(false) : val);
//
//                        GridCacheValueBytes valBytes = valueBytesUnlocked();
//
//                        if (!valBytes.isNull()) {
//                            if (valBytes.isPlain())
//                                info.value((V)valBytes.get());
//                            else
//                                info.valueBytes(valBytes.get());
//                        }
                   }
                }
            }
        }
        catch (Exception e) {
            throw new IgniteException("Failed to unmarshal object while creating entry info: " + this, e);
        }

        return info;
    }

    /** {@inheritDoc} */
    @Override public CacheObject unswap() throws IgniteCheckedException {
        return unswap(false, true);
    }

    /**
     * Unswaps an entry.
     *
     * @param ignoreFlags Whether to ignore swap flags.
     * @param needVal If {@code false} then do not to deserialize value during unswap.
     * @return Value.
     * @throws IgniteCheckedException If failed.
     */
    @Nullable @Override public CacheObject unswap(boolean ignoreFlags, boolean needVal) throws IgniteCheckedException {
        boolean swapEnabled = cctx.swap().swapEnabled() && (ignoreFlags || !cctx.hasFlag(SKIP_SWAP));

        if (!swapEnabled && !cctx.isOffHeapEnabled())
            return null;

        synchronized (this) {
            if (isStartVersion() && ((flags & IS_UNSWAPPED_MASK) == 0)) {
                GridCacheSwapEntry e;

                if (cctx.offheapTiered()) {
                    e = cctx.swap().readOffheapPointer(this);

                    if (e != null) {
                        if (e.offheapPointer() > 0) {
                            valPtr = e.offheapPointer();

                            if (needVal) {
                                CacheObject val = unmarshalOffheap(false);

                                e.value(val);
                            }
                        }
                        else { // Read from swap.
                            valPtr = 0;

                            if (cctx.portableEnabled() && !e.valueIsByteArray())
                                e.valueBytes(null); // Clear bytes marshalled with portable marshaller.
                        }
                    }
                }
                else
                    e = detached() ? cctx.swap().read(this, true, true, true) : cctx.swap().readAndRemove(this);

                if (log.isDebugEnabled())
                    log.debug("Read swap entry [swapEntry=" + e + ", cacheEntry=" + this + ']');

                flags |= IS_UNSWAPPED_MASK;

                // If there is a value.
                if (e != null) {
                    long delta = e.expireTime() == 0 ? 0 : e.expireTime() - U.currentTimeMillis();

                    if (delta >= 0) {
                        CacheObject val = e.value();

                        if (cctx.portableEnabled())
                            val = (CacheObject)cctx.kernalContext().portable().detachPortable(val);

                        // Set unswapped value.
                        update(val, e.valueBytes(), e.expireTime(), e.ttl(), e.version());

                        // Must update valPtr again since update() will reset it.
                        if (cctx.offheapTiered() && e.offheapPointer() > 0)
                            valPtr = e.offheapPointer();

                        return val;
                    }
                    else
                        clearIndex(e.value());
                }
            }
        }

        return null;
    }

    /**
     * @throws IgniteCheckedException If failed.
     */
    private void swap() throws IgniteCheckedException {
        if (cctx.isSwapOrOffheapEnabled() && !deletedUnlocked() && hasValueUnlocked() && !detached()) {
            assert Thread.holdsLock(this);

            long expireTime = expireTimeExtras();

            if (expireTime > 0 && U.currentTimeMillis() >= expireTime) { // Don't swap entry if it's expired.
                // Entry might have been updated.
                if (cctx.offheapTiered()) {
                    cctx.swap().removeOffheap(key, getOrMarshalKeyBytes());

                    valPtr = 0;
                }

                return;
            }

            if (val == null && cctx.offheapTiered() && valPtr != 0) {
                if (log.isDebugEnabled())
                    log.debug("Value did not change, skip write swap entry: " + this);

                if (cctx.swap().offheapEvictionEnabled())
                    cctx.swap().enableOffheapEviction(key(), getOrMarshalKeyBytes());

                return;
            }

// TODO IGNITE-51.
//            boolean plain = val instanceof byte[];
//
//            IgniteUuid valClsLdrId = null;
//
//            if (val != null)
//                valClsLdrId = cctx.deploy().getClassLoaderId(val.getClass().getClassLoader());
//
//            cctx.swap().write(key(),
//                getOrMarshalKeyBytes(),
//                plain ? ByteBuffer.wrap((byte[])val) : swapValueBytes(),
//                plain,
//                ver,
//                ttlExtras(),
//                expireTime,
//                cctx.deploy().getClassLoaderId(U.detectObjectClassLoader(key)),
//                valClsLdrId);

            if (log.isDebugEnabled())
                log.debug("Wrote swap entry: " + this);
        }
    }

    /**
     * @throws IgniteCheckedException If failed.
     */
    protected final void releaseSwap() throws IgniteCheckedException {
        if (cctx.isSwapOrOffheapEnabled()) {
            synchronized (this){
                cctx.swap().remove(key(), getOrMarshalKeyBytes());
            }

            if (log.isDebugEnabled())
                log.debug("Removed swap entry [entry=" + this + ']');
        }
    }

    /**
     * @param tx Transaction.
     * @param key Key.
     * @param reload flag.
     * @param subjId Subject ID.
     * @param taskName Task name.
     * @return Read value.
     * @throws IgniteCheckedException If failed.
     */
    @SuppressWarnings({"RedundantTypeArguments"})
    @Nullable protected Object readThrough(@Nullable IgniteInternalTx tx, KeyCacheObject key, boolean reload, UUID subjId,
        String taskName) throws IgniteCheckedException {
        return cctx.store().loadFromStore(tx, key);
    }

    /** {@inheritDoc} */
    @Nullable @Override public final CacheObject innerGet(@Nullable IgniteInternalTx tx,
        boolean readSwap,
        boolean readThrough,
        boolean failFast,
        boolean unmarshal,
        boolean updateMetrics,
        boolean evt,
        boolean tmp,
        UUID subjId,
        Object transformClo,
        String taskName,
        @Nullable IgniteCacheExpiryPolicy expirePlc)
        throws IgniteCheckedException, GridCacheEntryRemovedException {
        cctx.denyOnFlag(LOCAL);

        return innerGet0(tx,
            readSwap,
            readThrough,
            evt,
            unmarshal,
            updateMetrics,
            tmp,
            subjId,
            transformClo,
            taskName,
            expirePlc);
    }

    /** {@inheritDoc} */
    @SuppressWarnings({"unchecked", "RedundantTypeArguments", "TooBroadScope"})
    private CacheObject innerGet0(IgniteInternalTx tx,
        boolean readSwap,
        boolean readThrough,
        boolean evt,
        boolean unmarshal,
        boolean updateMetrics,
        boolean tmp,
        UUID subjId,
        Object transformClo,
        String taskName,
        @Nullable IgniteCacheExpiryPolicy expiryPlc)
        throws IgniteCheckedException, GridCacheEntryRemovedException {
        // Disable read-through if there is no store.
        if (readThrough && !cctx.readThrough())
            readThrough = false;

        GridCacheMvccCandidate owner;

        CacheObject old;
        CacheObject ret = null;

        GridCacheVersion startVer;

        boolean expired = false;

        CacheObject expiredVal = null;

        boolean hasOldBytes;

        synchronized (this) {
            checkObsolete();

            // Cache version for optimistic check.
            startVer = ver;

            GridCacheMvcc mvcc = mvccExtras();

            owner = mvcc == null ? null : mvcc.anyOwner();

            double delta;

            long expireTime = expireTimeExtras();

            if (expireTime > 0) {
                delta = expireTime - U.currentTimeMillis();

                if (log.isDebugEnabled())
                    log.debug("Checked expiration time for entry [timeLeft=" + delta + ", entry=" + this + ']');

                if (delta <= 0)
                    expired = true;
            }

            CacheObject val = this.val;

            hasOldBytes = valPtr != 0;

            if ((unmarshal || isOffHeapValuesOnly()) && !expired && val == null && hasOldBytes)
                val = rawGetOrUnmarshalUnlocked(tmp);

            boolean valid = valid(tx != null ? tx.topologyVersion() : cctx.affinity().affinityTopologyVersion());

            // Attempt to load from swap.
            if (val == null && !hasOldBytes && readSwap) {
                // Only promote when loading initial state.
                if (isNew() || !valid) {
                    // If this entry is already expired (expiration time was too low),
                    // we simply remove from swap and clear index.
                    if (expired) {
                        releaseSwap();

                        // Previous value is guaranteed to be null
                        clearIndex(null);
                    }
                    else {
                        // Read and remove swap entry.
                        if (tmp) {
                            unswap(false, false);

                            val = rawGetOrUnmarshalUnlocked(true);
                        }
                        else
                            val = unswap();

                        // Recalculate expiration after swap read.
                        if (expireTime > 0) {
                            delta = expireTime - U.currentTimeMillis();

                            if (log.isDebugEnabled())
                                log.debug("Checked expiration time for entry [timeLeft=" + delta +
                                    ", entry=" + this + ']');

                            if (delta <= 0)
                                expired = true;
                        }
                    }
                }
            }

            old = expired || !valid ? null : val;

            if (expired) {
                expiredVal = val;

                value(null, null);
            }

            if (old == null && !hasOldBytes) {
                if (updateMetrics && cctx.cache().configuration().isStatisticsEnabled())
                    cctx.cache().metrics0().onRead(false);
            }
            else {
                if (updateMetrics && cctx.cache().configuration().isStatisticsEnabled())
                    cctx.cache().metrics0().onRead(true);

                // Set retVal here for event notification.
                ret = old;
            }

            if (evt && expired) {
                if (cctx.events().isRecordable(EVT_CACHE_OBJECT_EXPIRED)) {
                    cctx.events().addEvent(partition(),
                        key,
                        tx,
                        owner,
                        EVT_CACHE_OBJECT_EXPIRED,
                        null,
                        false,
                        expiredVal,
                        expiredVal != null || hasOldBytes,
                        subjId,
                        null,
                        taskName);
                }

                cctx.continuousQueries().onEntryExpired(this, key, expiredVal, null);

                // No more notifications.
                evt = false;
            }

            if (evt && !expired && cctx.events().isRecordable(EVT_CACHE_OBJECT_READ)) {
                cctx.events().addEvent(partition(), key, tx, owner, EVT_CACHE_OBJECT_READ, ret, ret != null, old,
                    hasOldBytes || old != null, subjId,
                    transformClo != null ? transformClo.getClass().getName() : null, taskName);

                // No more notifications.
                evt = false;
            }

            if (ret != null && expiryPlc != null) {
                long ttl = expiryPlc.forAccess();

                if (ttl != CU.TTL_NOT_CHANGED) {
                    updateTtl(ttl);

                    expiryPlc.ttlUpdated(key(),
                        getOrMarshalKeyBytes(),
                        version(),
                        hasReaders() ? ((GridDhtCacheEntry)this).readers() : null);
                }
            }
        }

        if (ret != null)
            // If return value is consistent, then done.
            return ret;

        boolean loadedFromStore = false;

        if (ret == null && readThrough) {
            IgniteInternalTx tx0 = null;

            if (tx != null && tx.local()) {
                if (cctx.isReplicated() || cctx.isColocated() || tx.near())
                    tx0 = tx;
                else if (tx.dht()) {
                    GridCacheVersion ver = tx.nearXidVersion();

                    tx0 = cctx.dht().near().context().tm().tx(ver);
                }
            }

            // TODO IGNITE-51.
            Object storeVal = readThrough(tx0, key, false, subjId, taskName);

            if (storeVal != null)
                ret = cctx.toCacheObject(storeVal);

            loadedFromStore = true;
        }

        synchronized (this) {
            long ttl = ttlExtras();

            // If version matched, set value.
            if (startVer.equals(ver)) {
                if (ret != null) {
                    // Detach value before index update.
                    if (cctx.portableEnabled())
                        ret = (CacheObject)cctx.kernalContext().portable().detachPortable(ret);

                    GridCacheVersion nextVer = nextVersion();

                    CacheObject prevVal = rawGetOrUnmarshalUnlocked(false);

                    long expTime = CU.toExpireTime(ttl);

                    if (loadedFromStore)
                        // Update indexes before actual write to entry.
                        updateIndex(ret, null, expTime, nextVer, prevVal);

                    boolean hadValPtr = valPtr != 0;

                    // Don't change version for read-through.
                    update(ret, null, expTime, ttl, nextVer);

                    if (hadValPtr && cctx.offheapTiered())
                        cctx.swap().removeOffheap(key, getOrMarshalKeyBytes());

                    if (cctx.deferredDelete() && deletedUnlocked() && !isInternal() && !detached())
                        deletedUnlocked(false);
                }

                if (evt && cctx.events().isRecordable(EVT_CACHE_OBJECT_READ))
                    cctx.events().addEvent(partition(), key, tx, owner, EVT_CACHE_OBJECT_READ, ret, ret != null,
                        old, hasOldBytes, subjId, transformClo != null ? transformClo.getClass().getName() : null,
                        taskName);
            }
        }

        return ret;
    }

    /** {@inheritDoc} */
    @SuppressWarnings({"unchecked", "TooBroadScope"})
    @Nullable @Override public final CacheObject innerReload()
        throws IgniteCheckedException, GridCacheEntryRemovedException {
        cctx.denyOnFlag(READ);

        CU.checkStore(cctx);

        GridCacheVersion startVer;

        boolean wasNew;

        synchronized (this) {
            checkObsolete();

            // Cache version for optimistic check.
            startVer = ver;

            wasNew = isNew();
        }

        String taskName = cctx.kernalContext().job().currentTaskName();

        // Check before load.
        CacheObject ret = cctx.toCacheObject(readThrough(null, key, true, cctx.localNodeId(), taskName));

        boolean touch = false;

        try {
            synchronized (this) {
                long ttl = ttlExtras();

                // Generate new version.
                GridCacheVersion nextVer = cctx.versions().nextForLoad(ver);

                // If entry was loaded during read step.
                if (wasNew && !isNew())
                    // Map size was updated on entry creation.
                    return ret;

                // If version matched, set value.
                if (startVer.equals(ver)) {
                    releaseSwap();

                    CacheObject old = rawGetOrUnmarshalUnlocked(false);

                    long expTime = CU.toExpireTime(ttl);

                    // Detach value before index update.
                    if (cctx.portableEnabled())
                        ret = (CacheObject)cctx.kernalContext().portable().detachPortable(ret);

                    // Update indexes.
                    if (ret != null) {
                        updateIndex(ret, null, expTime, nextVer, old);

                        if (cctx.deferredDelete() && !isInternal() && !detached() && deletedUnlocked())
                            deletedUnlocked(false);
                    }
                    else {
                        clearIndex(old);

                        if (cctx.deferredDelete() && !isInternal() && !detached() && !deletedUnlocked())
                            deletedUnlocked(true);
                    }

                    update(ret, null, expTime, ttl, nextVer);

                    touch = true;

                    // If value was set - return, otherwise try again.
                    return ret;
                }
            }

            touch = true;

            return ret;
        }
        finally {
            if (touch)
                cctx.evicts().touch(this, cctx.affinity().affinityTopologyVersion());
        }
    }

    /**
     * @param nodeId Node ID.
     */
    protected void recordNodeId(UUID nodeId) {
        // No-op.
    }

    /** {@inheritDoc} */
    @Override public final GridCacheUpdateTxResult innerSet(
        @Nullable IgniteInternalTx tx,
        UUID evtNodeId,
        UUID affNodeId,
        CacheObject val,
        @Nullable byte[] valBytes,
        boolean writeThrough,
        boolean retval,
        long ttl,
        boolean evt,
        boolean metrics,
        long topVer,
        IgnitePredicate<Cache.Entry<Object, Object>>[] filter,
        GridDrType drType,
        long drExpireTime,
        @Nullable GridCacheVersion explicitVer,
        @Nullable UUID subjId,
        String taskName
    ) throws IgniteCheckedException, GridCacheEntryRemovedException {
        CacheObject old;

        boolean valid = valid(tx != null ? tx.topologyVersion() : topVer);

        // Lock should be held by now.
        if (!cctx.isAll(this, filter))
            return new GridCacheUpdateTxResult(false, null);

        final GridCacheVersion newVer;

        boolean intercept = cctx.config().getInterceptor() != null;

        synchronized (this) {
            checkObsolete();

            if (cctx.kernalContext().config().isCacheSanityCheckEnabled()) {
                if (tx != null && tx.groupLock())
                    groupLockSanityCheck(tx);
                else
                    assert tx == null || (!tx.local() && tx.onePhaseCommit()) || tx.ownsLock(this) :
                        "Transaction does not own lock for update [entry=" + this + ", tx=" + tx + ']';
            }

            // Load and remove from swap if it is new.
            boolean startVer = isStartVersion();

            if (startVer)
                unswap(true, retval);

            newVer = explicitVer != null ? explicitVer : tx == null ?
                nextVersion() : tx.writeVersion();

            assert newVer != null : "Failed to get write version for tx: " + tx;

            old = (retval || intercept) ? rawGetOrUnmarshalUnlocked(!retval) : this.val;

            GridCacheValueBytes oldBytes = valueBytesUnlocked();

            if (intercept) {
// TODO IGNITE-51.
//                Object interceptorVal = (V)cctx.config().getInterceptor().onBeforePut(key, old, val);
//
//                if (interceptorVal == null)
//                    return new GridCacheUpdateTxResult<>(false, cctx.<V>unwrapTemporary(old));
//                else if (interceptorVal != val) {
//                    val = cctx.unwrapTemporary(interceptorVal);
//
//                    valBytes = null;
//                }
            }

            // Determine new ttl and expire time.
            long expireTime;

            if (drExpireTime >= 0) {
                assert ttl >= 0 : ttl;

                expireTime = drExpireTime;
            }
            else {
                if (ttl == -1L) {
                    ttl = ttlExtras();
                    expireTime = expireTimeExtras();
                }
                else
                    expireTime = CU.toExpireTime(ttl);
            }

            assert ttl >= 0 : ttl;
            assert expireTime >= 0 : expireTime;

            // Detach value before index update.
            if (cctx.portableEnabled())
                val = (CacheObject)cctx.kernalContext().portable().detachPortable(val);

            // Update index inside synchronization since it can be updated
            // in load methods without actually holding entry lock.
            if (val != null || valBytes != null) {
                updateIndex(val, valBytes, expireTime, newVer, old);

                if (cctx.deferredDelete() && deletedUnlocked() && !isInternal() && !detached())
                    deletedUnlocked(false);
            }

            update(val, valBytes, expireTime, ttl, newVer);

            drReplicate(drType, val, valBytes, newVer);

            recordNodeId(affNodeId);

            if (metrics && cctx.cache().configuration().isStatisticsEnabled())
                cctx.cache().metrics0().onWrite();

            if (evt && newVer != null && cctx.events().isRecordable(EVT_CACHE_OBJECT_PUT)) {
// TODO IGNITE-51.
//                V evtOld = cctx.unwrapTemporary(old);
//
//                cctx.events().addEvent(partition(), key, evtNodeId, tx == null ? null : tx.xid(),
//                    newVer, EVT_CACHE_OBJECT_PUT, val, val != null, evtOld, evtOld != null || hasValueUnlocked(),
//                    subjId, null, taskName);
            }

            if (cctx.isLocal() || cctx.isReplicated() || (tx != null && tx.local() && !isNear()))
                cctx.continuousQueries().onEntryUpdated(this, key, val, valueBytesUnlocked(), old, oldBytes, false);

            cctx.dataStructures().onEntryUpdated(key, false);
        }

        if (log.isDebugEnabled())
            log.debug("Updated cache entry [val=" + val + ", old=" + old + ", entry=" + this + ']');

        // Persist outside of synchronization. The correctness of the
        // value will be handled by current transaction.
        if (writeThrough)
            cctx.store().putToStore(tx, key, val, newVer);

        if (intercept)
            cctx.config().getInterceptor().onAfterPut(key, val);

        return valid ? new GridCacheUpdateTxResult(true, retval ? old : null) :
            new GridCacheUpdateTxResult(false, null);
    }

    /** {@inheritDoc} */
    @Override public final GridCacheUpdateTxResult innerRemove(
        @Nullable IgniteInternalTx tx,
        UUID evtNodeId,
        UUID affNodeId,
        boolean writeThrough,
        boolean retval,
        boolean evt,
        boolean metrics,
        long topVer,
        IgnitePredicate<Cache.Entry<Object, Object>>[] filter,
        GridDrType drType,
        @Nullable GridCacheVersion explicitVer,
        @Nullable UUID subjId,
        String taskName
    ) throws IgniteCheckedException, GridCacheEntryRemovedException {
        assert cctx.transactional();

        CacheObject old;

        GridCacheVersion newVer;

        boolean valid = valid(tx != null ? tx.topologyVersion() : topVer);

        // Lock should be held by now.
        if (!cctx.isAll(this, filter))
            return new GridCacheUpdateTxResult(false, null);

        GridCacheVersion obsoleteVer = null;

        boolean intercept = cctx.config().getInterceptor() != null;

        IgniteBiTuple<Boolean, Object> interceptRes = null;

        synchronized (this) {
            checkObsolete();

            if (tx != null && tx.groupLock() && cctx.kernalContext().config().isCacheSanityCheckEnabled())
                groupLockSanityCheck(tx);
            else
                assert tx == null || (!tx.local() && tx.onePhaseCommit()) || tx.ownsLock(this) :
                    "Transaction does not own lock for remove[entry=" + this + ", tx=" + tx + ']';

            boolean startVer = isStartVersion();

            if (startVer) {
                // Release swap.
                releaseSwap();
            }

            newVer = explicitVer != null ? explicitVer : tx == null ? nextVersion() : tx.writeVersion();

            old = (retval || intercept) ? rawGetOrUnmarshalUnlocked(!retval) : val;

            if (intercept) {
// TODO IGNITE-51.
//                interceptRes = cctx.config().getInterceptor().onBeforeRemove(key, old);
//
//                if (cctx.cancelRemove(interceptRes))
//                    return new GridCacheUpdateTxResult(false, cctx.<V>unwrapTemporary(interceptRes.get2()));
            }

            GridCacheValueBytes oldBytes = valueBytesUnlocked();

            if (old == null)
                old = saveValueForIndexUnlocked();

            // Clear indexes inside of synchronization since indexes
            // can be updated without actually holding entry lock.
            clearIndex(old);

            boolean hadValPtr = valPtr != 0;

            update(null, null, 0, 0, newVer);

            if (cctx.offheapTiered() && hadValPtr) {
                boolean rmv = cctx.swap().removeOffheap(key, getOrMarshalKeyBytes());

                assert rmv;
            }

            if (cctx.deferredDelete() && !detached() && !isInternal()) {
                if (!deletedUnlocked()) {
                    deletedUnlocked(true);

                    if (tx != null) {
                        GridCacheMvcc mvcc = mvccExtras();

                        if (mvcc == null || mvcc.isEmpty(tx.xidVersion()))
                            clearReaders();
                        else
                            clearReader(tx.originatingNodeId());
                    }
                }
            }

            drReplicate(drType, null, null, newVer);

            if (metrics && cctx.cache().configuration().isStatisticsEnabled())
                cctx.cache().metrics0().onRemove();

            if (tx == null)
                obsoleteVer = newVer;
            else {
                // Only delete entry if the lock is not explicit.
                if (tx.groupLock() || lockedBy(tx.xidVersion()))
                    obsoleteVer = tx.xidVersion();
                else if (log.isDebugEnabled())
                    log.debug("Obsolete version was not set because lock was explicit: " + this);
            }

            if (evt && newVer != null && cctx.events().isRecordable(EVT_CACHE_OBJECT_REMOVED)) {
// TODO IGNITE-51.
//                V evtOld = cctx.unwrapTemporary(old);
//
//                cctx.events().addEvent(partition(), key, evtNodeId, tx == null ? null : tx.xid(), newVer,
//                    EVT_CACHE_OBJECT_REMOVED, null, false, evtOld, evtOld != null || hasValueUnlocked(), subjId,
//                    null, taskName);
            }

                if (cctx.isLocal() || cctx.isReplicated() || (tx != null && tx.local() && !isNear()))
                    cctx.continuousQueries().onEntryUpdated(this, key, null, null, old, oldBytes, false);

            cctx.dataStructures().onEntryUpdated(key, true);
        }

        // Persist outside of synchronization. The correctness of the
        // value will be handled by current transaction.
        if (writeThrough)
            cctx.store().removeFromStore(tx, key);

        if (!cctx.deferredDelete()) {
            boolean marked = false;

            synchronized (this) {
                // If entry is still removed.
                if (newVer == ver) {
                    if (obsoleteVer == null || !(marked = markObsolete0(obsoleteVer, true))) {
                        if (log.isDebugEnabled())
                            log.debug("Entry could not be marked obsolete (it is still used): " + this);
                    }
                    else {
                        recordNodeId(affNodeId);

                        // If entry was not marked obsolete, then removed lock
                        // will be registered whenever removeLock is called.
                        cctx.mvcc().addRemoved(cctx, obsoleteVer);

                        if (log.isDebugEnabled())
                            log.debug("Entry was marked obsolete: " + this);
                    }
                }
            }

            if (marked)
                onMarkedObsolete();
        }

        if (intercept)
            cctx.config().getInterceptor().onAfterRemove(key, old);

        // TODO IGNITE-51.
        return valid ?
            new GridCacheUpdateTxResult(true,
                cctx.<CacheObject>unwrapTemporary(interceptRes != null ? interceptRes.get2() : old)) :
            new GridCacheUpdateTxResult(false, null);
    }

    /** {@inheritDoc} */
    @SuppressWarnings("unchecked")
    @Override public GridTuple3<Boolean, CacheObject, EntryProcessorResult<Object>> innerUpdateLocal(
        GridCacheVersion ver,
        GridCacheOperation op,
        @Nullable Object writeObj,
        @Nullable Object[] invokeArgs,
        boolean writeThrough,
        boolean retval,
        @Nullable ExpiryPolicy expiryPlc,
        boolean evt,
        boolean metrics,
        @Nullable IgnitePredicate<Cache.Entry<Object, Object>>[] filter,
        boolean intercept,
        @Nullable UUID subjId,
        String taskName
    ) throws IgniteCheckedException, GridCacheEntryRemovedException {
        assert cctx.isLocal() && cctx.atomic();

        CacheObject old;

        boolean res = true;

        IgniteBiTuple<Boolean, ?> interceptorRes = null;

        EntryProcessorResult<Object> invokeRes = null;

        synchronized (this) {
            boolean needVal = retval || intercept || op == GridCacheOperation.TRANSFORM || !F.isEmpty(filter);

            checkObsolete();

            // Load and remove from swap if it is new.
            if (isNew())
                unswap(true, retval);

            // Possibly get old value form store.
            old = needVal ? rawGetOrUnmarshalUnlocked(!retval) : val;

            GridCacheValueBytes oldBytes = valueBytesUnlocked();

            boolean readThrough = false;

            if (needVal && old == null &&
                (cctx.readThrough() && (op == GridCacheOperation.TRANSFORM || cctx.loadPreviousValue()))) {
// TODO IGNITE-51.
//                old = readThrough(null, key, false, subjId, taskName);

                long ttl = CU.TTL_ETERNAL;
                long expireTime = CU.EXPIRE_TIME_ETERNAL;

                if (expiryPlc != null && old != null) {
                    ttl = CU.toTtl(expiryPlc.getExpiryForCreation());

                    if (ttl == CU.TTL_ZERO) {
                        ttl = CU.TTL_MINIMUM;
                        expireTime = CU.expireTimeInPast();
                    }
                    else if (ttl == CU.TTL_NOT_CHANGED)
                        ttl = CU.TTL_ETERNAL;
                    else
                        expireTime = CU.toExpireTime(ttl);
                }

                // Detach value before index update.
                if (cctx.portableEnabled())
                    old = (CacheObject)cctx.kernalContext().portable().detachPortable(old);

                if (old != null)
                    updateIndex(old, null, expireTime, ver, null);
                else
                    clearIndex(null);

                update(old, null, expireTime, ttl, ver);
            }

            // Apply metrics.
            if (metrics && cctx.cache().configuration().isStatisticsEnabled() && needVal) {
                // PutIfAbsent methods mustn't update hit/miss statistics
                if (op != GridCacheOperation.UPDATE || F.isEmpty(filter) || filter != cctx.noPeekArray())
                    cctx.cache().metrics0().onRead(old != null);
            }

            // Check filter inside of synchronization.
            if (!F.isEmpty(filter)) {
                boolean pass = cctx.isAll(wrapFilterLocked(), filter);

                if (!pass) {
                    if (expiryPlc != null && !readThrough && filter != cctx.noPeekArray() && hasValueUnlocked()) {
                        long ttl = CU.toTtl(expiryPlc.getExpiryForAccess());

                        if (ttl != CU.TTL_NOT_CHANGED)
                            updateTtl(ttl);
                    }

                    return new T3<>(false, retval ? old : null, null);
                }
            }

            String transformCloClsName = null;

            CacheObject updated;

            // Calculate new value.
            if (op == GridCacheOperation.TRANSFORM) {
                transformCloClsName = writeObj.getClass().getName();

                EntryProcessor<Object, Object, ?> entryProcessor = (EntryProcessor<Object, Object, ?>)writeObj;

                assert entryProcessor != null;

                // TODO IGNITE-51.
                CacheInvokeEntry<Object, Object> entry = new CacheInvokeEntry<>(cctx, key.value(cctx), old.value(cctx));

                try {
                    Object computed = entryProcessor.process(entry, invokeArgs);

                    if (entry.modified())
                        updated = cctx.toCacheObject(cctx.unwrapTemporary(entry.getValue()));
                    else
                        updated = old;

                    invokeRes = computed != null ? new CacheInvokeResult<>(cctx.unwrapTemporary(computed)) : null;
                }
                catch (Exception e) {
                    updated = old;

                    invokeRes = new CacheInvokeResult<>(e);
                }

                if (!entry.modified()) {
                    if (expiryPlc != null && !readThrough && hasValueUnlocked()) {
                        long newTtl = CU.toTtl(expiryPlc.getExpiryForAccess());

                        if (newTtl != CU.TTL_NOT_CHANGED)
                            updateTtl(newTtl);
                    }

                    return new GridTuple3<>(false, null, invokeRes);
                }
            }
            else
                updated = (CacheObject)writeObj;

            op = updated == null ? GridCacheOperation.DELETE : GridCacheOperation.UPDATE;

            if (intercept) {
// TODO IGNITE-51.
//                if (op == GridCacheOperation.UPDATE) {
//                    updated = (V)cctx.config().getInterceptor().onBeforePut(key, old, updated);
//
//                    if (updated == null)
//                        return new GridTuple3<>(false, cctx.<V>unwrapTemporary(old), invokeRes);
//                }
//                else {
//                    interceptorRes = cctx.config().getInterceptor().onBeforeRemove(key, old);
//
//                    if (cctx.cancelRemove(interceptorRes))
//                        return new GridTuple3<>(false, cctx.<V>unwrapTemporary(interceptorRes.get2()), invokeRes);
//                }
            }

            boolean hadVal = hasValueUnlocked();

            long ttl = CU.TTL_ETERNAL;
            long expireTime = CU.EXPIRE_TIME_ETERNAL;

            if (op == GridCacheOperation.UPDATE) {
                if (expiryPlc != null) {
                    ttl = CU.toTtl(hadVal ? expiryPlc.getExpiryForUpdate() : expiryPlc.getExpiryForCreation());

                    if (ttl == CU.TTL_NOT_CHANGED) {
                        ttl = ttlExtras();
                        expireTime = expireTimeExtras();
                    }
                    else if (ttl != CU.TTL_ZERO)
                        expireTime = CU.toExpireTime(ttl);
                }
                else {
                    ttl = ttlExtras();
                    expireTime = expireTimeExtras();
                }
            }

            if (ttl == CU.TTL_ZERO)
                op = GridCacheOperation.DELETE;

            // Try write-through.
            if (op == GridCacheOperation.UPDATE) {
                // Detach value before index update.
                if (cctx.portableEnabled())
                    updated = (CacheObject)cctx.kernalContext().portable().detachPortable(updated);

                if (writeThrough)
                    // Must persist inside synchronization in non-tx mode.
                    cctx.store().putToStore(null, key, updated, ver);

                // Update index inside synchronization since it can be updated
                // in load methods without actually holding entry lock.
                updateIndex(updated, null, expireTime, ver, old);

                assert ttl != CU.TTL_ZERO;

                update(updated, null, expireTime, ttl, ver);

                if (evt) {
                    CacheObject evtOld = null;

                    if (transformCloClsName != null && cctx.events().isRecordable(EVT_CACHE_OBJECT_READ)) {
                        evtOld = cctx.unwrapTemporary(old);

                        cctx.events().addEvent(partition(), key, cctx.localNodeId(), null,
                            (GridCacheVersion)null, EVT_CACHE_OBJECT_READ, evtOld, evtOld != null || hadVal, evtOld,
                            evtOld != null || hadVal, subjId, transformCloClsName, taskName);
                    }

                    if (cctx.events().isRecordable(EVT_CACHE_OBJECT_PUT)) {
                        if (evtOld == null)
                            evtOld = cctx.unwrapTemporary(old);

                        cctx.events().addEvent(partition(), key, cctx.localNodeId(), null,
                            (GridCacheVersion)null, EVT_CACHE_OBJECT_PUT, updated, updated != null, evtOld,
                            evtOld != null || hadVal, subjId, null, taskName);
                    }
                }
            }
            else {
                if (writeThrough)
                    // Must persist inside synchronization in non-tx mode.
                    cctx.store().removeFromStore(null, key);

                // Update index inside synchronization since it can be updated
                // in load methods without actually holding entry lock.
                clearIndex(old);

                update(null, null, 0, 0, ver);

                if (evt) {
                    CacheObject evtOld = null;

                    if (transformCloClsName != null && cctx.events().isRecordable(EVT_CACHE_OBJECT_READ))
                        cctx.events().addEvent(partition(), key, cctx.localNodeId(), null,
                            (GridCacheVersion)null, EVT_CACHE_OBJECT_READ, evtOld, evtOld != null || hadVal, evtOld,
                            evtOld != null || hadVal, subjId, transformCloClsName, taskName);

                    if (cctx.events().isRecordable(EVT_CACHE_OBJECT_REMOVED)) {
                        if (evtOld == null)
                            evtOld = cctx.unwrapTemporary(old);

                        cctx.events().addEvent(partition(), key, cctx.localNodeId(), null, (GridCacheVersion) null,
                            EVT_CACHE_OBJECT_REMOVED, null, false, evtOld, evtOld != null || hadVal, subjId, null,
                            taskName);
                    }
                }

                res = hadVal;
            }

            if (res)
                updateMetrics(op, metrics);

            cctx.continuousQueries().onEntryUpdated(this, key, val, valueBytesUnlocked(), old, oldBytes, false);

            cctx.dataStructures().onEntryUpdated(key, op == GridCacheOperation.DELETE);

            if (intercept) {
                if (op == GridCacheOperation.UPDATE)
                    cctx.config().getInterceptor().onAfterPut(key, val);
                else
                    cctx.config().getInterceptor().onAfterRemove(key, old);
            }
        }

        // TODO IGNITE-51.
        return new GridTuple3<>(res,
            cctx.<CacheObject>unwrapTemporary(interceptorRes != null ? interceptorRes.get2() : old),
            invokeRes);
    }

    /** {@inheritDoc} */
    @Override public GridCacheUpdateAtomicResult innerUpdate(
        GridCacheVersion newVer,
        UUID evtNodeId,
        UUID affNodeId,
        GridCacheOperation op,
        @Nullable Object writeObj,
        @Nullable byte[] valBytes,
        @Nullable Object[] invokeArgs,
        boolean writeThrough,
        boolean retval,
        @Nullable IgniteCacheExpiryPolicy expiryPlc,
        boolean evt,
        boolean metrics,
        boolean primary,
        boolean verCheck,
        @Nullable IgnitePredicate<Cache.Entry<Object, Object>>[] filter,
        GridDrType drType,
        long conflictTtl,
        long conflictExpireTime,
        @Nullable GridCacheVersion conflictVer,
        boolean conflictResolve,
        boolean intercept,
        @Nullable UUID subjId,
        String taskName
    ) throws IgniteCheckedException, GridCacheEntryRemovedException, GridClosureException {
        assert cctx.atomic();

        CacheObject old;

        boolean res = true;

        CacheObject updated;

        GridCacheVersion enqueueVer = null;

        GridCacheVersionConflictContext<?, ?> drRes = null;

        EntryProcessorResult<?> invokeRes = null;

        long newTtl = -1L;
        long newExpireTime = 0L;
        long newDrExpireTime = -1L; // Explicit DR expire time which possibly will be sent to DHT node.

        synchronized (this) {
            boolean needVal = intercept || retval || op == GridCacheOperation.TRANSFORM || !F.isEmptyOrNulls(filter);

            checkObsolete();

            // Load and remove from swap if it is new.
            if (isNew())
                unswap(true, retval);

            Object transformClo = null;

            if (conflictResolve) {
                GridCacheVersion oldDrVer = version().conflictVersion();

                boolean drNeedResolve = cctx.conflictNeedResolve();

                if (drNeedResolve) {
<<<<<<< HEAD
                    // Get old value.
                    V oldVal = rawGetOrUnmarshalUnlocked(true);

                    if (writeObj == null && valBytes != null)
                        writeObj = cctx.marshaller().unmarshal(valBytes, cctx.deploy().globalLoader());

                    if (op == GridCacheOperation.TRANSFORM) {
                        transformClo = writeObj;

                        writeObj = ((IgniteClosure<V, V>)writeObj).apply(oldVal);
                    }

                    K k = key();

                    if (conflictTtl >= 0L) {
                        // DR TTL is set explicitly
                        assert conflictExpireTime >= 0L;

                        newTtl = conflictTtl;
                        newExpireTime = conflictExpireTime;
                    }
                    else {
                        long ttl = expiryPlc != null ? (isNew() ? expiryPlc.forCreate() : expiryPlc.forUpdate()) : -1L;

                        newTtl = ttl < 0 ? ttlExtras() : ttl;
                        newExpireTime = CU.toExpireTime(newTtl);
                    }

                    GridCacheVersionedEntryEx oldEntry = versionedEntry();
                    GridCacheVersionedEntryEx newEntry =
                        new GridCachePlainVersionedEntry<>(k, (V)writeObj, newTtl, newExpireTime, conflictVer);

                    drRes = cctx.conflictResolve(oldEntry, newEntry, verCheck);

                    assert drRes != null;

                    if (drRes.isUseOld()) {
                        // Handle special case with atomic comparator.
                        if (!isNew() &&                                                  // Not initial value,
                            verCheck &&                                                  // and atomic version check,
                            oldDrVer.dataCenterId() == conflictVer.dataCenterId() &&     // and data centers are equal,
                            ATOMIC_VER_COMPARATOR.compare(oldDrVer, conflictVer) == 0 && // and both versions are equal,
                            cctx.writeThrough() &&                                       // and store is enabled,
                            primary)                                                     // and we are primary.
                        {
                            V val = rawGetOrUnmarshalUnlocked(false);

                            if (val == null) {
                                assert deletedUnlocked();

                                cctx.store().removeFromStore(null, key());
                            }
                            else
                                cctx.store().putToStore(null, key(), val, ver);
                        }

                        old = retval ? rawGetOrUnmarshalUnlocked(false) : val;

                        return new GridCacheUpdateAtomicResult<>(false,
                            old,
                            null,
                            invokeRes,
                            0L,
                            -1L,
                            null,
                            null,
                            false);
                    }
                    else if (drRes.isUseNew())
                        op = writeObj != null ? GridCacheOperation.UPDATE : GridCacheOperation.DELETE;
                    else {
                        assert drRes.isMerge();

                        writeObj = drRes.mergeValue();
                        valBytes = null;

                        conflictVer = null; // Update will be considered as local.

                        op = writeObj != null ? GridCacheOperation.UPDATE : GridCacheOperation.DELETE;
                    }

                    newTtl = drRes.ttl();
                    newExpireTime = drRes.expireTime();

                    // Explicit DR expire time will be passed to remote node only in that case.
                    if (!drRes.explicitTtl() && !drRes.isMerge()) {
                        if (drRes.isUseNew() && newEntry.dataCenterId() != cctx.dataCenterId() ||
                            drRes.isUseOld() && oldEntry.dataCenterId() != cctx.dataCenterId())
                            newDrExpireTime = drRes.expireTime();
                    }
=======
// TODO IGNITE-51.
//                    // Get old value.
//                    CacheObject oldVal = rawGetOrUnmarshalUnlocked(true);
//
//                    if (writeObj == null && valBytes != null)
//                        writeObj = cctx.marshaller().unmarshal(valBytes, cctx.deploy().globalLoader());
//
//                    if (op == GridCacheOperation.TRANSFORM) {
//                        transformClo = writeObj;
//
//                        writeObj = ((IgniteClosure<V, V>)writeObj).apply(oldVal);
//                    }
//
//                    KeyCacheObject k = key();
//
//                    if (conflictTtl >= 0L) {
//                        // DR TTL is set explicitly
//                        assert conflictExpireTime >= 0L;
//
//                        newTtl = conflictTtl;
//                        newExpireTime = conflictExpireTime;
//                    }
//                    else {
//                        long ttl = expiryPlc != null ? (isNew() ? expiryPlc.forCreate() : expiryPlc.forUpdate()) : -1L;
//
//                        newTtl = ttl < 0 ? ttlExtras() : ttl;
//                        newExpireTime = CU.toExpireTime(newTtl);
//                    }
//
//                    GridCacheVersionedEntryEx oldEntry = versionedEntry();
//                    GridCacheVersionedEntryEx newEntry =
//                        new GridCachePlainVersionedEntry<>(k, (V)writeObj, newTtl, newExpireTime, conflictVer);
//
//                    drRes = cctx.conflictResolve(oldEntry, newEntry, verCheck);
//
//                    assert drRes != null;
//
//                    if (drRes.isUseOld()) {
//                        // Handle special case with atomic comparator.
//                        if (!isNew() &&                                                  // Not initial value,
//                            verCheck &&                                                  // and atomic version check,
//                            oldDrVer.dataCenterId() == conflictVer.dataCenterId() &&     // and data centers are equal,
//                            ATOMIC_VER_COMPARATOR.compare(oldDrVer, conflictVer) == 0 && // and both versions are equal,
//                            cctx.writeThrough() &&                                       // and store is enabled,
//                            primary)                                                     // and we are primary.
//                        {
//                            CacheObject val = rawGetOrUnmarshalUnlocked(false);
//
//                            if (val == null) {
//                                assert deletedUnlocked();
//
//                                cctx.store().removeFromStore(null, key());
//                            }
//                            else
//                                cctx.store().putToStore(null, key(), val, ver);
//                        }
//
//                        old = retval ? rawGetOrUnmarshalUnlocked(false) : val;
//
//                        return new GridCacheUpdateAtomicResult(false,
//                            old,
//                            null,
//                            invokeRes,
//                            0L,
//                            -1L,
//                            null,
//                            null,
//                            false);
//                    }
//                    else if (drRes.isUseNew())
//                        op = writeObj != null ? GridCacheOperation.UPDATE : GridCacheOperation.DELETE;
//                    else {
//                        assert drRes.isMerge();
//
//                        writeObj = drRes.mergeValue();
//                        valBytes = null;
//
//                        conflictVer = null; // Update will be considered as local.
//
//                        op = writeObj != null ? GridCacheOperation.UPDATE : GridCacheOperation.DELETE;
//                    }
//
//                    newTtl = drRes.ttl();
//                    newExpireTime = drRes.expireTime();
//
//                    // Explicit DR expire time will be passed to remote node only in that case.
//                    if (!drRes.explicitTtl() && !drRes.isMerge()) {
//                        if (drRes.isUseNew() && newEntry.dataCenterId() != cctx.dataCenterId() ||
//                            drRes.isUseOld() && oldEntry.dataCenterId() != cctx.dataCenterId())
//                            newDrExpireTime = drRes.expireTime();
//                    }
>>>>>>> fbc8ed32
                }
                else
                    // Nullify DR version on this update, so that we will use regular version during next updates.
                    conflictVer = null;
            }

            if (drRes == null) { // Perform version check only in case there will be no explicit conflict resolution.
                if (verCheck) {
                    if (!isNew() && ATOMIC_VER_COMPARATOR.compare(ver, newVer) >= 0) {
                        if (ATOMIC_VER_COMPARATOR.compare(ver, newVer) == 0 && cctx.writeThrough() && primary) {
                            if (log.isDebugEnabled())
                                log.debug("Received entry update with same version as current (will update store) " +
                                    "[entry=" + this + ", newVer=" + newVer + ']');

                            CacheObject val = rawGetOrUnmarshalUnlocked(false);

                            if (val == null) {
                                assert deletedUnlocked();

                                cctx.store().removeFromStore(null, key());
                            }
                            else
                                cctx.store().putToStore(null, key(), val, ver);
                        }
                        else {
                            if (log.isDebugEnabled())
                                log.debug("Received entry update with smaller version than current (will ignore) " +
                                    "[entry=" + this + ", newVer=" + newVer + ']');
                        }

                        old = retval ? rawGetOrUnmarshalUnlocked(false) : val;

                        return new GridCacheUpdateAtomicResult(false,
                            old,
                            null,
                            invokeRes,
                            -1L,
                            -1L,
                            null,
                            null,
                            false);
                    }
                }
                else
                    assert isNew() || ATOMIC_VER_COMPARATOR.compare(ver, newVer) <= 0 :
                        "Invalid version for inner update [entry=" + this + ", newVer=" + newVer + ']';
            }

            // Possibly get old value form store.
            old = needVal ? rawGetOrUnmarshalUnlocked(!retval) : val;

            GridCacheValueBytes oldBytes = valueBytesUnlocked();

            boolean readThrough = false;

            Object oldVal = null;
            Object updatedVal = null;

            if (needVal &&
                old == null &&
                (cctx.readThrough() && (op == GridCacheOperation.TRANSFORM || cctx.loadPreviousValue()))) {
                oldVal = readThrough(null, key, false, subjId, taskName);

                old = cctx.toCacheObject(oldVal);

                readThrough = true;

                // Detach value before index update.
                if (cctx.portableEnabled())
                    old = (CacheObject)cctx.kernalContext().portable().detachPortable(old);

                long ttl = 0;
                long expireTime = 0;

                if (expiryPlc != null && old != null) {
                    ttl = expiryPlc.forCreate();

                    if (ttl == CU.TTL_ZERO) {
                        ttl = 1;
                        expireTime = U.currentTimeMillis() - 1;
                    }
                    else if (ttl == CU.TTL_NOT_CHANGED)
                        ttl = 0;
                    else
                        expireTime = CU.toExpireTime(ttl);
                }

                if (old != null)
                    updateIndex(old, null, expireTime, ver, null);
                else
                    clearIndex(null);

                update(old, null, expireTime, ttl, ver);

                if (deletedUnlocked() && old != null && !isInternal())
                    deletedUnlocked(false);
            }

            // Apply metrics.
            if (metrics && cctx.cache().configuration().isStatisticsEnabled() && needVal) {
                // PutIfAbsent methods mustn't update hit/miss statistics
                if (op != GridCacheOperation.UPDATE || F.isEmpty(filter) || filter != cctx.noPeekArray())
                    cctx.cache().metrics0().onRead(old != null);
            }

            // Check filter inside of synchronization.
            if (!F.isEmptyOrNulls(filter)) {
                // TODO IGNITE-51 can get key/value only once.
                boolean pass = cctx.isAll(wrapFilterLocked(), filter);

                if (!pass) {
                    if (expiryPlc != null && !readThrough && hasValueUnlocked() && filter != cctx.noPeekArray()) {
                        newTtl = expiryPlc.forAccess();

                        if (newTtl != CU.TTL_NOT_CHANGED) {
                            updateTtl(newTtl);

                            expiryPlc.ttlUpdated(key,
                                getOrMarshalKeyBytes(),
                                version(),
                                hasReaders() ? ((GridDhtCacheEntry)this).readers() : null);
                        }
                    }

                    return new GridCacheUpdateAtomicResult(false,
                        retval ? old : null,
                        null,
                        invokeRes,
                        -1L,
                        -1L,
                        null,
                        null,
                        false);
                }
            }

            Object keyVal = null;

            // Calculate new value.
            if (op == GridCacheOperation.TRANSFORM) {
                transformClo = writeObj;

                EntryProcessor<Object, Object, ?> entryProcessor = (EntryProcessor<Object, Object, ?>)writeObj;

                oldVal = CU.value(oldVal, old, cctx);

                keyVal = key.value(cctx);

                CacheInvokeEntry<Object, Object> entry = new CacheInvokeEntry<>(cctx, keyVal, oldVal);

                try {
                    Object computed = entryProcessor.process(entry, invokeArgs);

                    updatedVal = cctx.unwrapTemporary(entry.getValue());

                    if (entry.modified())
                        updated = cctx.toCacheObject(updatedVal);
                    else
                        updated = old;

                    if (computed != null)
                        invokeRes = new CacheInvokeResult<>(cctx.unwrapTemporary(computed));

                    valBytes = null;
                }
                catch (Exception e) {
                    invokeRes = new CacheInvokeResult<>(e);

                    updated = old;

                    valBytes = oldBytes.getIfMarshaled();
                }

                if (!entry.modified()) {
                    if (expiryPlc != null && !readThrough && hasValueUnlocked()) {
                        newTtl = expiryPlc.forAccess();

                        if (newTtl != CU.TTL_NOT_CHANGED) {
                            updateTtl(newTtl);

                            expiryPlc.ttlUpdated(key,
                                getOrMarshalKeyBytes(),
                                version(),
                                hasReaders() ? ((GridDhtCacheEntry)this).readers() : null);
                        }
                    }

                    return new GridCacheUpdateAtomicResult(false,
                        retval ? old : null,
                        null,
                        invokeRes,
                        -1L,
                        -1L,
                        null,
                        null,
                        false);
                }
            }
            else
                updated = (CacheObject)writeObj;

            op = updated == null ? GridCacheOperation.DELETE : GridCacheOperation.UPDATE;

            assert op == GridCacheOperation.UPDATE || (op == GridCacheOperation.DELETE && updated == null);

            boolean hadVal = hasValueUnlocked();

            // Incorporate DR version into new version if needed.
            if (conflictVer != null && conflictVer != newVer)
                newVer = new GridCacheVersionEx(newVer.topologyVersion(),
                    newVer.globalTime(),
                    newVer.order(),
                    newVer.nodeOrder(),
                    newVer.dataCenterId(),
                    conflictVer);

            IgniteBiTuple<Boolean, Object> interceptRes = null;

            long ttl0 = newTtl;

            if (op == GridCacheOperation.UPDATE) {
                if (drRes == null) {
                    // Calculate TTL and expire time for local update.
                    if (conflictTtl >= 0L) {
                        assert conflictExpireTime >= 0L : conflictExpireTime;

                        ttl0 = conflictTtl;
                        newExpireTime = conflictExpireTime;
                    }
                    else {
                        assert conflictExpireTime == CU.TTL_NOT_CHANGED : conflictExpireTime;

                        if (expiryPlc != null)
                            newTtl = hadVal ? expiryPlc.forUpdate() : expiryPlc.forCreate();
                        else
                            newTtl = CU.TTL_NOT_CHANGED;

                        if (newTtl == CU.TTL_NOT_CHANGED) {
                            ttl0 = ttlExtras();
                            newExpireTime = expireTimeExtras();
                        }
                        else {
                            ttl0 = newTtl;
                            newExpireTime = CU.toExpireTime(ttl0);
                        }
                    }
                }
                else if (newTtl == CU.TTL_NOT_CHANGED)
                    ttl0 = ttlExtras();
            }

            if (ttl0 == CU.TTL_ZERO) {
                op = GridCacheOperation.DELETE;

                updated = null;
            }

            if (op == GridCacheOperation.UPDATE) {
                if (intercept) {
                    keyVal = CU.value(keyVal, key, cctx);
                    oldVal = CU.value(oldVal, old, cctx);
                    updatedVal = CU.value(updatedVal, updated, cctx);

                    Object interceptorVal = cctx.config().getInterceptor().onBeforePut(keyVal, oldVal, updatedVal);

                    if (interceptorVal == null)
                        return new GridCacheUpdateAtomicResult(false,
                            retval ? old : null,
                            null,
                            invokeRes,
                            -1L,
                            -1L,
                            null,
                            null,
                            false);
                    else if (interceptorVal != updatedVal) {
                        updated = cctx.toCacheObject(cctx.unwrapTemporary(updatedVal));
                        valBytes = null;
                    }
                }

                // Try write-through.
                if (writeThrough)
                    // Must persist inside synchronization in non-tx mode.
                    cctx.store().putToStore(null, key, updated, newVer);

                if (!hadVal) {
                    boolean new0 = isNew();

                    assert deletedUnlocked() || new0 || isInternal(): "Invalid entry [entry=" + this + ", locNodeId=" +
                        cctx.localNodeId() + ']';

                    if (!new0 && !isInternal())
                        deletedUnlocked(false);
                }
                else {
                    assert !deletedUnlocked() : "Invalid entry [entry=" + this +
                        ", locNodeId=" + cctx.localNodeId() + ']';

                    // Do not change size.
                }

                if (cctx.portableEnabled())
                    updated = (CacheObject)cctx.kernalContext().portable().detachPortable(updated);

                // Update index inside synchronization since it can be updated
                // in load methods without actually holding entry lock.
                updateIndex(updated, valBytes, newExpireTime, newVer, old);

                update(updated, valBytes, newExpireTime, ttl0, newVer);

                drReplicate(drType, updated, valBytes, newVer);

                recordNodeId(affNodeId);

                if (evt) {
                    CacheObject evtOld = null;

                    if (transformClo != null && cctx.events().isRecordable(EVT_CACHE_OBJECT_READ)) {
                        evtOld = cctx.unwrapTemporary(old);

                        cctx.events().addEvent(partition(), key, evtNodeId, null,
                            newVer, EVT_CACHE_OBJECT_READ, evtOld, evtOld != null || hadVal, evtOld,
                            evtOld != null || hadVal, subjId, transformClo.getClass().getName(), taskName);
                    }

                    if (newVer != null && cctx.events().isRecordable(EVT_CACHE_OBJECT_PUT)) {
                        if (evtOld == null)
                            evtOld = cctx.unwrapTemporary(old);

                        cctx.events().addEvent(partition(), key, evtNodeId, null,
                            newVer, EVT_CACHE_OBJECT_PUT, updated, updated != null, evtOld,
                            evtOld != null || hadVal, subjId, null, taskName);
                    }
                }
            }
            else {
                if (intercept) {
                    keyVal = CU.value(keyVal, key, cctx);
                    oldVal = CU.value(oldVal, old, cctx);

                    interceptRes = cctx.config().getInterceptor().onBeforeRemove(keyVal, oldVal);

                    if (cctx.cancelRemove(interceptRes))
                        return new GridCacheUpdateAtomicResult(false,
                            cctx.toCacheObject(cctx.unwrapTemporary(interceptRes.get2())),
                            null,
                            invokeRes,
                            -1L,
                            -1L,
                            null,
                            null,
                            false);
                }

                if (writeThrough)
                    // Must persist inside synchronization in non-tx mode.
                    cctx.store().removeFromStore(null, key);

                // Update index inside synchronization since it can be updated
                // in load methods without actually holding entry lock.
                clearIndex(old);

                if (hadVal) {
                    assert !deletedUnlocked();

                    if (!isInternal())
                        deletedUnlocked(true);
                }
                else {
                    boolean new0 = isNew();

                    assert deletedUnlocked() || new0 || isInternal() : "Invalid entry [entry=" + this + ", locNodeId=" +
                        cctx.localNodeId() + ']';

                    if (new0) {
                        if (!isInternal())
                            deletedUnlocked(true);
                    }
                }

                enqueueVer = newVer;

                boolean hasValPtr = valPtr != 0;

                // Clear value on backup. Entry will be removed from cache when it got evicted from queue.
                update(null, null, 0, 0, newVer);

                if (cctx.offheapTiered() && hasValPtr) {
                    boolean rmv = cctx.swap().removeOffheap(key, getOrMarshalKeyBytes());

                    assert rmv;
                }

                clearReaders();

                recordNodeId(affNodeId);

                drReplicate(drType, null, null, newVer);

                if (evt) {
                    CacheObject evtOld = null;

                    if (transformClo != null && cctx.events().isRecordable(EVT_CACHE_OBJECT_READ)) {
                        evtOld = cctx.unwrapTemporary(old);

                        cctx.events().addEvent(partition(), key, evtNodeId, null,
                            newVer, EVT_CACHE_OBJECT_READ, evtOld, evtOld != null || hadVal, evtOld,
                            evtOld != null || hadVal, subjId, transformClo.getClass().getName(), taskName);
                    }

                    if (newVer != null && cctx.events().isRecordable(EVT_CACHE_OBJECT_REMOVED)) {
                        if (evtOld == null)
                            evtOld = cctx.unwrapTemporary(old);

                        cctx.events().addEvent(partition(), key, evtNodeId, null, newVer,
                            EVT_CACHE_OBJECT_REMOVED, null, false, evtOld, evtOld != null || hadVal,
                            subjId, null, taskName);
                    }
                }

                res = hadVal;

                // Do not propagate zeroed TTL and expire time.
                newTtl = -1L;
                newDrExpireTime = -1L;
            }

            if (res)
                updateMetrics(op, metrics);

            if (cctx.isReplicated() || primary)
                cctx.continuousQueries().onEntryUpdated(this, key, val, valueBytesUnlocked(), old, oldBytes, false);

            cctx.dataStructures().onEntryUpdated(key, op == GridCacheOperation.DELETE);

            if (intercept) {
                keyVal = CU.value(keyVal, key, cctx);

                if (op == GridCacheOperation.UPDATE)
                    cctx.config().getInterceptor().onAfterPut(keyVal, val.value(cctx));
                else {
                    oldVal = CU.value(oldVal, old, cctx);

                    cctx.config().getInterceptor().onAfterRemove(keyVal, oldVal);
                }

                if (interceptRes != null)
                    old = cctx.unwrapTemporary(interceptRes.get2());
            }
        }

        if (log.isDebugEnabled())
            log.debug("Updated cache entry [val=" + val + ", old=" + old + ", entry=" + this + ']');

        return new GridCacheUpdateAtomicResult(res,
            old,
            updated,
            invokeRes,
            newTtl,
            newDrExpireTime,
            enqueueVer,
            drRes,
            true);
    }

    /**
     * Perform DR if needed.
     *
     * @param drType DR type.
     * @param val Value.
     * @param valBytes Value bytes.
     * @param ver Version.
     * @throws IgniteCheckedException In case of exception.
     */
    private void drReplicate(GridDrType drType, @Nullable CacheObject val, @Nullable byte[] valBytes, GridCacheVersion ver)
        throws IgniteCheckedException {
// TODO IGNITE-51.
//        if (cctx.isDrEnabled() && drType != DR_NONE && !isInternal())
//            cctx.dr().replicate(key, null, val, valBytes, rawTtl(), rawExpireTime(), ver.conflictVersion(), drType);
    }

    /**
     * @return {@code true} if entry has readers. It makes sense only for dht entry.
     * @throws GridCacheEntryRemovedException If removed.
     */
    protected boolean hasReaders() throws GridCacheEntryRemovedException {
        return false;
    }

    /**
     *
     */
    protected void clearReaders() {
        // No-op.
    }

    /**
     * @param nodeId Node ID to clear.
     */
    protected void clearReader(UUID nodeId) throws GridCacheEntryRemovedException {
        // No-op.
    }

    /** {@inheritDoc} */
    @Override public <K, V> boolean clear(GridCacheVersion ver, boolean readers,
        @Nullable IgnitePredicate<Cache.Entry<K, V>>[] filter) throws IgniteCheckedException {
        cctx.denyOnFlag(READ);

        boolean ret;
        boolean rmv;
        boolean marked;

        while (true) {
            ret = false;
            rmv = false;
            marked = false;

            // For optimistic check.
            GridCacheVersion startVer = null;

            if (!F.isEmptyOrNulls(filter)) {
                synchronized (this) {
                    startVer = this.ver;
                }

                if (!cctx.isAll(this, filter))
                    return false;
            }

            synchronized (this) {
                if (startVer != null && !startVer.equals(this.ver))
                    // Version has changed since filter checking.
                    continue;

                CacheObject val = saveValueForIndexUnlocked();

                try {
                    if ((!hasReaders() || readers)) {
                        // markObsolete will clear the value.
                        if (!(marked = markObsolete0(ver, true))) {
                            if (log.isDebugEnabled())
                                log.debug("Entry could not be marked obsolete (it is still used): " + this);

                            break;
                        }

                        clearReaders();
                    }
                    else {
                        if (log.isDebugEnabled())
                            log.debug("Entry could not be marked obsolete (it still has readers): " + this);

                        break;
                    }
                }
                catch (GridCacheEntryRemovedException ignore) {
                    if (log.isDebugEnabled())
                        log.debug("Got removed entry when clearing (will simply return): " + this);

                    ret = true;

                    break;
                }

                if (log.isDebugEnabled())
                    log.debug("Entry has been marked obsolete: " + this);

                clearIndex(val);

                releaseSwap();

                ret = true;
                rmv = true;

                break;
            }
        }

        if (marked)
            onMarkedObsolete();

        if (rmv)
            cctx.cache().removeEntry(this); // Clear cache.

        return ret;
    }

    /** {@inheritDoc} */
    @Override public synchronized GridCacheVersion obsoleteVersion() {
        return obsoleteVersionExtras();
    }

    /** {@inheritDoc} */
    @Override public boolean markObsolete(GridCacheVersion ver) {
        boolean obsolete;

        synchronized (this) {
            obsolete = markObsolete0(ver, true);
        }

        if (obsolete)
            onMarkedObsolete();

        return obsolete;
    }

    /** {@inheritDoc} */
    @Override public boolean markObsoleteIfEmpty(@Nullable GridCacheVersion ver) throws IgniteCheckedException {
        boolean obsolete = false;
        boolean deferred = false;

        try {
            synchronized (this) {
                if (obsoleteVersionExtras() != null)
                    return false;

                if (!hasValueUnlocked() || checkExpired()) {
                    if (ver == null)
                        ver = nextVersion();

                    if (cctx.deferredDelete() && !isStartVersion() && !detached() && !isInternal()) {
                        if (!deletedUnlocked()) {
                            update(null, null, 0L, 0L, ver);

                            deletedUnlocked(true);

                            deferred = true;
                        }
                    }
                    else
                        obsolete = markObsolete0(ver, true);
                }
            }
        }
        finally {
            if (obsolete)
                onMarkedObsolete();

            if (deferred)
                cctx.onDeferredDelete(this, ver);
        }

        return obsolete;
    }

    /** {@inheritDoc} */
    @Override public boolean markObsoleteVersion(GridCacheVersion ver) {
        assert cctx.deferredDelete();

        boolean marked;

        synchronized (this) {
            if (obsoleteVersionExtras() != null)
                return true;

            if (!this.ver.equals(ver))
                return false;

            marked = markObsolete0(ver, true);
        }

        if (marked)
            onMarkedObsolete();

        return marked;
    }

    /**
     * <p>
     * Note that {@link #onMarkedObsolete()} should always be called after this method
     * returns {@code true}.
     *
     * @param ver Version.
     * @param clear {@code True} to clear.
     * @return {@code True} if entry is obsolete, {@code false} if entry is still used by other threads or nodes.
     */
    protected final boolean markObsolete0(GridCacheVersion ver, boolean clear) {
        assert Thread.holdsLock(this);

        GridCacheVersion obsoleteVer = obsoleteVersionExtras();

        if (ver != null) {
            // If already obsolete, then do nothing.
            if (obsoleteVer != null)
                return true;

            GridCacheMvcc mvcc = mvccExtras();

            if (mvcc == null || mvcc.isEmpty(ver)) {
                obsoleteVer = ver;

                obsoleteVersionExtras(obsoleteVer);

                if (clear)
                    value(null, null);
            }

            return obsoleteVer != null;
        }
        else
            return obsoleteVer != null;
    }

    /** {@inheritDoc} */
    @Override public void onMarkedObsolete() {
        // No-op.
    }

    /** {@inheritDoc} */
    @Override public final synchronized boolean obsolete() {
        return obsoleteVersionExtras() != null;
    }

    /** {@inheritDoc} */
    @Override public final synchronized boolean obsolete(GridCacheVersion exclude) {
        GridCacheVersion obsoleteVer = obsoleteVersionExtras();

        return obsoleteVer != null && !obsoleteVer.equals(exclude);
    }

    /** {@inheritDoc} */
    @Override public synchronized boolean invalidate(@Nullable GridCacheVersion curVer, GridCacheVersion newVer)
        throws IgniteCheckedException {
        assert newVer != null;

        if (curVer == null || ver.equals(curVer)) {
            CacheObject val = saveValueForIndexUnlocked();

            value(null, null);

            ver = newVer;

            releaseSwap();

            clearIndex(val);

            onInvalidate();
        }

        return obsoleteVersionExtras() != null;
    }

    /**
     * Called when entry invalidated.
     */
    protected void onInvalidate() {
        // No-op.
    }

    /** {@inheritDoc} */
    @Override public <K, V> boolean invalidate(@Nullable IgnitePredicate<Cache.Entry<K, V>>[] filter)
        throws GridCacheEntryRemovedException, IgniteCheckedException {
        if (F.isEmptyOrNulls(filter)) {
            synchronized (this) {
                checkObsolete();

                invalidate(null, nextVersion());

                return true;
            }
        }
        else {
            // For optimistic checking.
            GridCacheVersion startVer;

            synchronized (this){
                checkObsolete();

                startVer = ver;
            }

            if (!cctx.isAll(this, filter))
                return false;

            synchronized (this) {
                checkObsolete();

                if (startVer.equals(ver)) {
                    invalidate(null, nextVersion());

                    return true;
                }
            }

            // If version has changed then repeat the process.
            return invalidate(filter);
        }
    }

    /** {@inheritDoc} */
    @Override public <K, V> boolean compact(@Nullable IgnitePredicate<Cache.Entry<K, V>>[] filter)
        throws GridCacheEntryRemovedException, IgniteCheckedException {
        // For optimistic checking.
        GridCacheVersion startVer;

        synchronized (this) {
            checkObsolete();

            startVer = ver;
        }

        if (!cctx.isAll(this, filter))
            return false;

        synchronized (this) {
            checkObsolete();

            if (deletedUnlocked())
                return false; // Cannot compact soft-deleted entries.

            if (startVer.equals(ver)) {
                if (hasValueUnlocked() && !checkExpired()) {
// TODO IGNITE-51.
//                    if (!isOffHeapValuesOnly()) {
//                        if (val != null)
//                            valBytes = null;
//                    }

                    return false;
                }
                else
                    return clear(nextVersion(), false, filter);
            }
        }

        // If version has changed do it again.
        return compact(filter);
    }

    /**
     *
     * @param val New value.
     * @param valBytes New value bytes.
     * @param expireTime Expiration time.
     * @param ttl Time to live.
     * @param ver Update version.
     */
    protected final void update(@Nullable CacheObject val, @Nullable byte[] valBytes, long expireTime, long ttl,
        GridCacheVersion ver) {
        assert ver != null;
        assert Thread.holdsLock(this);
        assert ttl >= 0 : ttl;

        long oldExpireTime = expireTimeExtras();

        if (oldExpireTime != 0 && expireTime != oldExpireTime && cctx.config().isEagerTtl())
            cctx.ttl().removeTrackedEntry(this);

        value(val, valBytes);

        ttlAndExpireTimeExtras(ttl, expireTime);

        if (expireTime != 0 && expireTime != oldExpireTime && cctx.config().isEagerTtl())
            cctx.ttl().addTrackedEntry(this);

        this.ver = ver;
    }

    /**
     * @param ttl Time to live.
     */
    private void updateTtl(long ttl) {
        assert ttl >= 0 || ttl == CU.TTL_ZERO : ttl;
        assert Thread.holdsLock(this);

        long expireTime;

        if (ttl == CU.TTL_ZERO) {
            ttl = CU.TTL_MINIMUM;
            expireTime = CU.expireTimeInPast();
        }
        else
            expireTime = CU.toExpireTime(ttl);

        long oldExpireTime = expireTimeExtras();

        if (oldExpireTime != 0 && expireTime != oldExpireTime && cctx.config().isEagerTtl())
            cctx.ttl().removeTrackedEntry(this);

        ttlAndExpireTimeExtras(ttl, expireTime);

        if (expireTime != 0 && expireTime != oldExpireTime && cctx.config().isEagerTtl())
            cctx.ttl().addTrackedEntry(this);
    }

    /**
     * @return {@code true} If value bytes should be stored.
     */
    protected boolean isStoreValueBytes() {
        return cctx.config().isStoreValueBytes();
    }

    /**
     * @return {@code True} if values should be stored off-heap.
     */
    protected boolean isOffHeapValuesOnly() {
        return cctx.config().getMemoryMode() == CacheMemoryMode.OFFHEAP_VALUES;
    }

    /**
     * @throws GridCacheEntryRemovedException If entry is obsolete.
     */
    protected void checkObsolete() throws GridCacheEntryRemovedException {
        assert Thread.holdsLock(this);

        if (obsoleteVersionExtras() != null)
            throw new GridCacheEntryRemovedException();
    }

    /** {@inheritDoc} */
    @Override public KeyCacheObject key() {
        return key;
    }

    /** {@inheritDoc} */
    @Override public IgniteTxKey txKey() {
        return cctx.txKey(key);
    }

    /** {@inheritDoc} */
    @Override public synchronized GridCacheVersion version() throws GridCacheEntryRemovedException {
        checkObsolete();

        return ver;
    }

    /**
     * Gets hash value for the entry key.
     *
     * @return Hash value.
     */
    int hash() {
        return hash;
    }

    /**
     * Gets next entry in bucket linked list within a hash map segment.
     *
     * @param segId Segment ID.
     * @return Next entry.
     */
    GridCacheMapEntry next(int segId) {
        return segId % 2 == 0 ? next0 : next1;
    }

    /**
     * Sets next entry in bucket linked list within a hash map segment.
     *
     * @param segId Segment ID.
     * @param next Next entry.
     */
    void next(int segId, @Nullable GridCacheMapEntry next) {
        if (segId % 2 == 0)
            next0 = next;
        else
            next1 = next;
    }

    /** {@inheritDoc} */
    @Nullable @Override public <K, V> CacheObject peek(GridCachePeekMode mode,
        IgnitePredicate<Cache.Entry<K, V>>[] filter)
        throws GridCacheEntryRemovedException {
        try {
            GridTuple<CacheObject> peek = peek0(false, mode, filter, cctx.tm().localTxx());

            return peek != null ? peek.get() : null;
        }
        catch (GridCacheFilterFailedException ignore) {
            assert false;

            return null;
        }
        catch (IgniteCheckedException e) {
            throw new IgniteException("Unable to perform entry peek() operation.", e);
        }
    }

    /** {@inheritDoc} */
    @Nullable @Override public CacheObject peek(boolean heap,
        boolean offheap,
        boolean swap,
        long topVer,
        @Nullable IgniteCacheExpiryPolicy expiryPlc)
        throws GridCacheEntryRemovedException, IgniteCheckedException
    {
        assert heap || offheap || swap;

        try {
            if (heap) {
                GridTuple<CacheObject> val = peekGlobal(false, topVer, null, expiryPlc);

                if (val != null)
                    return val.get();
            }

            if (offheap || swap) {
                GridCacheSwapEntry  e = cctx.swap().read(this, false, offheap, swap);

                return e != null ? e.value() : null;
            }

            return null;
        }
        catch (GridCacheFilterFailedException ignored) {
            assert false;

            return null;
        }
    }

    /** {@inheritDoc} */
    @Override public <K, V> CacheObject peek(Collection<GridCachePeekMode> modes,
        IgnitePredicate<Cache.Entry<K, V>>[] filter)
        throws GridCacheEntryRemovedException {
        assert modes != null;

        for (GridCachePeekMode mode : modes) {
            try {
                GridTuple<CacheObject> val = peek0(false, mode, filter, cctx.tm().localTxx());

                if (val != null)
                    return val.get();
            }
            catch (GridCacheFilterFailedException ignored) {
                assert false;

                return null;
            }
            catch (IgniteCheckedException e) {
                throw new IgniteException("Unable to perform entry peek() operation.", e);
            }
        }

        return null;
    }

    /**
     * @param failFast Fail-fast flag.
     * @param mode Peek mode.
     * @param filter Filter.
     * @param tx Transaction to peek value at (if mode is TX value).
     * @return Peeked value.
     * @throws IgniteCheckedException In case of error.
     * @throws GridCacheEntryRemovedException If removed.
     * @throws GridCacheFilterFailedException If filter failed.
     */
    @SuppressWarnings({"RedundantTypeArguments"})
    @Nullable @Override public <K, V> GridTuple<CacheObject> peek0(boolean failFast, GridCachePeekMode mode,
        IgnitePredicate<Cache.Entry<K, V>>[] filter, @Nullable IgniteInternalTx tx)
        throws GridCacheEntryRemovedException, GridCacheFilterFailedException, IgniteCheckedException {
        assert tx == null || tx.local();

        long topVer = tx != null ? tx.topologyVersion() : cctx.affinity().affinityTopologyVersion();

        switch (mode) {
            case TX:
                return peekTx(failFast, filter, tx);

            case GLOBAL:
                return peekGlobal(failFast, topVer, filter, null);

            case NEAR_ONLY:
                return peekGlobal(failFast, topVer, filter, null);

            case PARTITIONED_ONLY:
                return peekGlobal(failFast, topVer, filter, null);

            case SMART:
                /*
                 * If there is no ongoing transaction, or transaction is NOT in ACTIVE state,
                 * which means that it is either rolling back, preparing to commit, or committing,
                 * then we only check the global cache storage because value has already been
                 * validated against filter and enlisted into transaction and, therefore, second
                 * validation against the same enlisted value will be invalid (it will always be false).
                 *
                 * However, in ACTIVE state, we must also validate against other values that
                 * may have enlisted into the same transaction and that's why we pass 'true'
                 * to 'e.peek(true)' method in this case.
                 */
                return tx == null || tx.state() != ACTIVE ? peekGlobal(failFast, topVer, filter, null) :
                    peekTxThenGlobal(failFast, filter, tx);

            case SWAP:
                return peekSwap(failFast, filter);

            case DB:
                return F.t(peekDb(failFast, filter));

            default: // Should never be reached.
                assert false;

                return null;
        }
    }

    /** {@inheritDoc} */
    @Override public CacheObject poke(CacheObject val) throws GridCacheEntryRemovedException, IgniteCheckedException {
        assert val != null;

        CacheObject old;

        synchronized (this) {
            checkObsolete();

            if (isNew() || !valid(-1))
                unswap(true, true);

            if (deletedUnlocked())
                return null;

            old = rawGetOrUnmarshalUnlocked(false);

            GridCacheVersion nextVer = nextVersion();

            // Update index inside synchronization since it can be updated
            // in load methods without actually holding entry lock.
            long expireTime = expireTimeExtras();

            if (cctx.portableEnabled())
                val = (CacheObject)cctx.kernalContext().portable().detachPortable(val);

            updateIndex(val, null, expireTime, nextVer, old);

            update(val, null, expireTime, ttlExtras(), nextVer);
        }

        if (log.isDebugEnabled())
            log.debug("Poked cache entry [newVal=" + val + ", oldVal=" + old + ", entry=" + this + ']');

        return old;
    }

    /**
     * Checks that entries in group locks transactions are not locked during commit.
     *
     * @param tx Transaction to check.
     * @throws GridCacheEntryRemovedException If entry is obsolete.
     * @throws IgniteCheckedException If entry was externally locked.
     */
    private void groupLockSanityCheck(IgniteInternalTx tx) throws GridCacheEntryRemovedException, IgniteCheckedException {
        assert tx.groupLock();

        IgniteTxEntry txEntry = tx.entry(txKey());

        if (txEntry.groupLockEntry()) {
            if (lockedByAny())
                throw new IgniteCheckedException("Failed to update cache entry (entry was externally locked while " +
                    "accessing entry within group lock transaction) [entry=" + this + ", tx=" + tx + ']');
        }
    }

    /**
     * @param failFast Fail fast flag.
     * @param filter Filter.
     * @param tx Transaction to peek value at (if mode is TX value).
     * @return Peeked value.
     * @throws GridCacheFilterFailedException If filter failed.
     * @throws GridCacheEntryRemovedException If entry got removed.
     * @throws IgniteCheckedException If unexpected cache failure occurred.
     */
    @Nullable private <K, V> GridTuple<CacheObject> peekTxThenGlobal(boolean failFast,
        IgnitePredicate<Cache.Entry<K, V>>[] filter,
        IgniteInternalTx tx)
        throws GridCacheFilterFailedException, GridCacheEntryRemovedException, IgniteCheckedException
    {
        GridTuple<CacheObject> peek = peekTx(failFast, filter, tx);

        // If transaction has value (possibly null, which means value is to be deleted).
        if (peek != null)
            return peek;

        long topVer = tx == null ? cctx.affinity().affinityTopologyVersion() : tx.topologyVersion();

        return peekGlobal(failFast, topVer, filter, null);
    }

    /**
     * @param failFast Fail fast flag.
     * @param filter Filter.
     * @param tx Transaction to peek value at (if mode is TX value).
     * @return Peeked value.
     * @throws GridCacheFilterFailedException If filter failed.
     */
    @Nullable private <K, V> GridTuple<CacheObject> peekTx(boolean failFast,
        IgnitePredicate<Cache.Entry<K, V>>[] filter,
        @Nullable IgniteInternalTx tx) throws GridCacheFilterFailedException {
        return tx == null ? null : tx.peek(cctx, failFast, key, filter);
    }

    /**
     * @param failFast Fail fast flag.
     * @param topVer Topology version.
     * @param filter Filter.
     * @param expiryPlc Optional expiry policy.
     * @return Peeked value.
     * @throws GridCacheFilterFailedException If filter failed.
     * @throws GridCacheEntryRemovedException If entry got removed.
     * @throws IgniteCheckedException If unexpected cache failure occurred.
     */
    @SuppressWarnings({"RedundantTypeArguments"})
    @Nullable private <K, V> GridTuple<CacheObject> peekGlobal(boolean failFast,
        long topVer,
        IgnitePredicate<Cache.Entry<K, V>>[] filter,
        @Nullable IgniteCacheExpiryPolicy expiryPlc
        )
        throws GridCacheEntryRemovedException, GridCacheFilterFailedException, IgniteCheckedException {
        if (!valid(topVer))
            return null;

        boolean rmv = false;

        try {
            while (true) {
                GridCacheVersion ver;
                CacheObject val;

                synchronized (this) {
                    if (checkExpired()) {
                        rmv = markObsolete0(cctx.versions().next(this.ver), true);

                        return null;
                    }

                    checkObsolete();

                    ver = this.ver;
                    val = rawGetOrUnmarshalUnlocked(false);

                    if (val != null && expiryPlc != null) {
                        long ttl = expiryPlc.forAccess();

                        if (ttl != CU.TTL_NOT_CHANGED) {
                            updateTtl(ttl);

                            expiryPlc.ttlUpdated(key(),
                                getOrMarshalKeyBytes(),
                                version(),
                                hasReaders() ? ((GridDhtCacheEntry)this).readers() : null);
                        }
                    }
                }

<<<<<<< HEAD
                if (!cctx.isAll(wrap(), filter))
=======
                if (!cctx.isAll(this.<K, V>wrap(), filter))
>>>>>>> fbc8ed32
                    return F.t(CU.<CacheObject>failed(failFast));

                if (F.isEmptyOrNulls(filter) || ver.equals(version()))
                    return F.t(val);
            }
        }
        finally {
            if (rmv) {
                onMarkedObsolete();

                cctx.cache().map().removeEntry(this);
            }
        }
    }

    /**
     * @param failFast Fail fast flag.
     * @param filter Filter.
     * @return Value from swap storage.
     * @throws IgniteCheckedException In case of any errors.
     * @throws GridCacheFilterFailedException If filter failed.
     */
    @SuppressWarnings({"unchecked"})
    @Nullable private <K, V> GridTuple<CacheObject> peekSwap(boolean failFast,
        IgnitePredicate<Cache.Entry<K, V>>[] filter)
        throws IgniteCheckedException, GridCacheFilterFailedException
    {
        if (!cctx.isAll(this.<K, V>wrap(), filter))
            return F.t((CacheObject)CU.failed(failFast));

        synchronized (this) {
            if (checkExpired())
                return null;
        }

        GridCacheSwapEntry e = cctx.swap().read(this, false, true, true);

        return e != null ? F.t(e.value()) : null;
    }

    /**
     * @param failFast Fail fast flag.
     * @param filter Filter.
     * @return Value from persistent store.
     * @throws IgniteCheckedException In case of any errors.
     * @throws GridCacheFilterFailedException If filter failed.
     */
    @SuppressWarnings({"unchecked"})
    @Nullable private <K, V> CacheObject peekDb(boolean failFast, IgnitePredicate<Cache.Entry<K, V>>[] filter)
        throws IgniteCheckedException, GridCacheFilterFailedException {
        if (!cctx.isAll(this.<K, V>wrap(), filter))
            return CU.failed(failFast);

        synchronized (this) {
            if (checkExpired())
                return null;
        }

        // TODO IGNITE-51.
        return cctx.toCacheObject(cctx.store().loadFromStore(cctx.tm().localTxx(), key));
    }

    /**
     * TODO: GG-4009: do we need to generate event and invalidate value?
     *
     * @return {@code true} if expired.
     * @throws IgniteCheckedException In case of failure.
     */
    private boolean checkExpired() throws IgniteCheckedException {
        assert Thread.holdsLock(this);

        long expireTime = expireTimeExtras();

        if (expireTime > 0) {
            long delta = expireTime - U.currentTimeMillis();

            if (log.isDebugEnabled())
                log.debug("Checked expiration time for entry [timeLeft=" + delta + ", entry=" + this + ']');

            if (delta <= 0) {
                releaseSwap();

                clearIndex(saveValueForIndexUnlocked());

                return true;
            }
        }

        return false;
    }

    /**
     * @return Value.
     */
    @Override public synchronized CacheObject rawGet() {
        return val;
    }

    /** {@inheritDoc} */
    @Nullable @Override public synchronized CacheObject rawGetOrUnmarshal(boolean tmp) throws IgniteCheckedException {
        return rawGetOrUnmarshalUnlocked(tmp);
    }

    /**
     * @param tmp If {@code true} can return temporary instance.
     * @return Value (unmarshalled if needed).
     * @throws IgniteCheckedException If failed.
     */
    @Nullable public CacheObject rawGetOrUnmarshalUnlocked(boolean tmp) throws IgniteCheckedException {
        assert Thread.holdsLock(this);

        CacheObject val = this.val;

        if (val != null)
            return val;

        GridCacheValueBytes valBytes = valueBytesUnlocked();

// TODO IGNITE-51.
//        if (!valBytes.isNull())
//            val = valBytes.isPlain() ? (V)valBytes.get() : cctx.marshaller().<V>unmarshal(valBytes.get(),
//                cctx.deploy().globalLoader());

        if (val == null && cctx.offheapTiered() && valPtr != 0)
            val = unmarshalOffheap(tmp);

        return val;
    }

    /** {@inheritDoc} */
    @Override public synchronized boolean hasValue() {
        return hasValueUnlocked();
    }

    /**
     * @return {@code True} if this entry has value.
     */
    protected boolean hasValueUnlocked() {
        assert Thread.holdsLock(this);

        return val != null || valPtr != 0;
    }

    /** {@inheritDoc} */
    @Override public synchronized CacheObject rawPut(CacheObject val, long ttl) {
        CacheObject old = this.val;

        update(val, null, CU.toExpireTime(ttl), ttl, nextVersion());

        return old;
    }

    /** {@inheritDoc} */
    @SuppressWarnings({"RedundantTypeArguments"})
    @Override public boolean initialValue(
        CacheObject val,
        byte[] valBytes,
        GridCacheVersion ver,
        long ttl,
        long expireTime,
        boolean preload,
        long topVer,
        GridDrType drType)
        throws IgniteCheckedException, GridCacheEntryRemovedException {
// TODO IGNITE-51.
//        if (cctx.isUnmarshalValues() && valBytes != null && val == null && isNewLocked())
//            val = cctx.marshaller().<V>unmarshal(valBytes, cctx.deploy().globalLoader());

        synchronized (this) {
            checkObsolete();

            if (isNew() || (!preload && deletedUnlocked())) {
                long expTime = expireTime < 0 ? CU.toExpireTime(ttl) : expireTime;

                if (cctx.portableEnabled())
                    val = (CacheObject)cctx.kernalContext().portable().detachPortable(val);

                if (val != null || valBytes != null)
                    updateIndex(val, valBytes, expTime, ver, null);

                // Version does not change for load ops.
                update(val, valBytes, expTime, ttl, ver);

                boolean skipQryNtf = false;

                if (val == null && valBytes == null) {
                    skipQryNtf = true;

                    if (cctx.deferredDelete() && !isInternal()) {
                        assert !deletedUnlocked();

                        deletedUnlocked(true);
                    }
                }
                else if (deletedUnlocked())
                    deletedUnlocked(false);

                drReplicate(drType, val, valBytes, ver);

                if (!skipQryNtf) {
                    if (cctx.isLocal() || cctx.isReplicated() || cctx.affinity().primary(cctx.localNode(), key, topVer))
                        cctx.continuousQueries().onEntryUpdated(this, key, val, valueBytesUnlocked(), null, null,
                            preload);

                    cctx.dataStructures().onEntryUpdated(key, false);
                }

                return true;
            }

            return false;
        }
    }

    /** {@inheritDoc} */
    @Override public synchronized boolean initialValue(KeyCacheObject key, GridCacheSwapEntry unswapped) throws
        IgniteCheckedException,
        GridCacheEntryRemovedException {
        checkObsolete();

        if (isNew()) {
            CacheObject val = unswapped.value();

            if (cctx.portableEnabled()) {
                val = (CacheObject)cctx.kernalContext().portable().detachPortable(val);

                if (cctx.offheapTiered() && !unswapped.valueIsByteArray())
                    unswapped.valueBytes(cctx.convertPortableBytes(unswapped.valueBytes()));
            }

            // Version does not change for load ops.
            update(val,
                unswapped.valueBytes(),
                unswapped.expireTime(),
                unswapped.ttl(),
                unswapped.version()
            );

            return true;
        }

        return false;
    }

    /** {@inheritDoc} */
    @Override public synchronized GridCacheVersionedEntryEx versionedEntry() throws IgniteCheckedException {
        boolean isNew = isStartVersion();

        return new GridCachePlainVersionedEntry<>(key, isNew ? unswap(true, true) : rawGetOrUnmarshalUnlocked(false),
            ttlExtras(), expireTimeExtras(), ver.conflictVersion(), isNew);
    }

    /** {@inheritDoc} */
    @Override public synchronized boolean versionedValue(CacheObject val,
        GridCacheVersion curVer,
        GridCacheVersion newVer)
        throws IgniteCheckedException, GridCacheEntryRemovedException
    {
        checkObsolete();

        if (curVer == null || curVer.equals(ver)) {
            if (val != this.val) {
                if (newVer == null)
                    newVer = nextVersion();

                CacheObject old = rawGetOrUnmarshalUnlocked(false);

                long ttl = ttlExtras();

                long expTime = CU.toExpireTime(ttl);

                // Detach value before index update.
                if (cctx.portableEnabled())
                    val = (CacheObject)cctx.kernalContext().portable().detachPortable(val);

                if (val != null) {
                    updateIndex(val, null, expTime, newVer, old);

                    if (deletedUnlocked())
                        deletedUnlocked(false);
                }

                // Version does not change for load ops.
                update(val, null, expTime, ttl, newVer);
            }

            return true;
        }

        return false;
    }

    /**
     * Gets next version for this cache entry.
     *
     * @return Next version.
     */
    private GridCacheVersion nextVersion() {
        // Do not change topology version when generating next version.
        return cctx.versions().next(ver);
    }

    /** {@inheritDoc} */
    @Override public synchronized boolean hasLockCandidate(GridCacheVersion ver) throws GridCacheEntryRemovedException {
        checkObsolete();

        GridCacheMvcc mvcc = mvccExtras();

        return mvcc != null && mvcc.hasCandidate(ver);
    }

    /** {@inheritDoc} */
    @Override public synchronized boolean hasLockCandidate(long threadId) throws GridCacheEntryRemovedException {
        checkObsolete();

        GridCacheMvcc mvcc = mvccExtras();

        return mvcc != null && mvcc.localCandidate(threadId) != null;
    }

    /** {@inheritDoc} */
    @Override public synchronized boolean lockedByAny(GridCacheVersion... exclude)
        throws GridCacheEntryRemovedException {
        checkObsolete();

        GridCacheMvcc mvcc = mvccExtras();

        return mvcc != null && !mvcc.isEmpty(exclude);
    }

    /** {@inheritDoc} */
    @Override public boolean lockedByThread() throws GridCacheEntryRemovedException {
        return lockedByThread(Thread.currentThread().getId());
    }

    /** {@inheritDoc} */
    @Override public synchronized boolean lockedLocally(GridCacheVersion lockVer) throws GridCacheEntryRemovedException {
        checkObsolete();

        GridCacheMvcc mvcc = mvccExtras();

        return mvcc != null && mvcc.isLocallyOwned(lockVer);
    }

    /** {@inheritDoc} */
    @Override public synchronized boolean lockedByThread(long threadId, GridCacheVersion exclude)
        throws GridCacheEntryRemovedException {
        checkObsolete();

        GridCacheMvcc mvcc = mvccExtras();

        return mvcc != null && mvcc.isLocallyOwnedByThread(threadId, false, exclude);
    }

    /** {@inheritDoc} */
    @Override public synchronized boolean lockedLocallyByIdOrThread(GridCacheVersion lockVer, long threadId)
        throws GridCacheEntryRemovedException {
        GridCacheMvcc mvcc = mvccExtras();

        return mvcc != null && mvcc.isLocallyOwnedByIdOrThread(lockVer, threadId);
    }

    /** {@inheritDoc} */
    @Override public synchronized boolean lockedByThread(long threadId) throws GridCacheEntryRemovedException {
        checkObsolete();

        GridCacheMvcc mvcc = mvccExtras();

        return mvcc != null && mvcc.isLocallyOwnedByThread(threadId, true);
    }

    /** {@inheritDoc} */
    @Override public synchronized boolean lockedBy(GridCacheVersion ver) throws GridCacheEntryRemovedException {
        checkObsolete();

        GridCacheMvcc mvcc = mvccExtras();

        return mvcc != null && mvcc.isOwnedBy(ver);
    }

    /** {@inheritDoc} */
    @Override public synchronized boolean lockedByThreadUnsafe(long threadId) {
        GridCacheMvcc mvcc = mvccExtras();

        return mvcc != null && mvcc.isLocallyOwnedByThread(threadId, true);
    }

    /** {@inheritDoc} */
    @Override public synchronized boolean lockedByUnsafe(GridCacheVersion ver) {
        GridCacheMvcc mvcc = mvccExtras();

        return mvcc != null && mvcc.isOwnedBy(ver);
    }

    /** {@inheritDoc} */
    @Override public synchronized boolean lockedLocallyUnsafe(GridCacheVersion lockVer) {
        GridCacheMvcc mvcc = mvccExtras();

        return mvcc != null && mvcc.isLocallyOwned(lockVer);
    }

    /** {@inheritDoc} */
    @Override public synchronized boolean hasLockCandidateUnsafe(GridCacheVersion ver) {
        GridCacheMvcc mvcc = mvccExtras();

        return mvcc != null && mvcc.hasCandidate(ver);
    }

    /** {@inheritDoc} */
    @Override public synchronized Collection<GridCacheMvccCandidate> localCandidates(GridCacheVersion... exclude)
        throws GridCacheEntryRemovedException {
        checkObsolete();

        GridCacheMvcc mvcc = mvccExtras();

        return mvcc == null ? Collections.<GridCacheMvccCandidate>emptyList() : mvcc.localCandidates(exclude);
    }

    /** {@inheritDoc} */
    @Override public Collection<GridCacheMvccCandidate> remoteMvccSnapshot(GridCacheVersion... exclude) {
        return Collections.emptyList();
    }

    /** {@inheritDoc} */
    @Nullable @Override public synchronized GridCacheMvccCandidate candidate(GridCacheVersion ver)
        throws GridCacheEntryRemovedException {
        checkObsolete();

        GridCacheMvcc mvcc = mvccExtras();

        return mvcc == null ? null : mvcc.candidate(ver);
    }

    /** {@inheritDoc} */
    @Override public synchronized GridCacheMvccCandidate localCandidate(long threadId)
        throws GridCacheEntryRemovedException {
        checkObsolete();

        GridCacheMvcc mvcc = mvccExtras();

        return mvcc == null ? null : mvcc.localCandidate(threadId);
    }

    /** {@inheritDoc} */
    @Override public GridCacheMvccCandidate candidate(UUID nodeId, long threadId)
        throws GridCacheEntryRemovedException {
        boolean loc = cctx.nodeId().equals(nodeId);

        synchronized (this) {
            checkObsolete();

            GridCacheMvcc mvcc = mvccExtras();

            return mvcc == null ? null : loc ? mvcc.localCandidate(threadId) :
                mvcc.remoteCandidate(nodeId, threadId);
        }
    }

    /** {@inheritDoc} */
    @Override public synchronized GridCacheMvccCandidate localOwner() throws GridCacheEntryRemovedException {
        checkObsolete();

        GridCacheMvcc mvcc = mvccExtras();

        return mvcc == null ? null : mvcc.localOwner();
    }

    /** {@inheritDoc} */
    @Override public synchronized long rawExpireTime() {
        return expireTimeExtras();
    }

    /** {@inheritDoc} */
    @SuppressWarnings({"IfMayBeConditional"})
    @Override public long expireTime() throws GridCacheEntryRemovedException {
        IgniteTxLocalAdapter tx;

        if (cctx.isDht())
            tx = cctx.dht().near().context().tm().localTx();
        else
            tx = cctx.tm().localTx();

        if (tx != null) {
            long time = tx.entryExpireTime(txKey());

            if (time > 0)
                return time;
        }

        synchronized (this) {
            checkObsolete();

            return expireTimeExtras();
        }
    }

    /** {@inheritDoc} */
    @Override public long expireTimeUnlocked() {
        assert Thread.holdsLock(this);

        return expireTimeExtras();
    }

    /** {@inheritDoc} */
    @Override public boolean onTtlExpired(GridCacheVersion obsoleteVer) {
        boolean obsolete = false;
        boolean deferred = false;

        try {
            synchronized (this) {
                CacheObject expiredVal = val;

                boolean hasOldBytes = valPtr != 0;

                boolean expired = checkExpired();

                if (expired) {
                    if (cctx.deferredDelete() && !detached() && !isInternal()) {
                        if (!deletedUnlocked()) {
                            update(null, null, 0L, 0L, ver);

                            deletedUnlocked(true);

                            deferred = true;
                        }
                    }
                    else {
                        if (markObsolete0(obsoleteVer, true))
                            obsolete = true; // Success, will return "true".
                    }

                    if (cctx.events().isRecordable(EVT_CACHE_OBJECT_EXPIRED)) {
                        cctx.events().addEvent(partition(),
                            key,
                            cctx.localNodeId(),
                            null,
                            EVT_CACHE_OBJECT_EXPIRED,
                            null,
                            false,
                            expiredVal,
                            expiredVal != null || hasOldBytes,
                            null,
                            null,
                            null);
                    }

                    cctx.continuousQueries().onEntryExpired(this, key, expiredVal, null);
                }
            }
        }
        catch (IgniteCheckedException e) {
            U.error(log, "Failed to clean up expired cache entry: " + this, e);
        }
        finally {
            if (obsolete)
                onMarkedObsolete();

            if (deferred)
                cctx.onDeferredDelete(this, obsoleteVer);
        }

        return obsolete;
    }

    /** {@inheritDoc} */
    @Override public synchronized long rawTtl() {
        return ttlExtras();
    }

    /** {@inheritDoc} */
    @SuppressWarnings({"IfMayBeConditional"})
    @Override public long ttl() throws GridCacheEntryRemovedException {
        IgniteTxLocalAdapter tx;

        if (cctx.isDht())
            tx = cctx.dht().near().context().tm().localTx();
        else
            tx = cctx.tm().localTx();

        if (tx != null) {
            long entryTtl = tx.entryTtl(txKey());

            if (entryTtl > 0)
                return entryTtl;
        }

        synchronized (this) {
            checkObsolete();

            return ttlExtras();
        }
    }

    /** {@inheritDoc} */
    @Override public void updateTtl(@Nullable GridCacheVersion ver, long ttl) {
        synchronized (this) {
            updateTtl(ttl);

            /*
            TODO IGNITE-305.
            try {
                if (var == null || ver.equals(version()))
                    updateTtl(ttl);
            }
            catch (GridCacheEntryRemovedException ignored) {
                // No-op.
            }
            */
        }
    }

    /** {@inheritDoc} */
    @Override public synchronized void keyBytes(byte[] keyBytes) throws GridCacheEntryRemovedException {
        checkObsolete();

// TODO IGNITE-51.
//        if (keyBytes != null)
//            this.keyBytes = keyBytes;
    }

    /** {@inheritDoc} */
    @Override public synchronized byte[] keyBytes() {
// TODO IGNITE-51.
//        return keyBytes;
        return null;
    }

    /** {@inheritDoc} */
    @Override public byte[] getOrMarshalKeyBytes() throws IgniteCheckedException {
// TODO IGNITE-51.
//        byte[] bytes = keyBytes();
//
//        if (bytes != null)
//            return bytes;
//
//        bytes = CU.marshal(cctx.shared(), key);
//
//        synchronized (this) {
//            keyBytes = bytes;
//        }
//
//        return bytes;
        return null;
    }

    /** {@inheritDoc} */
    @Override public synchronized GridCacheValueBytes valueBytes() throws GridCacheEntryRemovedException {
        checkObsolete();

        return valueBytesUnlocked();
    }

    /** {@inheritDoc} */
    @Nullable @Override public GridCacheValueBytes valueBytes(@Nullable GridCacheVersion ver)
        throws IgniteCheckedException, GridCacheEntryRemovedException {
        CacheObject val = null;
        GridCacheValueBytes valBytes = GridCacheValueBytes.nil();

// TODO IGNITE-51.
//        synchronized (this) {
//            checkObsolete();
//
//            if (ver == null || this.ver.equals(ver)) {
//                val = this.val;
//                ver = this.ver;
//                valBytes = valueBytesUnlocked();
//
//                if (valBytes.isNull() && cctx.offheapTiered() && valPtr != 0)
//                    valBytes = offheapValueBytes();
//            }
//            else
//                ver = null;
//        }
//
//        if (valBytes.isNull()) {
//            if (val != null)
//                valBytes = (val instanceof byte[]) ? GridCacheValueBytes.plain(val) :
//                    GridCacheValueBytes.marshaled(CU.marshal(cctx.shared(), val));
//
//            if (ver != null && !isOffHeapValuesOnly()) {
//                synchronized (this) {
//                    checkObsolete();
//
//                    if (this.val == val)
//                        this.valBytes = isStoreValueBytes() ? valBytes.getIfMarshaled() : null;
//                }
//            }
//        }

        return valBytes;
    }

    /**
     * Updates cache index.
     *
     * @param val Value.
     * @param valBytes Value bytes.
     * @param expireTime Expire time.
     * @param ver New entry version.
     * @param prevVal Previous value.
     * @throws IgniteCheckedException If update failed.
     */
    protected void updateIndex(@Nullable CacheObject val,
        @Nullable byte[] valBytes,
        long expireTime,
        GridCacheVersion ver,
        @Nullable CacheObject prevVal) throws IgniteCheckedException {
        assert Thread.holdsLock(this);
        assert val != null || valBytes != null : "null values in update index for key: " + key;

        try {
            GridCacheQueryManager qryMgr = cctx.queries();

            if (qryMgr != null)
                qryMgr.store(key, null, val, valBytes, ver, expireTime);
        }
        catch (IgniteCheckedException e) {
            throw new GridCacheIndexUpdateException(e);
        }
    }

    /**
     * Clears index.
     *
     * @param prevVal Previous value (if needed for index update).
     * @throws IgniteCheckedException If failed.
     */
    protected void clearIndex(@Nullable CacheObject prevVal) throws IgniteCheckedException {
        assert Thread.holdsLock(this);

        try {
            GridCacheQueryManager<?, ?> qryMgr = cctx.queries();

            if (qryMgr != null)
                qryMgr.remove(key());
        }
        catch (IgniteCheckedException e) {
            throw new GridCacheIndexUpdateException(e);
        }
    }

    /**
     * This method will return current value only if clearIndex(V) will require previous value (this is the case
     * for Mongo caches). If previous value is not required, this method will return {@code null}.
     *
     * @return Previous value or {@code null}.
     * @throws IgniteCheckedException If failed to retrieve previous value.
     */
    protected CacheObject saveValueForIndexUnlocked() throws IgniteCheckedException {
        assert Thread.holdsLock(this);

        if (!cctx.cache().isMongoDataCache() && !cctx.cache().isMongoMetaCache())
            return null;

        return rawGetOrUnmarshalUnlocked(false);
    }

    /** {@inheritDoc} */
    @SuppressWarnings("unchecked")
    @Override public <K, V> Cache.Entry<K, V> wrap() {
        try {
            IgniteInternalTx tx = cctx.tm().userTx();

            CacheObject val;

            if (tx != null) {
                GridTuple<CacheObject> peek = tx.peek(cctx, false, key, null);

                val = peek == null ? rawGetOrUnmarshal(false) : peek.get();
            }
            else
                val = rawGetOrUnmarshal(false);

            return new CacheEntryImpl<>(key.<K>value(cctx), val != null ? val.<V>value(cctx) : null);
        }
        catch (GridCacheFilterFailedException ignored) {
            throw new IgniteException("Should never happen.");
        }
        catch (IgniteCheckedException e) {
            throw new IgniteException("Failed to wrap entry: " + this, e);
        }
    }

    /** {@inheritDoc} */
    @Override public <K, V> Cache.Entry<K, V> wrapLazyValue() {
        return new LazyValueEntry(key);
    }

        /** {@inheritDoc} */
    @Override public <K, V> Cache.Entry<K, V> wrapFilterLocked() throws IgniteCheckedException {
        CacheObject val = rawGetOrUnmarshal(true);

        return new CacheEntryImpl<>(key.<K>value(cctx), val != null ? val.<V>value(cctx) : null) ;
    }

    /** {@inheritDoc} */
    @Override public <K, V> EvictableEntry<K, V> wrapEviction() {
        return new EvictableEntryImpl<>(this);
    }

    /** {@inheritDoc} */
    @Override public synchronized <K, V> CacheVersionedEntryImpl<K, V> wrapVersioned() {
        return new CacheVersionedEntryImpl<>(key.<K>value(cctx), null, ver);
    }

    /** {@inheritDoc} */
    @Override public <K, V> boolean evictInternal(boolean swap, GridCacheVersion obsoleteVer,
        @Nullable IgnitePredicate<Cache.Entry<K, V>>[] filter) throws IgniteCheckedException {
        boolean marked = false;

        try {
            if (F.isEmptyOrNulls(filter)) {
                synchronized (this) {
                    CacheObject prev = saveValueForIndexUnlocked();

                    if (!hasReaders() && markObsolete0(obsoleteVer, false)) {
                        if (swap) {
                            if (!isStartVersion()) {
                                try {
                                    // Write to swap.
                                    swap();
                                }
                                catch (IgniteCheckedException e) {
                                    U.error(log, "Failed to write entry to swap storage: " + this, e);
                                }
                            }
                        }
                        else
                            clearIndex(prev);

                        // Nullify value after swap.
                        value(null, null);

                        marked = true;

                        return true;
                    }
                }
            }
            else {
                // For optimistic check.
                while (true) {
                    GridCacheVersion v;

                    synchronized (this) {
                        v = ver;
                    }

                    if (!cctx.isAll(/*version needed for sync evicts*/this.<K, V>wrapVersioned(), filter))
                        return false;

                    synchronized (this) {
                        if (!v.equals(ver))
                            // Version has changed since entry passed the filter. Do it again.
                            continue;

                        CacheObject prevVal = saveValueForIndexUnlocked();

                        if (!hasReaders() && markObsolete0(obsoleteVer, false)) {
                            if (swap) {
                                if (!isStartVersion()) {
                                    try {
                                        // Write to swap.
                                        swap();
                                    }
                                    catch (IgniteCheckedException e) {
                                        U.error(log, "Failed to write entry to swap storage: " + this, e);
                                    }
                                }
                            }
                            else
                                clearIndex(prevVal);

                            // Nullify value after swap.
                            value(null, null);

                            marked = true;

                            return true;
                        }
                        else
                            return false;
                    }
                }
            }
        }
        catch (GridCacheEntryRemovedException ignore) {
            if (log.isDebugEnabled())
                log.debug("Got removed entry when evicting (will simply return): " + this);

            return true;
        }
        finally {
            if (marked)
                onMarkedObsolete();
        }

        return false;
    }

    /** {@inheritDoc} */
    @Override public GridCacheBatchSwapEntry evictInBatchInternal(GridCacheVersion obsoleteVer)
        throws IgniteCheckedException {
        assert Thread.holdsLock(this);
        assert cctx.isSwapOrOffheapEnabled();

        GridCacheBatchSwapEntry ret = null;

        try {
            if (!hasReaders() && markObsolete0(obsoleteVer, false)) {
                if (!isStartVersion() && hasValueUnlocked()) {
// TODO IGNITE-51.
//                    boolean plain = val instanceof byte[];
//
//                    IgniteUuid valClsLdrId = null;
//
//                    if (val != null)
//                        valClsLdrId = cctx.deploy().getClassLoaderId(U.detectObjectClassLoader(val));
//
//                    ret = new GridCacheBatchSwapEntry<>(key(),
//                        getOrMarshalKeyBytes(),
//                        partition(),
//                        plain ? ByteBuffer.wrap((byte[])val) : swapValueBytes(),
//                        plain,
//                        ver,
//                        ttlExtras(),
//                        expireTimeExtras(),
//                        cctx.deploy().getClassLoaderId(U.detectObjectClassLoader(key)),
//                        valClsLdrId);
                }

                value(null, null);
            }
        }
        catch (GridCacheEntryRemovedException ignored) {
            if (log.isDebugEnabled())
                log.debug("Got removed entry when evicting (will simply return): " + this);
        }

        return ret;
    }

    /**
     * Create value bytes wrapper from the given object.
     *
     * @return Value bytes wrapper.
     * @throws IgniteCheckedException If failed.
     */
    private ByteBuffer swapValueBytes() throws IgniteCheckedException {
        assert val != null || valPtr != 0;

        if (cctx.offheapTiered() && cctx.portableEnabled()) {
            if (val != null)
                return cctx.portable().marshal(val, false);

// TODO IGNITE-51.
//            V val0 = cctx.marshaller().unmarshal(valBytes, U.gridClassLoader());
//
//            return cctx.portable().marshal(val0, false);
            return null;
        }
        else {
            GridCacheValueBytes res = valueBytesUnlocked();

            if (res.isNull())
                res = GridCacheValueBytes.marshaled(CU.marshal(cctx.shared(), val));

            assert res.get() != null;

            return ByteBuffer.wrap(res.get());
        }
    }

    /**
     * @param filter Entry filter.
     * @return {@code True} if entry is visitable.
     */
    public <K, V> boolean visitable(IgnitePredicate<Cache.Entry<K, V>>[] filter) {
        try {
            if (obsoleteOrDeleted() || (filter != CU.<K, V>empty() &&
                !cctx.isAll(this.<K, V> wrapLazyValue(), filter)))
                return false;
        }
        catch (IgniteCheckedException e) {
            U.error(log, "An exception was thrown while filter checking.", e);

            RuntimeException ex = e.getCause(RuntimeException.class);

            if (ex != null)
                throw ex;

            Error err = e.getCause(Error.class);

            if (err != null)
                throw err;

            return false;
        }

        IgniteInternalTx tx = cctx.tm().localTxx();

        return tx == null || !tx.removed(txKey());
    }

    /**
     * Ensures that internal data storage is created.
     *
     * @param size Amount of data to ensure.
     * @return {@code true} if data storage was created.
     */
    private boolean ensureData(int size) {
        if (attributeDataExtras() == null) {
            attributeDataExtras(new GridLeanMap<String, Object>(size));

            return true;
        }
        else
            return false;
    }

    /** {@inheritDoc} */
    @SuppressWarnings({"unchecked"})
    @Nullable @Override public <V1> V1 addMeta(String name, V1 val) {
        A.notNull(name, "name", val, "val");

        synchronized (this) {
            ensureData(1);

            return (V1)attributeDataExtras().put(name, val);
        }
    }

    /** {@inheritDoc} */
    @SuppressWarnings({"unchecked"})
    @Nullable @Override public <V1> V1 meta(String name) {
        A.notNull(name, "name");

        synchronized (this) {
            GridLeanMap<String, Object> attrData = attributeDataExtras();

            return attrData == null ? null : (V1)attrData.get(name);
        }
    }

    /** {@inheritDoc} */
    @SuppressWarnings({"unchecked"})
    @Nullable @Override public <V1> V1 removeMeta(String name) {
        A.notNull(name, "name");

        synchronized (this) {
            GridLeanMap<String, Object> attrData = attributeDataExtras();

            if (attrData == null)
                return null;

            V1 old = (V1)attrData.remove(name);

            if (attrData.isEmpty())
                attributeDataExtras(null);

            return old;
        }
    }

    /** {@inheritDoc} */
    @SuppressWarnings({"unchecked"})
    @Override public <V1> boolean removeMeta(String name, V1 val) {
        A.notNull(name, "name", val, "val");

        synchronized (this) {
            GridLeanMap<String, Object> attrData = attributeDataExtras();

            if (attrData == null)
                return false;

            V1 old = (V1)attrData.get(name);

            if (old != null && old.equals(val)) {
                attrData.remove(name);

                if (attrData.isEmpty())
                    attributeDataExtras(null);

                return true;
            }

            return false;
        }
    }

    /** {@inheritDoc} */
    @Override public boolean hasMeta(String name) {
        return meta(name) != null;
    }

    /** {@inheritDoc} */
    @SuppressWarnings({"unchecked"})
    @Nullable @Override public <V1> V1 putMetaIfAbsent(String name, V1 val) {
        A.notNull(name, "name", val, "val");

        synchronized (this) {
            V1 v = meta(name);

            if (v == null)
                return addMeta(name, val);

            return v;
        }
    }

    /** {@inheritDoc} */
    @SuppressWarnings({"unchecked", "ClassReferencesSubclass"})
    @Nullable @Override public <V1> V1 putMetaIfAbsent(String name, Callable<V1> c) {
        A.notNull(name, "name", c, "c");

        synchronized (this) {
            V1 v = meta(name);

            if (v == null)
                try {
                    return addMeta(name, c.call());
                }
                catch (Exception e) {
                    throw F.wrap(e);
                }

            return v;
        }
    }

    /** {@inheritDoc} */
    @SuppressWarnings({"RedundantTypeArguments"})
    @Override public <V1> boolean replaceMeta(String name, V1 curVal, V1 newVal) {
        A.notNull(name, "name", newVal, "newVal", curVal, "curVal");

        synchronized (this) {
            if (hasMeta(name)) {
                V1 val = this.<V1>meta(name);

                if (val != null && val.equals(curVal)) {
                    addMeta(name, newVal);

                    return true;
                }
            }

            return false;
        }
    }

    /**
     * Convenience way for super-classes which implement {@link Externalizable} to
     * serialize metadata. Super-classes must call this method explicitly from
     * within {@link Externalizable#writeExternal(ObjectOutput)} methods implementation.
     *
     * @param out Output to write to.
     * @throws IOException If I/O error occurred.
     */
    @SuppressWarnings({"TooBroadScope"})
    protected void writeExternalMeta(ObjectOutput out) throws IOException {
        Map<String, Object> cp;

        // Avoid code warning (suppressing is bad here, because we need this warning for other places).
        synchronized (this) {
            cp = new GridLeanMap<>(attributeDataExtras());
        }

        out.writeObject(cp);
    }

    /**
     * Convenience way for super-classes which implement {@link Externalizable} to
     * serialize metadata. Super-classes must call this method explicitly from
     * within {@link Externalizable#readExternal(ObjectInput)} methods implementation.
     *
     * @param in Input to read from.
     * @throws IOException If I/O error occurred.
     * @throws ClassNotFoundException If some class could not be found.
     */
    @SuppressWarnings({"unchecked"})
    protected void readExternalMeta(ObjectInput in) throws IOException, ClassNotFoundException {
        GridLeanMap<String, Object> cp = (GridLeanMap<String, Object>)in.readObject();

        synchronized (this) {
            attributeDataExtras(cp);
        }
    }

    /** {@inheritDoc} */
    @Override public boolean deleted() {
        if (!cctx.deferredDelete())
            return false;

        synchronized (this) {
            return deletedUnlocked();
        }
    }

    /** {@inheritDoc} */
    @Override public synchronized boolean obsoleteOrDeleted() {
        return obsoleteVersionExtras() != null ||
            (cctx.deferredDelete() && (deletedUnlocked() || !hasValueUnlocked()));
    }

    /**
     * @return {@code True} if deleted.
     */
    @SuppressWarnings("SimplifiableIfStatement")
    protected boolean deletedUnlocked() {
        assert Thread.holdsLock(this);

        if (!cctx.deferredDelete())
            return false;

        return (flags & IS_DELETED_MASK) != 0;
    }

    /**
     * @param deleted {@code True} if deleted.
     */
    protected void deletedUnlocked(boolean deleted) {
        assert Thread.holdsLock(this);
        assert cctx.deferredDelete();

        if (deleted) {
            assert !deletedUnlocked();

            flags |= IS_DELETED_MASK;

            cctx.decrementPublicSize(this);
        }
        else {
            assert deletedUnlocked();

            flags &= ~IS_DELETED_MASK;

            cctx.incrementPublicSize(this);
        }
    }

    /**
     * @return Attribute data.
     */
    @Nullable private GridLeanMap<String, Object> attributeDataExtras() {
        return extras != null ? extras.attributesData() : null;
    }

    /**
     * @param attrData Attribute data.
     */
    private void attributeDataExtras(@Nullable GridLeanMap<String, Object> attrData) {
        extras = (extras != null) ? extras.attributesData(attrData) : attrData != null ?
            new GridCacheAttributesEntryExtras(attrData) : null;
    }

    /**
     * @return MVCC.
     */
    @Nullable protected GridCacheMvcc mvccExtras() {
        return extras != null ? extras.mvcc() : null;
    }

    /**
     * @param mvcc MVCC.
     */
    protected void mvccExtras(@Nullable GridCacheMvcc mvcc) {
        extras = (extras != null) ? extras.mvcc(mvcc) : mvcc != null ? new GridCacheMvccEntryExtras(mvcc) : null;
    }

    /**
     * @return Obsolete version.
     */
    @Nullable protected GridCacheVersion obsoleteVersionExtras() {
        return extras != null ? extras.obsoleteVersion() : null;
    }

    /**
     * @param obsoleteVer Obsolete version.
     */
    protected void obsoleteVersionExtras(@Nullable GridCacheVersion obsoleteVer) {
        extras = (extras != null) ? extras.obsoleteVersion(obsoleteVer) : obsoleteVer != null ?
            new GridCacheObsoleteEntryExtras(obsoleteVer) : null;
    }

    /**
     * Updates metrics.
     *
     * @param op Operation.
     * @param metrics Update merics flag.
     */
    private void updateMetrics(GridCacheOperation op, boolean metrics) {
        if (metrics && cctx.cache().configuration().isStatisticsEnabled()) {
            if (op == GridCacheOperation.DELETE)
                cctx.cache().metrics0().onRemove();
            else
                cctx.cache().metrics0().onWrite();
        }
    }

    /**
     * @return TTL.
     */
    public long ttlExtras() {
        return extras != null ? extras.ttl() : 0;
    }

    /**
     * @return Expire time.
     */
    public long expireTimeExtras() {
        return extras != null ? extras.expireTime() : 0L;
    }

    /**
     * @param ttl TTL.
     * @param expireTime Expire time.
     */
    protected void ttlAndExpireTimeExtras(long ttl, long expireTime) {
        extras = (extras != null) ? extras.ttlAndExpireTime(ttl, expireTime) : ttl != 0 ?
            new GridCacheTtlEntryExtras(ttl, expireTime) : null;
    }

    /**
     * @return Size of extras object.
     */
    private int extrasSize() {
        return extras != null ? extras.size() : 0;
    }

    /**
     * @return Value bytes read from offheap.
     * @throws IgniteCheckedException If failed.
     */
    private GridCacheValueBytes offheapValueBytes() throws IgniteCheckedException {
        assert cctx.offheapTiered() && valPtr != 0;

        long ptr = valPtr;

        boolean plainByteArr = UNSAFE.getByte(ptr++) != 0;

        if (plainByteArr || !cctx.portableEnabled()) {
            int size = UNSAFE.getInt(ptr);

            byte[] bytes = U.copyMemory(ptr + 4, size);

            return plainByteArr ? GridCacheValueBytes.plain(bytes) : GridCacheValueBytes.marshaled(bytes);
        }

        assert cctx.portableEnabled();

        return GridCacheValueBytes.marshaled(CU.marshal(cctx.shared(), cctx.portable().unmarshal(valPtr, true)));
    }

    /**
     * @param tmp If {@code true} can return temporary object.
     * @return Unmarshalled value.
     * @throws IgniteCheckedException If unmarshalling failed.
     */
    private CacheObject unmarshalOffheap(boolean tmp) throws IgniteCheckedException {
        assert cctx.offheapTiered() && valPtr != 0;

        if (cctx.portableEnabled())
            return (CacheObject)cctx.portable().unmarshal(valPtr, !tmp);

        long ptr = valPtr;

        boolean plainByteArr = UNSAFE.getByte(ptr++) != 0;

        int size = UNSAFE.getInt(ptr);

        byte[] res = U.copyMemory(ptr + 4, size);

// TODO IGNITE-51.
//        if (plainByteArr)
//            return (V)res;

        IgniteUuid valClsLdrId = U.readGridUuid(ptr + 4 + size);

        ClassLoader ldr = valClsLdrId != null ? cctx.deploy().getClassLoader(valClsLdrId) :
            cctx.deploy().localLoader();

        return cctx.marshaller().unmarshal(res, ldr);
    }

    /** {@inheritDoc} */
    @Override public boolean equals(Object o) {
        // Identity comparison left on purpose.
        return o == this;
    }

    /** {@inheritDoc} */
    @Override public int hashCode() {
        return hash;
    }

    /** {@inheritDoc} */
    @Override public synchronized String toString() {
        return S.toString(GridCacheMapEntry.class, this);
    }

    /**
     *
     */
    private class LazyValueEntry<K, V> implements Cache.Entry<K, V> {
        /** */
        private final KeyCacheObject key;

        /**
         * @param key Key.
         */
        private LazyValueEntry(KeyCacheObject key) {
            this.key = key;
        }

        /** {@inheritDoc} */
        @Override public K getKey() {
            return key.value(cctx);
        }

        /** {@inheritDoc} */
        @SuppressWarnings("unchecked")
        @Override public V getValue() {
            try {
                IgniteInternalTx tx = cctx.tm().userTx();

                if (tx != null) {
                    GridTuple<CacheObject> peek = tx.peek(cctx, false, key, null);

                    if (peek != null)
                        return peek.get().value(cctx);
                }

                if (detached())
                    return rawGet().value(cctx);

                for (;;) {
                    GridCacheEntryEx e = cctx.cache().peekEx(key);

                    if (e == null)
                        return null;

                    try {
                        return e.peek(GridCachePeekMode.GLOBAL, CU.<K, V>empty()).value(cctx);
                    }
                    catch (GridCacheEntryRemovedException ignored) {
                        // No-op.
                    }
                }
            }
            catch (GridCacheFilterFailedException ignored) {
                throw new IgniteException("Should never happen.");
            }
        }

        /** {@inheritDoc} */
        @SuppressWarnings("unchecked")
        @Override public <T> T unwrap(Class<T> cls) {
            if (cls.isAssignableFrom(IgniteCache.class))
                return (T)cctx.grid().jcache(cctx.name());

            if (cls.isAssignableFrom(getClass()))
                return (T)this;

            if (cls.isAssignableFrom(EvictableEntry.class))
                return (T)wrapEviction();

            if (cls.isAssignableFrom(CacheVersionedEntryImpl.class))
                return (T)wrapVersioned();

            if (cls.isAssignableFrom(GridCacheMapEntry.this.getClass()))
                return (T)GridCacheMapEntry.this;

            throw new IllegalArgumentException("Unwrapping to class is not supported: " + cls);
        }

        /** {@inheritDoc} */
        @Override public String toString() {
            return "IteratorEntry [key=" + key + ']';
        }
    }
}<|MERGE_RESOLUTION|>--- conflicted
+++ resolved
@@ -333,10 +333,7 @@
 //        }
 //
 //        return SIZE_OVERHEAD + extrasSize + kb.length + (vb.isNull() ? 0 : vb.get().length);
-<<<<<<< HEAD
-=======
         return 0;
->>>>>>> fbc8ed32
     }
 
     /** {@inheritDoc} */
@@ -1631,98 +1628,6 @@
                 boolean drNeedResolve = cctx.conflictNeedResolve();
 
                 if (drNeedResolve) {
-<<<<<<< HEAD
-                    // Get old value.
-                    V oldVal = rawGetOrUnmarshalUnlocked(true);
-
-                    if (writeObj == null && valBytes != null)
-                        writeObj = cctx.marshaller().unmarshal(valBytes, cctx.deploy().globalLoader());
-
-                    if (op == GridCacheOperation.TRANSFORM) {
-                        transformClo = writeObj;
-
-                        writeObj = ((IgniteClosure<V, V>)writeObj).apply(oldVal);
-                    }
-
-                    K k = key();
-
-                    if (conflictTtl >= 0L) {
-                        // DR TTL is set explicitly
-                        assert conflictExpireTime >= 0L;
-
-                        newTtl = conflictTtl;
-                        newExpireTime = conflictExpireTime;
-                    }
-                    else {
-                        long ttl = expiryPlc != null ? (isNew() ? expiryPlc.forCreate() : expiryPlc.forUpdate()) : -1L;
-
-                        newTtl = ttl < 0 ? ttlExtras() : ttl;
-                        newExpireTime = CU.toExpireTime(newTtl);
-                    }
-
-                    GridCacheVersionedEntryEx oldEntry = versionedEntry();
-                    GridCacheVersionedEntryEx newEntry =
-                        new GridCachePlainVersionedEntry<>(k, (V)writeObj, newTtl, newExpireTime, conflictVer);
-
-                    drRes = cctx.conflictResolve(oldEntry, newEntry, verCheck);
-
-                    assert drRes != null;
-
-                    if (drRes.isUseOld()) {
-                        // Handle special case with atomic comparator.
-                        if (!isNew() &&                                                  // Not initial value,
-                            verCheck &&                                                  // and atomic version check,
-                            oldDrVer.dataCenterId() == conflictVer.dataCenterId() &&     // and data centers are equal,
-                            ATOMIC_VER_COMPARATOR.compare(oldDrVer, conflictVer) == 0 && // and both versions are equal,
-                            cctx.writeThrough() &&                                       // and store is enabled,
-                            primary)                                                     // and we are primary.
-                        {
-                            V val = rawGetOrUnmarshalUnlocked(false);
-
-                            if (val == null) {
-                                assert deletedUnlocked();
-
-                                cctx.store().removeFromStore(null, key());
-                            }
-                            else
-                                cctx.store().putToStore(null, key(), val, ver);
-                        }
-
-                        old = retval ? rawGetOrUnmarshalUnlocked(false) : val;
-
-                        return new GridCacheUpdateAtomicResult<>(false,
-                            old,
-                            null,
-                            invokeRes,
-                            0L,
-                            -1L,
-                            null,
-                            null,
-                            false);
-                    }
-                    else if (drRes.isUseNew())
-                        op = writeObj != null ? GridCacheOperation.UPDATE : GridCacheOperation.DELETE;
-                    else {
-                        assert drRes.isMerge();
-
-                        writeObj = drRes.mergeValue();
-                        valBytes = null;
-
-                        conflictVer = null; // Update will be considered as local.
-
-                        op = writeObj != null ? GridCacheOperation.UPDATE : GridCacheOperation.DELETE;
-                    }
-
-                    newTtl = drRes.ttl();
-                    newExpireTime = drRes.expireTime();
-
-                    // Explicit DR expire time will be passed to remote node only in that case.
-                    if (!drRes.explicitTtl() && !drRes.isMerge()) {
-                        if (drRes.isUseNew() && newEntry.dataCenterId() != cctx.dataCenterId() ||
-                            drRes.isUseOld() && oldEntry.dataCenterId() != cctx.dataCenterId())
-                            newDrExpireTime = drRes.expireTime();
-                    }
-=======
 // TODO IGNITE-51.
 //                    // Get old value.
 //                    CacheObject oldVal = rawGetOrUnmarshalUnlocked(true);
@@ -1814,7 +1719,6 @@
 //                            drRes.isUseOld() && oldEntry.dataCenterId() != cctx.dataCenterId())
 //                            newDrExpireTime = drRes.expireTime();
 //                    }
->>>>>>> fbc8ed32
                 }
                 else
                     // Nullify DR version on this update, so that we will use regular version during next updates.
@@ -3058,11 +2962,7 @@
                     }
                 }
 
-<<<<<<< HEAD
-                if (!cctx.isAll(wrap(), filter))
-=======
                 if (!cctx.isAll(this.<K, V>wrap(), filter))
->>>>>>> fbc8ed32
                     return F.t(CU.<CacheObject>failed(failFast));
 
                 if (F.isEmptyOrNulls(filter) || ver.equals(version()))
