/*
 * Licensed to the Apache Software Foundation (ASF) under one or more
 * contributor license agreements.  See the NOTICE file distributed with
 * this work for additional information regarding copyright ownership.
 * The ASF licenses this file to You under the Apache License, Version 2.0
 * (the "License"); you may not use this file except in compliance with
 * the License.  You may obtain a copy of the License at
 *
 *      http://www.apache.org/licenses/LICENSE-2.0
 *
 * Unless required by applicable law or agreed to in writing, software
 * distributed under the License is distributed on an "AS IS" BASIS,
 * WITHOUT WARRANTIES OR CONDITIONS OF ANY KIND, either express or implied.
 * See the License for the specific language governing permissions and
 * limitations under the License.
 */

package org.apache.ignite.internal.processors.cache;

import java.nio.ByteBuffer;
import java.util.Collection;
import java.util.Collections;
import java.util.UUID;
import java.util.concurrent.atomic.AtomicReference;
import javax.cache.Cache;
import javax.cache.expiry.ExpiryPolicy;
import javax.cache.processor.EntryProcessor;
import javax.cache.processor.EntryProcessorResult;
import org.apache.ignite.IgniteCache;
import org.apache.ignite.IgniteCheckedException;
import org.apache.ignite.IgniteException;
import org.apache.ignite.IgniteLogger;
import org.apache.ignite.cache.CacheAtomicWriteOrderMode;
import org.apache.ignite.cache.CacheMemoryMode;
import org.apache.ignite.cache.eviction.EvictableEntry;
import org.apache.ignite.internal.managers.deployment.GridDeploymentInfo;
import org.apache.ignite.internal.managers.deployment.GridDeploymentInfoBean;
import org.apache.ignite.internal.processors.affinity.AffinityTopologyVersion;
import org.apache.ignite.internal.processors.cache.distributed.dht.GridDhtCacheEntry;
import org.apache.ignite.internal.processors.cache.distributed.near.GridNearCacheEntry;
import org.apache.ignite.internal.processors.cache.extras.GridCacheEntryExtras;
import org.apache.ignite.internal.processors.cache.extras.GridCacheMvccEntryExtras;
import org.apache.ignite.internal.processors.cache.extras.GridCacheObsoleteEntryExtras;
import org.apache.ignite.internal.processors.cache.extras.GridCacheTtlEntryExtras;
import org.apache.ignite.internal.processors.cache.query.GridCacheQueryManager;
import org.apache.ignite.internal.processors.cache.transactions.IgniteInternalTx;
import org.apache.ignite.internal.processors.cache.transactions.IgniteTxEntry;
import org.apache.ignite.internal.processors.cache.transactions.IgniteTxKey;
import org.apache.ignite.internal.processors.cache.transactions.IgniteTxLocalAdapter;
import org.apache.ignite.internal.processors.cache.version.GridCachePlainVersionedEntry;
import org.apache.ignite.internal.processors.cache.version.GridCacheVersion;
import org.apache.ignite.internal.processors.cache.version.GridCacheVersionConflictContext;
import org.apache.ignite.internal.processors.cache.version.GridCacheVersionEx;
import org.apache.ignite.internal.processors.cache.version.GridCacheVersionedEntryEx;
import org.apache.ignite.internal.processors.dr.GridDrType;
import org.apache.ignite.internal.util.lang.GridClosureException;
import org.apache.ignite.internal.util.lang.GridMetadataAwareAdapter;
import org.apache.ignite.internal.util.lang.GridTuple;
import org.apache.ignite.internal.util.lang.GridTuple3;
import org.apache.ignite.internal.util.offheap.unsafe.GridUnsafeMemory;
import org.apache.ignite.internal.util.tostring.GridToStringExclude;
import org.apache.ignite.internal.util.tostring.GridToStringInclude;
import org.apache.ignite.internal.util.typedef.F;
import org.apache.ignite.internal.util.typedef.T2;
import org.apache.ignite.internal.util.typedef.T3;
import org.apache.ignite.internal.util.typedef.internal.CU;
import org.apache.ignite.internal.util.typedef.internal.S;
import org.apache.ignite.internal.util.typedef.internal.U;
import org.apache.ignite.lang.IgniteBiTuple;
import org.apache.ignite.lang.IgniteUuid;
import org.jetbrains.annotations.Nullable;

import static org.apache.ignite.events.EventType.EVT_CACHE_OBJECT_EXPIRED;
import static org.apache.ignite.events.EventType.EVT_CACHE_OBJECT_PUT;
import static org.apache.ignite.events.EventType.EVT_CACHE_OBJECT_READ;
import static org.apache.ignite.events.EventType.EVT_CACHE_OBJECT_REMOVED;
import static org.apache.ignite.internal.processors.dr.GridDrType.DR_NONE;

/**
 * Adapter for cache entry.
 */
@SuppressWarnings({
    "NonPrivateFieldAccessedInSynchronizedContext", "TooBroadScope", "FieldAccessedSynchronizedAndUnsynchronized"})
public abstract class GridCacheMapEntry extends GridMetadataAwareAdapter implements GridCacheEntryEx {
    /** */
    private static final byte IS_DELETED_MASK = 0x01;

    /** */
    private static final byte IS_UNSWAPPED_MASK = 0x02;

    /** */
    private static final byte IS_OFFHEAP_PTR_MASK = 0x04;

    /** */
    public static final GridCacheAtomicVersionComparator ATOMIC_VER_COMPARATOR = new GridCacheAtomicVersionComparator();

    /**
     * NOTE
     * ====
     * Make sure to recalculate this value any time when adding or removing fields from entry.
     * The size should be count as follows:
     * <ul>
     * <li>Primitives: byte/boolean = 1, short = 2, int/float = 4, long/double = 8</li>
     * <li>References: 8 each</li>
     * <li>Each nested object should be analyzed in the same way as above.</li>
     * </ul>
     */
    // 7 * 8 /*references*/  + 2 * 8 /*long*/  + 1 * 4 /*int*/ + 1 * 1 /*byte*/ + array at parent = 85
    private static final int SIZE_OVERHEAD = 85 /*entry*/ + 32 /* version */ + 4 * 7 /* key + val */;

    /** Static logger to avoid re-creation. Made static for test purpose. */
    protected static final AtomicReference<IgniteLogger> logRef = new AtomicReference<>();

    /** Logger. */
    protected static volatile IgniteLogger log;

    /** Cache registry. */
    @GridToStringExclude
    protected final GridCacheContext<?, ?> cctx;

    /** Key. */
    @GridToStringInclude
    protected final KeyCacheObject key;

    /** Value. */
    @GridToStringInclude
    protected CacheObject val;

    /** Start version. */
    @GridToStringInclude
    protected final long startVer;

    /** Version. */
    @GridToStringInclude
    protected GridCacheVersion ver;

    /** Next entry in the linked list. */
    @GridToStringExclude
    private volatile GridCacheMapEntry next0;

    /** Next entry in the linked list. */
    @GridToStringExclude
    private volatile GridCacheMapEntry next1;

    /** Key hash code. */
    @GridToStringInclude
    private final int hash;

    /** Extras */
    @GridToStringInclude
    private GridCacheEntryExtras extras;

    /**
     * Flags:
     * <ul>
     *     <li>Deleted flag - mask {@link #IS_DELETED_MASK}</li>
     *     <li>Unswapped flag - mask {@link #IS_UNSWAPPED_MASK}</li>
     * </ul>
     */
    @GridToStringInclude
    protected byte flags;

    /**
     * @param cctx Cache context.
     * @param key Cache key.
     * @param hash Key hash value.
     * @param val Entry value.
     * @param next Next entry in the linked list.
     * @param hdrId Header id.
     */
    protected GridCacheMapEntry(GridCacheContext<?, ?> cctx,
        KeyCacheObject key,
        int hash,
        CacheObject val,
        GridCacheMapEntry next,
        int hdrId)
    {
        if (log == null)
            log = U.logger(cctx.kernalContext(), logRef, GridCacheMapEntry.class);

        key = (KeyCacheObject)cctx.kernalContext().cacheObjects().prepareForCache(key, cctx);

        assert key != null;

        this.key = key;
        this.hash = hash;
        this.cctx = cctx;

        val = cctx.kernalContext().cacheObjects().prepareForCache(val, cctx);

        synchronized (this) {
            value(val);
        }

        next(hdrId, next);

        ver = cctx.versions().next();

        startVer = ver.order();
    }

    /** {@inheritDoc} */
    @Override public long startVersion() {
        return startVer;
    }

    /**
     * Sets entry value. If off-heap value storage is enabled, will serialize value to off-heap.
     *
     * @param val Value to store.
     */
    protected void value(@Nullable CacheObject val) {
        assert Thread.holdsLock(this);

        // In case we deal with IGFS cache, count updated data
        if (cctx.cache().isIgfsDataCache() &&
            cctx.kernalContext().igfsHelper().isIgfsBlockKey(key.value(cctx.cacheObjectContext(), false))) {
            int newSize = valueLength0(val, null);
            int oldSize = valueLength0(this.val, (this.val == null && hasOffHeapPointer()) ? valueBytes0() : null);

            int delta = newSize - oldSize;

            if (delta != 0 && !cctx.isNear())
                cctx.cache().onIgfsDataSizeChanged(delta);
        }

        if (!isOffHeapValuesOnly()) {
            this.val = val;

            offHeapPointer(0);
        }
        else {
            try {
                if (cctx.kernalContext().config().isPeerClassLoadingEnabled()) {
                    Object val0 = null;

                    if (val != null && val.cacheObjectType() != CacheObject.TYPE_BYTE_ARR) {
                        val0 = cctx.cacheObjects().unmarshal(cctx.cacheObjectContext(),
                            val.valueBytes(cctx.cacheObjectContext()), cctx.deploy().globalLoader());

                        if (val0 != null)
                            cctx.gridDeploy().deploy(val0.getClass(), val0.getClass().getClassLoader());
                    }

                    if (U.p2pLoader(val0)) {
                        cctx.deploy().addDeploymentContext(
                            new GridDeploymentInfoBean((GridDeploymentInfo)val0.getClass().getClassLoader()));
                    }
                }

                GridUnsafeMemory mem = cctx.unsafeMemory();

                assert mem != null;

                if (val != null) {
                    byte type = val.cacheObjectType();

                    offHeapPointer(mem.putOffHeap(offHeapPointer(), val.valueBytes(cctx.cacheObjectContext()), type));
                }
                else {
                    mem.removeOffHeap(offHeapPointer());

                    offHeapPointer(0);
                }
            }
            catch (IgniteCheckedException e) {
                U.error(log, "Failed to deserialize value [entry=" + this + ", val=" + val + ']');

                throw new IgniteException(e);
            }
        }
    }

    /**
     * Isolated method to get length of IGFS block.
     *
     * @param val Value.
     * @param valBytes Value bytes.
     * @return Length of value.
     */
    private int valueLength0(@Nullable CacheObject val, @Nullable IgniteBiTuple<byte[], Byte> valBytes) {
        byte[] bytes = val != null ? (byte[])val.value(cctx.cacheObjectContext(), false) : null;

        if (bytes != null)
            return bytes.length;

        if (valBytes == null)
            return 0;

        return valBytes.get1().length - (((valBytes.get2() == CacheObject.TYPE_BYTE_ARR) ? 0 : 6));
    }

    /**
     * @return Value bytes.
     */
    protected CacheObject valueBytesUnlocked() {
        assert Thread.holdsLock(this);

        CacheObject val0 = val;

        if (val0 == null && hasOffHeapPointer()) {
            IgniteBiTuple<byte[], Byte> t = valueBytes0();

            return cctx.cacheObjects().toCacheObject(cctx.cacheObjectContext(), t.get2(), t.get1());
        }

        return val0;
    }

    /** {@inheritDoc} */
    @Override public int memorySize() throws IgniteCheckedException {
        byte[] kb;
        byte[] vb = null;

        int extrasSize;

        synchronized (this) {
            key.prepareMarshal(cctx.cacheObjectContext());

            kb = key.valueBytes(cctx.cacheObjectContext());

            if (val != null) {
                val.prepareMarshal(cctx.cacheObjectContext());

                vb = val.valueBytes(cctx.cacheObjectContext());
            }

            extrasSize = extrasSize();
        }

        return SIZE_OVERHEAD + extrasSize + kb.length + (vb == null ? 1 : vb.length);
    }

    /** {@inheritDoc} */
    @Override public boolean isInternal() {
        return key.internal();
    }

    /** {@inheritDoc} */
    @Override public boolean isDht() {
        return false;
    }

    /** {@inheritDoc} */
    @Override public boolean isLocal() {
        return false;
    }

    /** {@inheritDoc} */
    @Override public boolean isNear() {
        return false;
    }

    /** {@inheritDoc} */
    @Override public boolean isReplicated() {
        return false;
    }

    /** {@inheritDoc} */
    @Override public boolean detached() {
        return false;
    }

    /** {@inheritDoc} */
    @Override public <K, V> GridCacheContext<K, V> context() {
        return (GridCacheContext<K, V>)cctx;
    }

    /** {@inheritDoc} */
    @Override public boolean isNew() throws GridCacheEntryRemovedException {
        assert Thread.holdsLock(this);

        checkObsolete();

        return isStartVersion();
    }

    /** {@inheritDoc} */
    @Override public synchronized boolean isNewLocked() throws GridCacheEntryRemovedException {
        checkObsolete();

        return isStartVersion();
    }

    /**
     * @return {@code True} if start version.
     */
    public boolean isStartVersion() {
        return ver.nodeOrder() == cctx.localNode().order() && ver.order() == startVer;
    }

    /** {@inheritDoc} */
    @Override public boolean valid(AffinityTopologyVersion topVer) {
        return true;
    }

    /** {@inheritDoc} */
    @Override public int partition() {
        return 0;
    }

    /** {@inheritDoc} */
    @Override public boolean partitionValid() {
        return true;
    }

    /** {@inheritDoc} */
    @Nullable @Override public GridCacheEntryInfo info() {
        GridCacheEntryInfo info = null;

        long time = U.currentTimeMillis();

        synchronized (this) {
            if (!obsolete()) {
                info = new GridCacheEntryInfo();

                info.key(key);
                info.cacheId(cctx.cacheId());

                long expireTime = expireTimeExtras();

                boolean expired = expireTime != 0 && expireTime <= time;

                info.ttl(ttlExtras());
                info.expireTime(expireTime);
                info.version(ver);
                info.setNew(isStartVersion());
                info.setDeleted(deletedUnlocked());

                if (!expired)
                    info.value(valueBytesUnlocked());
            }
        }

        return info;
    }

    /** {@inheritDoc} */
    @Override public boolean offheapSwapEvict(byte[] entry, GridCacheVersion evictVer, GridCacheVersion obsoleteVer)
        throws IgniteCheckedException, GridCacheEntryRemovedException {
        assert cctx.swap().swapEnabled() && cctx.swap().offHeapEnabled() : this;

        boolean obsolete;

        synchronized (this) {
            checkObsolete();

            if (hasReaders() || !isStartVersion())
                return false;

            GridCacheMvcc mvcc = mvccExtras();

            if (mvcc != null && !mvcc.isEmpty(obsoleteVer))
                return false;

            if (cctx.swap().offheapSwapEvict(key, entry, partition(), evictVer)) {
                assert !hasValueUnlocked() : this;

                obsolete = markObsolete0(obsoleteVer, false, null);

                assert obsolete : this;
            }
            else
                obsolete = false;
        }

        if (obsolete)
            onMarkedObsolete();

        return obsolete;
    }

    /** {@inheritDoc} */
    @Override public CacheObject unswap() throws IgniteCheckedException, GridCacheEntryRemovedException {
        return unswap(true);
    }

    /**
     * Unswaps an entry.
     *
     * @param needVal If {@code false} then do not to deserialize value during unswap.
     * @return Value.
     * @throws IgniteCheckedException If failed.
     */
    @Nullable @Override public CacheObject unswap(boolean needVal)
        throws IgniteCheckedException, GridCacheEntryRemovedException {
        boolean swapEnabled = cctx.swap().swapEnabled();

        if (!swapEnabled && !cctx.isOffHeapEnabled())
            return null;

        synchronized (this) {
            checkObsolete();

            if (isStartVersion() && ((flags & IS_UNSWAPPED_MASK) == 0)) {
                GridCacheSwapEntry e;

                if (cctx.offheapTiered()) {
                    e = cctx.swap().readOffheapPointer(this);

                    if (e != null) {
                        if (e.offheapPointer() > 0) {
                            offHeapPointer(e.offheapPointer());

                            flags |= IS_OFFHEAP_PTR_MASK;

                            if (needVal) {
                                CacheObject val = cctx.fromOffheap(offHeapPointer(), false);

                                e.value(val);
                            }
                        }
                        else // Read from swap.
                            offHeapPointer(0);
                    }
                }
                else
                    e = detached() ? cctx.swap().read(this, true, true, true, false) : cctx.swap().readAndRemove(this);

                if (log.isDebugEnabled())
                    log.debug("Read swap entry [swapEntry=" + e + ", cacheEntry=" + this + ']');

                flags |= IS_UNSWAPPED_MASK;

                // If there is a value.
                if (e != null) {
                    long delta = e.expireTime() == 0 ? 0 : e.expireTime() - U.currentTimeMillis();

                    if (delta >= 0) {
                        CacheObject val = e.value();

                        val = cctx.kernalContext().cacheObjects().prepareForCache(val, cctx);

                        // Set unswapped value.
                        update(val, e.expireTime(), e.ttl(), e.version());

                        // Must update valPtr again since update() will reset it.
                        if (cctx.offheapTiered() && e.offheapPointer() > 0)
                            offHeapPointer(e.offheapPointer());

                        return val;
                    }
                    else
                        clearIndex(e.value());
                }
            }
        }

        return null;
    }

    /**
     * @throws IgniteCheckedException If failed.
     */
    private void swap() throws IgniteCheckedException {
        if (cctx.isSwapOrOffheapEnabled() && !deletedUnlocked() && hasValueUnlocked() && !detached()) {
            assert Thread.holdsLock(this);

            long expireTime = expireTimeExtras();

            if (expireTime > 0 && U.currentTimeMillis() >= expireTime) { // Don't swap entry if it's expired.
                // Entry might have been updated.
                if (cctx.offheapTiered()) {
                    cctx.swap().removeOffheap(key);

                    offHeapPointer(0);
                }

                return;
            }

            if (cctx.offheapTiered() && hasOffHeapPointer()) {
                if (log.isDebugEnabled())
                    log.debug("Value did not change, skip write swap entry: " + this);

                if (cctx.swap().offheapEvictionEnabled())
                    cctx.swap().enableOffheapEviction(key(), partition());

                return;
            }

            IgniteUuid valClsLdrId = null;
            IgniteUuid keyClsLdrId = null;

            if (cctx.kernalContext().config().isPeerClassLoadingEnabled()) {
                if (val != null) {
                    valClsLdrId = cctx.deploy().getClassLoaderId(
                        U.detectObjectClassLoader(val.value(cctx.cacheObjectContext(), false)));
                }

                keyClsLdrId = cctx.deploy().getClassLoaderId(
                    U.detectObjectClassLoader(key.value(cctx.cacheObjectContext(), false)));
            }

            IgniteBiTuple<byte[], Byte> valBytes = valueBytes0();

            cctx.swap().write(key(),
                ByteBuffer.wrap(valBytes.get1()),
                valBytes.get2(),
                ver,
                ttlExtras(),
                expireTime,
                keyClsLdrId,
                valClsLdrId);

            if (log.isDebugEnabled())
                log.debug("Wrote swap entry: " + this);
        }
    }

    /**
     * @return Value bytes and flag indicating whether value is byte array.
     */
    protected IgniteBiTuple<byte[], Byte> valueBytes0() {
        assert Thread.holdsLock(this);

        if (hasOffHeapPointer()) {
            assert isOffHeapValuesOnly() || cctx.offheapTiered();

            return cctx.unsafeMemory().get(offHeapPointer());
        }
        else {
            assert val != null;

            try {
                byte[] bytes = val.valueBytes(cctx.cacheObjectContext());

                return new IgniteBiTuple<>(bytes, val.cacheObjectType());
            }
            catch (IgniteCheckedException e) {
                throw new IgniteException(e);
            }
        }
    }

    /**
     * @throws IgniteCheckedException If failed.
     */
    protected final void releaseSwap() throws IgniteCheckedException {
        if (cctx.isSwapOrOffheapEnabled()) {
            synchronized (this) {
                cctx.swap().remove(key());
            }

            if (log.isDebugEnabled())
                log.debug("Removed swap entry [entry=" + this + ']');
        }
    }

    /**
     * @param tx Transaction.
     * @param key Key.
     * @param reload flag.
     * @param subjId Subject ID.
     * @param taskName Task name.
     * @return Read value.
     * @throws IgniteCheckedException If failed.
     */
    @SuppressWarnings({"RedundantTypeArguments"})
    @Nullable protected Object readThrough(@Nullable IgniteInternalTx tx, KeyCacheObject key, boolean reload, UUID subjId,
        String taskName) throws IgniteCheckedException {
        return cctx.store().load(tx, key);
    }

    /** {@inheritDoc} */
    @Nullable @Override public final CacheObject innerGet(@Nullable IgniteInternalTx tx,
        boolean readSwap,
        boolean readThrough,
        boolean failFast,
        boolean unmarshal,
        boolean updateMetrics,
        boolean evt,
        boolean tmp,
        UUID subjId,
        Object transformClo,
        String taskName,
        @Nullable IgniteCacheExpiryPolicy expirePlc,
        boolean keepBinary)
        throws IgniteCheckedException, GridCacheEntryRemovedException {
        return (CacheObject)innerGet0(tx,
            readSwap,
            readThrough,
            evt,
            unmarshal,
            updateMetrics,
            tmp,
            subjId,
            transformClo,
            taskName,
            expirePlc,
            false,
            keepBinary);
    }

    /** {@inheritDoc} */
    @Nullable @Override public T2<CacheObject, GridCacheVersion> innerGetVersioned(
        IgniteInternalTx tx,
        boolean readSwap,
        boolean unmarshal,
        boolean updateMetrics,
        boolean evt,
        UUID subjId,
        Object transformClo,
        String taskName,
        @Nullable IgniteCacheExpiryPolicy expiryPlc,
        boolean keepBinary)
        throws IgniteCheckedException, GridCacheEntryRemovedException {
        return (T2<CacheObject, GridCacheVersion>)innerGet0(tx,
            readSwap,
            false,
            evt,
            unmarshal,
            updateMetrics,
            false,
            subjId,
            transformClo,
            taskName,
            expiryPlc,
            true,
            keepBinary);
    }

    /** {@inheritDoc} */
    @SuppressWarnings({"unchecked", "RedundantTypeArguments", "TooBroadScope"})
    private Object innerGet0(IgniteInternalTx tx,
        boolean readSwap,
        boolean readThrough,
        boolean evt,
        boolean unmarshal,
        boolean updateMetrics,
        boolean tmp,
        UUID subjId,
        Object transformClo,
        String taskName,
        @Nullable IgniteCacheExpiryPolicy expiryPlc,
        boolean retVer,
        boolean keepBinary
    ) throws IgniteCheckedException, GridCacheEntryRemovedException {
        assert !(retVer && readThrough);

        // Disable read-through if there is no store.
        if (readThrough && !cctx.readThrough())
            readThrough = false;

        GridCacheMvccCandidate owner;

        CacheObject old;
        CacheObject ret = null;

        GridCacheVersion startVer;
        GridCacheVersion resVer = null;

        boolean expired = false;

        CacheObject expiredVal = null;

        boolean hasOldBytes;

        synchronized (this) {
            checkObsolete();

            // Cache version for optimistic check.
            startVer = ver;

            GridCacheMvcc mvcc = mvccExtras();

            owner = mvcc == null ? null : mvcc.anyOwner();

            double delta;

            long expireTime = expireTimeExtras();

            if (expireTime > 0) {
                delta = expireTime - U.currentTimeMillis();

                if (log.isDebugEnabled())
                    log.debug("Checked expiration time for entry [timeLeft=" + delta + ", entry=" + this + ']');

                if (delta <= 0)
                    expired = true;
            }

            CacheObject val = this.val;

            hasOldBytes = hasOffHeapPointer();

            if ((unmarshal || isOffHeapValuesOnly()) && !expired && val == null && hasOldBytes)
                val = rawGetOrUnmarshalUnlocked(tmp);

            boolean valid = valid(tx != null ? tx.topologyVersion() : cctx.affinity().affinityTopologyVersion());

            // Attempt to load from swap.
            if (val == null && !hasOldBytes && readSwap) {
                // Only promote when loading initial state.
                if (isNew() || !valid) {
                    // If this entry is already expired (expiration time was too low),
                    // we simply remove from swap and clear index.
                    if (expired) {
                        releaseSwap();

                        // Previous value is guaranteed to be null
                        clearIndex(null);
                    }
                    else {
                        // Read and remove swap entry.
                        if (tmp) {
                            unswap(false);

                            val = rawGetOrUnmarshalUnlocked(true);
                        }
                        else
                            val = unswap();

                        // Recalculate expiration after swap read.
                        if (expireTime > 0) {
                            delta = expireTime - U.currentTimeMillis();

                            if (log.isDebugEnabled())
                                log.debug("Checked expiration time for entry [timeLeft=" + delta +
                                    ", entry=" + this + ']');

                            if (delta <= 0)
                                expired = true;
                        }
                    }
                }
            }

            old = expired || !valid ? null : val;

            if (expired) {
                expiredVal = val;

                value(null);
            }

            if (old == null && !hasOldBytes) {
                if (updateMetrics && cctx.cache().configuration().isStatisticsEnabled())
                    cctx.cache().metrics0().onRead(false);
            }
            else {
                if (updateMetrics && cctx.cache().configuration().isStatisticsEnabled())
                    cctx.cache().metrics0().onRead(true);

                // Set retVal here for event notification.
                ret = old;
            }

            if (evt && expired) {
                if (cctx.events().isRecordable(EVT_CACHE_OBJECT_EXPIRED)) {
                    cctx.events().addEvent(partition(),
                        key,
                        tx,
                        owner,
                        EVT_CACHE_OBJECT_EXPIRED,
                        null,
                        false,
                        expiredVal,
                        expiredVal != null || hasOldBytes,
                        subjId,
                        null,
                        taskName,
                        keepBinary);
                }

                cctx.continuousQueries().onEntryExpired(this, key, expiredVal);

                // No more notifications.
                evt = false;
            }

            if (evt && !expired && cctx.events().isRecordable(EVT_CACHE_OBJECT_READ)) {
                cctx.events().addEvent(
                    partition(),
                    key,
                    tx,
                    owner,
                    EVT_CACHE_OBJECT_READ,
                    ret,
                    ret != null,
                    old,
                    hasOldBytes || old != null,
                    subjId,
                    transformClo != null ? transformClo.getClass().getName() : null,
                    taskName,
                    keepBinary);

                // No more notifications.
                evt = false;
            }

            if (ret != null && expiryPlc != null)
                updateTtl(expiryPlc);

            if (retVer) {
                resVer = isNear() ? ((GridNearCacheEntry)this).dhtVersion() : this.ver;

                if (resVer == null)
                    ret = null;
            }
        }

        if (ret != null)
            // If return value is consistent, then done.
            return retVer ? new T2<>(ret, resVer) : ret;

        boolean loadedFromStore = false;

        if (ret == null && readThrough) {
            IgniteInternalTx tx0 = null;

            if (tx != null && tx.local()) {
                if (cctx.isReplicated() || cctx.isColocated() || tx.near())
                    tx0 = tx;
                else if (tx.dht()) {
                    GridCacheVersion ver = tx.nearXidVersion();

                    tx0 = cctx.dht().near().context().tm().tx(ver);
                }
            }

            Object storeVal = readThrough(tx0, key, false, subjId, taskName);

            ret = cctx.toCacheObject(storeVal);

            loadedFromStore = true;
        }

        synchronized (this) {
            long ttl = ttlExtras();

            // If version matched, set value.
            if (startVer.equals(ver)) {
                if (ret != null) {
                    // Detach value before index update.
                    ret = cctx.kernalContext().cacheObjects().prepareForCache(ret, cctx);

                    GridCacheVersion nextVer = nextVersion();

                    CacheObject prevVal = rawGetOrUnmarshalUnlocked(false);

                    long expTime = CU.toExpireTime(ttl);

                    if (loadedFromStore)
                        // Update indexes before actual write to entry.
                        updateIndex(ret, expTime, nextVer, prevVal);

                    boolean hadValPtr = hasOffHeapPointer();

                    // Don't change version for read-through.
                    update(ret, expTime, ttl, nextVer);

                    if (hadValPtr && cctx.offheapTiered())
                        cctx.swap().removeOffheap(key);

                    if (cctx.deferredDelete() && deletedUnlocked() && !isInternal() && !detached())
                        deletedUnlocked(false);
                }

                if (evt && cctx.events().isRecordable(EVT_CACHE_OBJECT_READ))
                    cctx.events().addEvent(
                        partition(),
                        key,
                        tx,
                        owner,
                        EVT_CACHE_OBJECT_READ,
                        ret,
                        ret != null,
                        old,
                        hasOldBytes,
                        subjId,
                        transformClo != null ? transformClo.getClass().getName() : null,
                        taskName,
                        keepBinary);
            }
        }

        assert ret == null || !retVer;

        return ret;
    }

    /** {@inheritDoc} */
    @SuppressWarnings({"unchecked", "TooBroadScope"})
    @Nullable @Override public final CacheObject innerReload()
        throws IgniteCheckedException, GridCacheEntryRemovedException {
        CU.checkStore(cctx);

        GridCacheVersion startVer;

        boolean wasNew;

        synchronized (this) {
            checkObsolete();

            // Cache version for optimistic check.
            startVer = ver;

            wasNew = isNew();
        }

        String taskName = cctx.kernalContext().job().currentTaskName();

        // Check before load.
        CacheObject ret = cctx.toCacheObject(readThrough(null, key, true, cctx.localNodeId(), taskName));

        boolean touch = false;

        try {
            synchronized (this) {
                long ttl = ttlExtras();

                // Generate new version.
                GridCacheVersion nextVer = cctx.versions().nextForLoad(ver);

                // If entry was loaded during read step.
                if (wasNew && !isNew())
                    // Map size was updated on entry creation.
                    return ret;

                // If version matched, set value.
                if (startVer.equals(ver)) {
                    releaseSwap();

                    CacheObject old = rawGetOrUnmarshalUnlocked(false);

                    long expTime = CU.toExpireTime(ttl);

                    // Detach value before index update.
                    ret = cctx.kernalContext().cacheObjects().prepareForCache(ret, cctx);

                    // Update indexes.
                    if (ret != null) {
                        updateIndex(ret, expTime, nextVer, old);

                        if (cctx.deferredDelete() && !isInternal() && !detached() && deletedUnlocked())
                            deletedUnlocked(false);
                    }
                    else {
                        clearIndex(old);

                        if (cctx.deferredDelete() && !isInternal() && !detached() && !deletedUnlocked())
                            deletedUnlocked(true);
                    }

                    update(ret, expTime, ttl, nextVer);

                    touch = true;

                    // If value was set - return, otherwise try again.
                    return ret;
                }
            }

            touch = true;

            return ret;
        }
        finally {
            if (touch)
                cctx.evicts().touch(this, cctx.affinity().affinityTopologyVersion());
        }
    }

    /**
     * @param nodeId Node ID.
     */
    protected void recordNodeId(UUID nodeId, AffinityTopologyVersion topVer) {
        // No-op.
    }

    /** {@inheritDoc} */
    @Override public final GridCacheUpdateTxResult innerSet(
        @Nullable IgniteInternalTx tx,
        UUID evtNodeId,
        UUID affNodeId,
        CacheObject val,
        boolean writeThrough,
        boolean retval,
        long ttl,
        boolean evt,
        boolean metrics,
        boolean keepPortable,
        AffinityTopologyVersion topVer,
        CacheEntryPredicate[] filter,
        GridDrType drType,
        long drExpireTime,
        @Nullable GridCacheVersion explicitVer,
        @Nullable UUID subjId,
        String taskName,
        @Nullable GridCacheVersion dhtVer
    ) throws IgniteCheckedException, GridCacheEntryRemovedException {
        CacheObject old;

        boolean valid = valid(tx != null ? tx.topologyVersion() : topVer);

        // Lock should be held by now.
        if (!cctx.isAll(this, filter))
            return new GridCacheUpdateTxResult(false, null);

        final GridCacheVersion newVer;

        boolean intercept = cctx.config().getInterceptor() != null;

        Object key0 = null;
        Object val0 = null;

        synchronized (this) {
            checkObsolete();

            if (isNear()) {
                assert dhtVer != null;

                // It is possible that 'get' could load more recent value.
                if (!((GridNearCacheEntry)this).recordDhtVersion(dhtVer))
                    return new GridCacheUpdateTxResult(false, null);
            }

            assert tx == null || (!tx.local() && tx.onePhaseCommit()) || tx.ownsLock(this) :
                "Transaction does not own lock for update [entry=" + this + ", tx=" + tx + ']';

            // Load and remove from swap if it is new.
            boolean startVer = isStartVersion();

            if (startVer)
                unswap(retval);

            newVer = explicitVer != null ? explicitVer : tx == null ?
                nextVersion() : tx.writeVersion();

            assert newVer != null : "Failed to get write version for tx: " + tx;

            old = (retval || intercept) ? rawGetOrUnmarshalUnlocked(!retval) : this.val;

            if (intercept) {
                val0 = CU.value(val, cctx, false);

                CacheLazyEntry e = new CacheLazyEntry(cctx, key, old, keepPortable);

<<<<<<< HEAD
                Object interceptorVal = cctx.config().getInterceptor().onBeforePut(new CacheLazyEntry(cctx, key, old, keepPortable),
=======
                Object interceptorVal = cctx.config().getInterceptor().onBeforePut(
                    new CacheLazyEntry(cctx, key, old),
>>>>>>> d54fcbed
                    val0);

                key0 = e.key();

                if (interceptorVal == null)
                    return new GridCacheUpdateTxResult(false, (CacheObject)cctx.unwrapTemporary(old));
                else if (interceptorVal != val0)
                    val0 = cctx.unwrapTemporary(interceptorVal);

                val = cctx.toCacheObject(val0);
            }

            // Determine new ttl and expire time.
            long expireTime;

            if (drExpireTime >= 0) {
                assert ttl >= 0 : ttl;

                expireTime = drExpireTime;
            }
            else {
                if (ttl == -1L) {
                    ttl = ttlExtras();
                    expireTime = expireTimeExtras();
                }
                else
                    expireTime = CU.toExpireTime(ttl);
            }

            assert ttl >= 0 : ttl;
            assert expireTime >= 0 : expireTime;

            // Detach value before index update.
            val = cctx.kernalContext().cacheObjects().prepareForCache(val, cctx);

            // Update index inside synchronization since it can be updated
            // in load methods without actually holding entry lock.
            if (val != null) {
                updateIndex(val, expireTime, newVer, old);

                if (cctx.deferredDelete() && deletedUnlocked() && !isInternal() && !detached())
                    deletedUnlocked(false);
            }

            update(val, expireTime, ttl, newVer);

            drReplicate(drType, val, newVer);

            recordNodeId(affNodeId, topVer);

            if (metrics && cctx.cache().configuration().isStatisticsEnabled())
                cctx.cache().metrics0().onWrite();

            if (evt && newVer != null && cctx.events().isRecordable(EVT_CACHE_OBJECT_PUT)) {
                CacheObject evtOld = cctx.unwrapTemporary(old);

                cctx.events().addEvent(partition(),
                    key,
                    evtNodeId,
                    tx == null ? null : tx.xid(),
                    newVer,
                    EVT_CACHE_OBJECT_PUT,
                    val,
                    val != null,
                    evtOld,
                    evtOld != null || hasValueUnlocked(),
                    subjId, null, taskName,
                    keepPortable);
            }

            if (cctx.isLocal() || cctx.isReplicated() || (tx != null && tx.local() && !isNear()))
                cctx.continuousQueries().onEntryUpdated(this, key, val, old, false);

            cctx.dataStructures().onEntryUpdated(key, false, keepPortable);
        }

        if (log.isDebugEnabled())
            log.debug("Updated cache entry [val=" + val + ", old=" + old + ", entry=" + this + ']');

        // Persist outside of synchronization. The correctness of the
        // value will be handled by current transaction.
        if (writeThrough)
            cctx.store().put(tx, keyValue(false), CU.value(val, cctx, false), newVer);

        if (intercept)
            cctx.config().getInterceptor().onAfterPut(new CacheLazyEntry(cctx, key, key0, val, val0, keepPortable));

        return valid ? new GridCacheUpdateTxResult(true, retval ? old : null) :
            new GridCacheUpdateTxResult(false, null);
    }

    /**
     * @param cpy Copy flag.
     * @return Key value.
     */
    protected Object keyValue(boolean cpy) {
        return key.value(cctx.cacheObjectContext(), cpy);
    }

    /** {@inheritDoc} */
    @Override public final GridCacheUpdateTxResult innerRemove(
        @Nullable IgniteInternalTx tx,
        UUID evtNodeId,
        UUID affNodeId,
        boolean retval,
        boolean evt,
        boolean metrics,
        boolean keepPortable,
        AffinityTopologyVersion topVer,
        CacheEntryPredicate[] filter,
        GridDrType drType,
        @Nullable GridCacheVersion explicitVer,
        @Nullable UUID subjId,
        String taskName,
        @Nullable GridCacheVersion dhtVer
        ) throws IgniteCheckedException, GridCacheEntryRemovedException {
        assert cctx.transactional();

        CacheObject old;

        GridCacheVersion newVer;

        boolean valid = valid(tx != null ? tx.topologyVersion() : topVer);

        // Lock should be held by now.
        if (!cctx.isAll(this, filter))
            return new GridCacheUpdateTxResult(false, null);

        GridCacheVersion obsoleteVer = null;

        boolean intercept = cctx.config().getInterceptor() != null;

        IgniteBiTuple<Boolean, Object> interceptRes = null;

        Cache.Entry entry0 = null;

        boolean deferred;

        boolean marked = false;

        synchronized (this) {
            checkObsolete();

            if (isNear()) {
                assert dhtVer != null;

                // It is possible that 'get' could load more recent value.
                if (!((GridNearCacheEntry)this).recordDhtVersion(dhtVer))
                    return new GridCacheUpdateTxResult(false, null);
            }

            assert tx == null || (!tx.local() && tx.onePhaseCommit()) || tx.ownsLock(this) :
                    "Transaction does not own lock for remove[entry=" + this + ", tx=" + tx + ']';

            boolean startVer = isStartVersion();

            if (startVer) {
                // Release swap.
                releaseSwap();
            }

            newVer = explicitVer != null ? explicitVer : tx == null ? nextVersion() : tx.writeVersion();

            old = (retval || intercept) ? rawGetOrUnmarshalUnlocked(!retval) : val;

            if (intercept) {
                entry0 = new CacheLazyEntry(cctx, key, old, keepPortable);

                interceptRes = cctx.config().getInterceptor().onBeforeRemove(entry0);

                if (cctx.cancelRemove(interceptRes)) {
                    CacheObject ret = cctx.toCacheObject(cctx.unwrapTemporary(interceptRes.get2()));

                    return new GridCacheUpdateTxResult(false, ret);
                }
            }

            if (old == null)
                old = saveValueForIndexUnlocked();

            // Clear indexes inside of synchronization since indexes
            // can be updated without actually holding entry lock.
            clearIndex(old);

            boolean hadValPtr = hasOffHeapPointer();

            update(null, 0, 0, newVer);

            if (cctx.offheapTiered() && hadValPtr) {
                boolean rmv = cctx.swap().removeOffheap(key);

                assert rmv;
            }

            if (cctx.deferredDelete() && !detached() && !isInternal()) {
                if (!deletedUnlocked()) {
                    deletedUnlocked(true);

                    if (tx != null) {
                        GridCacheMvcc mvcc = mvccExtras();

                        if (mvcc == null || mvcc.isEmpty(tx.xidVersion()))
                            clearReaders();
                        else
                            clearReader(tx.originatingNodeId());
                    }
                }
            }

            drReplicate(drType, null, newVer);

            if (metrics && cctx.cache().configuration().isStatisticsEnabled())
                cctx.cache().metrics0().onRemove();

            if (tx == null)
                obsoleteVer = newVer;
            else {
                // Only delete entry if the lock is not explicit.
                if (lockedBy(tx.xidVersion()))
                    obsoleteVer = tx.xidVersion();
                else if (log.isDebugEnabled())
                    log.debug("Obsolete version was not set because lock was explicit: " + this);
            }

            if (evt && newVer != null && cctx.events().isRecordable(EVT_CACHE_OBJECT_REMOVED)) {
                CacheObject evtOld = cctx.unwrapTemporary(old);

                cctx.events().addEvent(partition(),
                    key,
                    evtNodeId,
                    tx == null ? null : tx.xid(), newVer,
                    EVT_CACHE_OBJECT_REMOVED,
                    null,
                    false,
                    evtOld,
                    evtOld != null || hasValueUnlocked(),
                    subjId,
                    null,
                    taskName,
                    keepPortable);
            }

            if (cctx.isLocal() || cctx.isReplicated() || (tx != null && tx.local() && !isNear()))
                cctx.continuousQueries().onEntryUpdated(this, key, null, old, false);

<<<<<<< HEAD
            cctx.dataStructures().onEntryUpdated(key, true, keepPortable);
        }

        // Persist outside of synchronization. The correctness of the
        // value will be handled by current transaction.
        if (writeThrough)
            cctx.store().remove(tx, keyValue(false));
=======
            cctx.dataStructures().onEntryUpdated(key, true);
>>>>>>> d54fcbed

            deferred = cctx.deferredDelete() && !detached() && !isInternal();

            if (!deferred) {
                // If entry is still removed.
                assert newVer == ver;

                if (obsoleteVer == null || !(marked = markObsolete0(obsoleteVer, true, null))) {
                    if (log.isDebugEnabled())
                        log.debug("Entry could not be marked obsolete (it is still used): " + this);
                }
                else {
                    recordNodeId(affNodeId, topVer);

                    if (log.isDebugEnabled())
                        log.debug("Entry was marked obsolete: " + this);
                }
            }
        }

        if (deferred)
            cctx.onDeferredDelete(this, newVer);

        if (marked) {
            assert !deferred;

            onMarkedObsolete();
        }

        if (intercept)
            cctx.config().getInterceptor().onAfterRemove(entry0);

        if (valid) {
            CacheObject ret;

            if (interceptRes != null)
                ret = cctx.toCacheObject(cctx.unwrapTemporary(interceptRes.get2()));
            else
                ret = old;

            return new GridCacheUpdateTxResult(true, ret);
        }
        else
            return new GridCacheUpdateTxResult(false, null);
    }

    /** {@inheritDoc} */
    @SuppressWarnings("unchecked")
    @Override public GridTuple3<Boolean, Object, EntryProcessorResult<Object>> innerUpdateLocal(
        GridCacheVersion ver,
        GridCacheOperation op,
        @Nullable Object writeObj,
        @Nullable Object[] invokeArgs,
        boolean writeThrough,
        boolean readThrough,
        boolean retval,
        boolean keepBinary,
        @Nullable ExpiryPolicy expiryPlc,
        boolean evt,
        boolean metrics,
        @Nullable CacheEntryPredicate[] filter,
        boolean intercept,
        @Nullable UUID subjId,
        String taskName
    ) throws IgniteCheckedException, GridCacheEntryRemovedException {
        assert cctx.isLocal() && cctx.atomic();

        CacheObject old;

        boolean res = true;

        IgniteBiTuple<Boolean, ?> interceptorRes = null;

        EntryProcessorResult<Object> invokeRes = null;

        synchronized (this) {
            boolean needVal = retval || intercept || op == GridCacheOperation.TRANSFORM || !F.isEmpty(filter);

            checkObsolete();

            // Load and remove from swap if it is new.
            if (isNew())
                unswap(retval);

            // Possibly get old value form store.
            old = needVal ? rawGetOrUnmarshalUnlocked(!retval) : val;

            boolean readFromStore = false;

            Object old0 = null;

            if (readThrough && needVal && old == null &&
                (cctx.readThrough() && (op == GridCacheOperation.TRANSFORM || cctx.loadPreviousValue()))) {
                    old0 = readThrough(null, key, false, subjId, taskName);

                old = cctx.toCacheObject(old0);

                long ttl = CU.TTL_ETERNAL;
                long expireTime = CU.EXPIRE_TIME_ETERNAL;

                if (expiryPlc != null && old != null) {
                    ttl = CU.toTtl(expiryPlc.getExpiryForCreation());

                    if (ttl == CU.TTL_ZERO) {
                        ttl = CU.TTL_MINIMUM;
                        expireTime = CU.expireTimeInPast();
                    }
                    else if (ttl == CU.TTL_NOT_CHANGED)
                        ttl = CU.TTL_ETERNAL;
                    else
                        expireTime = CU.toExpireTime(ttl);
                }

                // Detach value before index update.
                old = cctx.kernalContext().cacheObjects().prepareForCache(old, cctx);

                if (old != null)
                    updateIndex(old, expireTime, ver, null);
                else
                    clearIndex(null);

                update(old, expireTime, ttl, ver);
            }

            // Apply metrics.
            if (metrics && cctx.cache().configuration().isStatisticsEnabled() && needVal) {
                // PutIfAbsent methods mustn't update hit/miss statistics
                if (op != GridCacheOperation.UPDATE || F.isEmpty(filter) || !cctx.putIfAbsentFilter(filter))
                    cctx.cache().metrics0().onRead(old != null);
            }

            // Check filter inside of synchronization.
            if (!F.isEmpty(filter)) {
                boolean pass = cctx.isAllLocked(this, filter);

                if (!pass) {
                    if (expiryPlc != null && !readFromStore && !cctx.putIfAbsentFilter(filter) && hasValueUnlocked())
                        updateTtl(expiryPlc);

                    return new T3<>(false, retval ? CU.value(old, cctx, false) : null, null);
                }
            }

            String transformCloClsName = null;

            CacheObject updated;

            Object key0 = null;
            Object updated0 = null;

            // Calculate new value.
            if (op == GridCacheOperation.TRANSFORM) {
                transformCloClsName = writeObj.getClass().getName();

                EntryProcessor<Object, Object, ?> entryProcessor = (EntryProcessor<Object, Object, ?>)writeObj;

                assert entryProcessor != null;

                CacheInvokeEntry<Object, Object> entry = new CacheInvokeEntry<>(cctx, key, old, version(), keepBinary);

                try {
                    Object computed = entryProcessor.process(entry, invokeArgs);

                    if (entry.modified()) {
                        updated0 = cctx.unwrapTemporary(entry.getValue());

                        updated = cctx.toCacheObject(updated0);
                    }
                    else
                        updated = old;

                    key0 = entry.key();

                    invokeRes = computed != null ? CacheInvokeResult.fromResult(cctx.unwrapTemporary(computed)) : null;
                }
                catch (Exception e) {
                    updated = old;

                    invokeRes = CacheInvokeResult.fromError(e);
                }

                if (!entry.modified()) {
                    if (expiryPlc != null && !readFromStore && hasValueUnlocked())
                        updateTtl(expiryPlc);

                    return new GridTuple3<>(false, null, invokeRes);
                }
            }
            else
                updated = (CacheObject)writeObj;

            op = updated == null ? GridCacheOperation.DELETE : GridCacheOperation.UPDATE;

            if (intercept) {
                CacheLazyEntry e;

                if (op == GridCacheOperation.UPDATE) {
                    updated0 = value(updated0, updated, false);

                    e = new CacheLazyEntry(cctx, key, key0, old, old0, keepBinary);

                    Object interceptorVal = cctx.config().getInterceptor().onBeforePut(e, updated0);

                    if (interceptorVal == null)
                        return new GridTuple3<>(false, cctx.unwrapTemporary(value(old0, old, false)), invokeRes);
                    else {
                        updated0 = cctx.unwrapTemporary(interceptorVal);

                        updated = cctx.toCacheObject(updated0);
                    }
                }
                else {
                    e = new CacheLazyEntry(cctx, key, key0, old, old0, keepBinary);

                    interceptorRes = cctx.config().getInterceptor().onBeforeRemove(e);

                    if (cctx.cancelRemove(interceptorRes))
                        return new GridTuple3<>(false, cctx.unwrapTemporary(interceptorRes.get2()), invokeRes);
                }

                key0 = e.key();
                old0 = e.value();
            }

            boolean hadVal = hasValueUnlocked();

            long ttl = CU.TTL_ETERNAL;
            long expireTime = CU.EXPIRE_TIME_ETERNAL;

            if (op == GridCacheOperation.UPDATE) {
                if (expiryPlc != null) {
                    ttl = CU.toTtl(hadVal ? expiryPlc.getExpiryForUpdate() : expiryPlc.getExpiryForCreation());

                    if (ttl == CU.TTL_NOT_CHANGED) {
                        ttl = ttlExtras();
                        expireTime = expireTimeExtras();
                    }
                    else if (ttl != CU.TTL_ZERO)
                        expireTime = CU.toExpireTime(ttl);
                }
                else {
                    ttl = ttlExtras();
                    expireTime = expireTimeExtras();
                }
            }

            if (ttl == CU.TTL_ZERO)
                op = GridCacheOperation.DELETE;

            // Try write-through.
            if (op == GridCacheOperation.UPDATE) {
                // Detach value before index update.
                updated = cctx.kernalContext().cacheObjects().prepareForCache(updated, cctx);

                if (writeThrough)
                    // Must persist inside synchronization in non-tx mode.
                    cctx.store().put(null, keyValue(false), CU.value(updated, cctx, false), ver);

                // Update index inside synchronization since it can be updated
                // in load methods without actually holding entry lock.
                updateIndex(updated, expireTime, ver, old);

                assert ttl != CU.TTL_ZERO;

                update(updated, expireTime, ttl, ver);

                if (evt) {
                    CacheObject evtOld = null;

                    if (transformCloClsName != null && cctx.events().isRecordable(EVT_CACHE_OBJECT_READ)) {
                        evtOld = cctx.unwrapTemporary(old);

                        cctx.events().addEvent(partition(), key, cctx.localNodeId(), null,
                            (GridCacheVersion)null, EVT_CACHE_OBJECT_READ, evtOld, evtOld != null || hadVal, evtOld,
                            evtOld != null || hadVal, subjId, transformCloClsName, taskName, keepBinary);
                    }

                    if (cctx.events().isRecordable(EVT_CACHE_OBJECT_PUT)) {
                        if (evtOld == null)
                            evtOld = cctx.unwrapTemporary(old);

                        cctx.events().addEvent(partition(), key, cctx.localNodeId(), null,
                            (GridCacheVersion)null, EVT_CACHE_OBJECT_PUT, updated, updated != null, evtOld,
                            evtOld != null || hadVal, subjId, null, taskName, keepBinary);
                    }
                }
            }
            else {
                if (writeThrough)
                    // Must persist inside synchronization in non-tx mode.
                    cctx.store().remove(null, keyValue(false));

                boolean hasValPtr = hasOffHeapPointer();

                if (old == null)
                    old = saveValueForIndexUnlocked();

                // Update index inside synchronization since it can be updated
                // in load methods without actually holding entry lock.
                clearIndex(old);

                update(null, CU.TTL_ETERNAL, CU.EXPIRE_TIME_ETERNAL, ver);

                if (cctx.offheapTiered() && hasValPtr) {
                    boolean rmv = cctx.swap().removeOffheap(key);

                    assert rmv;
                }

                if (evt) {
                    CacheObject evtOld = null;

                    if (transformCloClsName != null && cctx.events().isRecordable(EVT_CACHE_OBJECT_READ))
                        cctx.events().addEvent(partition(), key, cctx.localNodeId(), null,
                            (GridCacheVersion)null, EVT_CACHE_OBJECT_READ, evtOld, evtOld != null || hadVal, evtOld,
                            evtOld != null || hadVal, subjId, transformCloClsName, taskName, keepBinary);

                    if (cctx.events().isRecordable(EVT_CACHE_OBJECT_REMOVED)) {
                        if (evtOld == null)
                            evtOld = cctx.unwrapTemporary(old);

                        cctx.events().addEvent(partition(), key, cctx.localNodeId(), null, (GridCacheVersion)null,
                            EVT_CACHE_OBJECT_REMOVED, null, false, evtOld, evtOld != null || hadVal, subjId, null,
                            taskName, keepBinary);
                    }
                }

                res = hadVal;
            }

            if (res)
                updateMetrics(op, metrics);

            cctx.continuousQueries().onEntryUpdated(this, key, val, old, false);

            cctx.dataStructures().onEntryUpdated(key, op == GridCacheOperation.DELETE, keepBinary);

            if (intercept) {
                if (op == GridCacheOperation.UPDATE)
                    cctx.config().getInterceptor().onAfterPut(new CacheLazyEntry(cctx, key, key0, updated, updated0, keepBinary));
                else
                    cctx.config().getInterceptor().onAfterRemove(new CacheLazyEntry(cctx, key, key0, old, old0, keepBinary));
            }
        }

        return new GridTuple3<>(res,
            cctx.unwrapTemporary(interceptorRes != null ?
                interceptorRes.get2() :
                cctx.cacheObjectContext().unwrapPortableIfNeeded(old, keepBinary, false)),
            invokeRes);
    }

    /** {@inheritDoc} */
    @SuppressWarnings("unchecked")
    @Override public GridCacheUpdateAtomicResult innerUpdate(
        GridCacheVersion newVer,
        UUID evtNodeId,
        UUID affNodeId,
        GridCacheOperation op,
        @Nullable Object writeObj,
        @Nullable Object[] invokeArgs,
        boolean writeThrough,
        boolean readThrough,
        boolean retval,
        boolean keepPortable,
        @Nullable IgniteCacheExpiryPolicy expiryPlc,
        boolean evt,
        boolean metrics,
        boolean primary,
        boolean verCheck,
        AffinityTopologyVersion topVer,
        @Nullable CacheEntryPredicate[] filter,
        GridDrType drType,
        long explicitTtl,
        long explicitExpireTime,
        @Nullable GridCacheVersion conflictVer,
        boolean conflictResolve,
        boolean intercept,
        @Nullable UUID subjId,
        String taskName
    ) throws IgniteCheckedException, GridCacheEntryRemovedException, GridClosureException {
        assert cctx.atomic();

        boolean res = true;

        CacheObject oldVal;
        CacheObject updated;

        GridCacheVersion enqueueVer = null;

        GridCacheVersionConflictContext<?, ?> conflictCtx = null;

        IgniteBiTuple<Object, Exception> invokeRes = null;

        // System TTL/ET which may have special values.
        long newSysTtl;
        long newSysExpireTime;

        // TTL/ET which will be passed to entry on update.
        long newTtl;
        long newExpireTime;

        Object key0 = null;
        Object updated0 = null;

        synchronized (this) {
            boolean needVal = intercept || retval || op == GridCacheOperation.TRANSFORM || !F.isEmptyOrNulls(filter);

            checkObsolete();

            // Load and remove from swap if it is new.
            if (isNew())
                unswap(retval);

            Object transformClo = null;

            // Request-level conflict resolution is needed, i.e. we do not know who will win in advance.
            if (conflictResolve) {
                GridCacheVersion oldConflictVer = version().conflictVersion();

                // Cache is conflict-enabled.
                if (cctx.conflictNeedResolve()) {
                    // Get new value, optionally unmarshalling and/or transforming it.
                    Object writeObj0;

                    if (op == GridCacheOperation.TRANSFORM) {
                        transformClo = writeObj;

                        EntryProcessor<Object, Object, ?> entryProcessor = (EntryProcessor<Object, Object, ?>)writeObj;

                        oldVal = rawGetOrUnmarshalUnlocked(true);

                        CacheInvokeEntry<Object, Object> entry = new CacheInvokeEntry(cctx, key, oldVal, version(), keepPortable);

                        try {
                            Object computed = entryProcessor.process(entry, invokeArgs);

                            if (entry.modified()) {
                                writeObj0 = cctx.unwrapTemporary(entry.getValue());
                                writeObj = cctx.toCacheObject(writeObj0);
                            }
                            else {
                                writeObj = oldVal;
                                writeObj0 = CU.value(oldVal, cctx, false);
                            }

                            key0 = entry.key();

                            if (computed != null)
                                invokeRes = new IgniteBiTuple(cctx.unwrapTemporary(computed), null);
                        }
                        catch (Exception e) {
                            invokeRes = new IgniteBiTuple(null, e);

                            writeObj = oldVal;
                            writeObj0 = CU.value(oldVal, cctx, false);
                        }
                    }
                    else
                        writeObj0 = CU.value((CacheObject)writeObj, cctx, false);

                    GridTuple3<Long, Long, Boolean> expiration = ttlAndExpireTime(expiryPlc,
                        explicitTtl,
                        explicitExpireTime);

                    // Prepare old and new entries for conflict resolution.
                    GridCacheVersionedEntryEx oldEntry = versionedEntry();
                    GridCacheVersionedEntryEx newEntry = new GridCachePlainVersionedEntry<>(
                        oldEntry.key(),
                        writeObj0,
                        expiration.get1(),
                        expiration.get2(),
                        conflictVer != null ? conflictVer : newVer);

                    // Resolve conflict.
                    conflictCtx = cctx.conflictResolve(oldEntry, newEntry, verCheck);

                    assert conflictCtx != null;

                    boolean ignoreTime = cctx.config().getAtomicWriteOrderMode() == CacheAtomicWriteOrderMode.PRIMARY;

                    // Use old value?
                    if (conflictCtx.isUseOld()) {
                        GridCacheVersion newConflictVer = conflictVer != null ? conflictVer : newVer;

                        // Handle special case with atomic comparator.
                        if (!isNew() &&                                                                       // Not initial value,
                            verCheck &&                                                                       // and atomic version check,
                            oldConflictVer.dataCenterId() == newConflictVer.dataCenterId() &&                 // and data centers are equal,
                            ATOMIC_VER_COMPARATOR.compare(oldConflictVer, newConflictVer, ignoreTime) == 0 && // and both versions are equal,
                            cctx.writeThrough() &&                                                            // and store is enabled,
                            primary)                                                                          // and we are primary.
                        {
                            CacheObject val = rawGetOrUnmarshalUnlocked(false);

                            if (val == null) {
                                assert deletedUnlocked();

                                cctx.store().remove(null, keyValue(false));
                            }
                            else
                                cctx.store().put(null, keyValue(false), CU.value(val, cctx, false), ver);
                        }

                        return new GridCacheUpdateAtomicResult(false,
                            retval ? rawGetOrUnmarshalUnlocked(false) : null,
                            null,
                            invokeRes,
                            CU.TTL_ETERNAL,
                            CU.EXPIRE_TIME_ETERNAL,
                            null,
                            null,
                            false);
                    }
                    // Will update something.
                    else {
                        // Merge is a local update which override passed value bytes.
                        if (conflictCtx.isMerge()) {
                            writeObj = cctx.toCacheObject(conflictCtx.mergeValue());

                            conflictVer = null;
                        }
                        else
                            assert conflictCtx.isUseNew();

                        // Update value is known at this point, so update operation type.
                        op = writeObj != null ? GridCacheOperation.UPDATE : GridCacheOperation.DELETE;
                    }
                }
                else
                    // Nullify conflict version on this update, so that we will use regular version during next updates.
                    conflictVer = null;
            }

            boolean ignoreTime = cctx.config().getAtomicWriteOrderMode() == CacheAtomicWriteOrderMode.PRIMARY;

            // Perform version check only in case there was no explicit conflict resolution.
            if (conflictCtx == null) {
                if (verCheck) {
                    if (!isNew() && ATOMIC_VER_COMPARATOR.compare(ver, newVer, ignoreTime) >= 0) {
                        if (ATOMIC_VER_COMPARATOR.compare(ver, newVer, ignoreTime) == 0 && cctx.writeThrough() && primary) {
                            if (log.isDebugEnabled())
                                log.debug("Received entry update with same version as current (will update store) " +
                                    "[entry=" + this + ", newVer=" + newVer + ']');

                            CacheObject val = rawGetOrUnmarshalUnlocked(false);

                            if (val == null) {
                                assert deletedUnlocked();

                                cctx.store().remove(null, keyValue(false));
                            }
                            else
                                cctx.store().put(null, keyValue(false), CU.value(val, cctx, false), ver);
                        }
                        else {
                            if (log.isDebugEnabled())
                                log.debug("Received entry update with smaller version than current (will ignore) " +
                                    "[entry=" + this + ", newVer=" + newVer + ']');
                        }

                        return new GridCacheUpdateAtomicResult(false,
                            retval ? rawGetOrUnmarshalUnlocked(false) : null,
                            null,
                            invokeRes,
                            CU.TTL_ETERNAL,
                            CU.EXPIRE_TIME_ETERNAL,
                            null,
                            null,
                            false);
                    }
                }
                else
                    assert isNew() || ATOMIC_VER_COMPARATOR.compare(ver, newVer, ignoreTime) <= 0 :
                        "Invalid version for inner update [entry=" + this + ", newVer=" + newVer + ']';
            }

            // Prepare old value and value bytes.
            oldVal = needVal ? rawGetOrUnmarshalUnlocked(!retval) : val;

            // Possibly read value from store.
            boolean readFromStore = false;

            Object old0 = null;

            if (readThrough && needVal && oldVal == null && (cctx.readThrough() &&
                (op == GridCacheOperation.TRANSFORM || cctx.loadPreviousValue()))) {
                old0 = readThrough(null, key, false, subjId, taskName);

                oldVal = cctx.toCacheObject(old0);

                readFromStore = true;

                // Detach value before index update.
                oldVal = cctx.kernalContext().cacheObjects().prepareForCache(oldVal, cctx);

                // Calculate initial TTL and expire time.
                long initTtl;
                long initExpireTime;

                if (expiryPlc != null && oldVal != null) {
                    IgniteBiTuple<Long, Long> initTtlAndExpireTime = initialTtlAndExpireTime(expiryPlc);

                    initTtl = initTtlAndExpireTime.get1();
                    initExpireTime = initTtlAndExpireTime.get2();
                }
                else {
                    initTtl = CU.TTL_ETERNAL;
                    initExpireTime = CU.EXPIRE_TIME_ETERNAL;
                }

                if (oldVal != null)
                    updateIndex(oldVal, initExpireTime, ver, null);
                else
                    clearIndex(null);

                update(oldVal, initExpireTime, initTtl, ver);

                if (deletedUnlocked() && oldVal != null && !isInternal())
                    deletedUnlocked(false);
            }

            // Apply metrics.
            if (metrics && cctx.cache().configuration().isStatisticsEnabled() && needVal) {
                // PutIfAbsent methods mustn't update hit/miss statistics
                if (op != GridCacheOperation.UPDATE || F.isEmpty(filter) || !cctx.putIfAbsentFilter(filter))
                    cctx.cache().metrics0().onRead(oldVal != null);
            }

            // Check filter inside of synchronization.
            if (!F.isEmptyOrNulls(filter)) {
                boolean pass = cctx.isAllLocked(this, filter);

                if (!pass) {
                    if (expiryPlc != null && !readFromStore && hasValueUnlocked() && !cctx.putIfAbsentFilter(filter))
                        updateTtl(expiryPlc);

                    return new GridCacheUpdateAtomicResult(false,
                        retval ? oldVal : null,
                        null,
                        invokeRes,
                        CU.TTL_ETERNAL,
                        CU.EXPIRE_TIME_ETERNAL,
                        null,
                        null,
                        false);
                }
            }

            // Calculate new value in case we met transform.
            if (op == GridCacheOperation.TRANSFORM) {
                assert conflictCtx == null : "Cannot be TRANSFORM here if conflict resolution was performed earlier.";

                transformClo = writeObj;

                EntryProcessor<Object, Object, ?> entryProcessor = (EntryProcessor<Object, Object, ?>)writeObj;

                CacheInvokeEntry<Object, Object> entry = new CacheInvokeEntry(cctx, key, oldVal, version(), keepPortable);

                try {
                    Object computed = entryProcessor.process(entry, invokeArgs);

                    if (entry.modified()) {
                        updated0 = cctx.unwrapTemporary(entry.getValue());
                        updated = cctx.toCacheObject(updated0);
                    }
                    else
                        updated = oldVal;

                    key0 = entry.key();

                    if (computed != null)
                        invokeRes = new IgniteBiTuple(cctx.unwrapTemporary(computed), null);
                }
                catch (Exception e) {
                    invokeRes = new IgniteBiTuple(null, e);

                    updated = oldVal;
                }

                if (!entry.modified()) {
                    if (expiryPlc != null && !readFromStore && hasValueUnlocked())
                        updateTtl(expiryPlc);

                    return new GridCacheUpdateAtomicResult(false,
                        retval ? oldVal : null,
                        null,
                        invokeRes,
                        CU.TTL_ETERNAL,
                        CU.EXPIRE_TIME_ETERNAL,
                        null,
                        null,
                        false);
                }
            }
            else
                updated = (CacheObject)writeObj;

            op = updated == null ? GridCacheOperation.DELETE : GridCacheOperation.UPDATE;

            assert op == GridCacheOperation.UPDATE || (op == GridCacheOperation.DELETE && updated == null);

            boolean hadVal = hasValueUnlocked();

            // Incorporate conflict version into new version if needed.
            if (conflictVer != null && conflictVer != newVer)
                newVer = new GridCacheVersionEx(newVer.topologyVersion(),
                    newVer.globalTime(),
                    newVer.order(),
                    newVer.nodeOrder(),
                    newVer.dataCenterId(),
                    conflictVer);

            if (op == GridCacheOperation.UPDATE) {
                // Conflict context is null if there were no explicit conflict resolution.
                if (conflictCtx == null) {
                    // Calculate TTL and expire time for local update.
                    if (explicitTtl != CU.TTL_NOT_CHANGED) {
                        // If conflict existed, expire time must be explicit.
                        assert conflictVer == null || explicitExpireTime != CU.EXPIRE_TIME_CALCULATE;

                        newSysTtl = newTtl = explicitTtl;
                        newSysExpireTime = explicitExpireTime;

                        newExpireTime = explicitExpireTime != CU.EXPIRE_TIME_CALCULATE ?
                            explicitExpireTime : CU.toExpireTime(explicitTtl);
                    }
                    else {
                        newSysTtl = expiryPlc == null ? CU.TTL_NOT_CHANGED :
                            hadVal ? expiryPlc.forUpdate() : expiryPlc.forCreate();

                        if (newSysTtl == CU.TTL_NOT_CHANGED) {
                            newSysExpireTime = CU.EXPIRE_TIME_CALCULATE;
                            newTtl = ttlExtras();
                            newExpireTime = expireTimeExtras();
                        }
                        else if (newSysTtl == CU.TTL_ZERO) {
                            op = GridCacheOperation.DELETE;

                            newSysTtl = CU.TTL_NOT_CHANGED;
                            newSysExpireTime = CU.EXPIRE_TIME_CALCULATE;

                            newTtl = CU.TTL_ETERNAL;
                            newExpireTime = CU.EXPIRE_TIME_ETERNAL;

                            updated = null;
                        }
                        else {
                            newSysExpireTime = CU.EXPIRE_TIME_CALCULATE;
                            newTtl = newSysTtl;
                            newExpireTime = CU.toExpireTime(newTtl);
                        }
                    }
                }
                else {
                    newSysTtl = newTtl = conflictCtx.ttl();
                    newSysExpireTime = newExpireTime = conflictCtx.expireTime();
                }
            }
            else {
                assert op == GridCacheOperation.DELETE;

                newSysTtl = CU.TTL_NOT_CHANGED;
                newSysExpireTime = CU.EXPIRE_TIME_CALCULATE;

                newTtl = CU.TTL_ETERNAL;
                newExpireTime = CU.EXPIRE_TIME_ETERNAL;
            }

            // TTL and expire time must be resolved at this point.
            assert newTtl != CU.TTL_NOT_CHANGED && newTtl != CU.TTL_ZERO && newTtl >= 0;
            assert newExpireTime != CU.EXPIRE_TIME_CALCULATE && newExpireTime >= 0;

            IgniteBiTuple<Boolean, Object> interceptRes = null;

            // Actual update.
            if (op == GridCacheOperation.UPDATE) {
                if (intercept) {
                    updated0 = value(updated0, updated, false);

                    Object interceptorVal = cctx.config().getInterceptor()
                        .onBeforePut(new CacheLazyEntry(cctx, key, key0, oldVal, old0, keepPortable), updated0);

                    if (interceptorVal == null)
                        return new GridCacheUpdateAtomicResult(false,
                            retval ? oldVal : null,
                            null,
                            invokeRes,
                            CU.TTL_ETERNAL,
                            CU.EXPIRE_TIME_ETERNAL,
                            null,
                            null,
                            false);
                    else if (interceptorVal != updated0) {
                        updated0 = cctx.unwrapTemporary(interceptorVal);

                        updated = cctx.toCacheObject(updated0);
                    }
                }

                // Try write-through.
                if (writeThrough)
                    // Must persist inside synchronization in non-tx mode.
                    cctx.store().put(null, key, updated, newVer);

                if (!hadVal) {
                    boolean new0 = isNew();

                    assert deletedUnlocked() || new0 || isInternal(): "Invalid entry [entry=" + this + ", locNodeId=" +
                        cctx.localNodeId() + ']';

                    if (!new0 && !isInternal())
                        deletedUnlocked(false);
                }
                else {
                    assert !deletedUnlocked() : "Invalid entry [entry=" + this +
                        ", locNodeId=" + cctx.localNodeId() + ']';

                    // Do not change size.
                }

                updated = cctx.kernalContext().cacheObjects().prepareForCache(updated, cctx);

                // Update index inside synchronization since it can be updated
                // in load methods without actually holding entry lock.
                updateIndex(updated, newExpireTime, newVer, oldVal);

                update(updated, newExpireTime, newTtl, newVer);

                drReplicate(drType, updated, newVer);

                recordNodeId(affNodeId, topVer);

                if (evt) {
                    CacheObject evtOld = null;

                    if (transformClo != null && cctx.events().isRecordable(EVT_CACHE_OBJECT_READ)) {
                        evtOld = cctx.unwrapTemporary(oldVal);

                        cctx.events().addEvent(partition(), key, evtNodeId, null,
                            newVer, EVT_CACHE_OBJECT_READ, evtOld, evtOld != null || hadVal, evtOld,
                            evtOld != null || hadVal, subjId, transformClo.getClass().getName(), taskName,
                            keepPortable);
                    }

                    if (newVer != null && cctx.events().isRecordable(EVT_CACHE_OBJECT_PUT)) {
                        if (evtOld == null)
                            evtOld = cctx.unwrapTemporary(oldVal);

                        cctx.events().addEvent(partition(), key, evtNodeId, null,
                            newVer, EVT_CACHE_OBJECT_PUT, updated, updated != null, evtOld,
                            evtOld != null || hadVal, subjId, null, taskName, keepPortable);
                    }
                }
            }
            else {
                if (intercept) {
                    interceptRes = cctx.config().getInterceptor().onBeforeRemove(new CacheLazyEntry(cctx, key, key0,
                        oldVal, old0, keepPortable));

                    if (cctx.cancelRemove(interceptRes))
                        return new GridCacheUpdateAtomicResult(false,
                            cctx.toCacheObject(cctx.unwrapTemporary(interceptRes.get2())),
                            null,
                            invokeRes,
                            CU.TTL_ETERNAL,
                            CU.EXPIRE_TIME_ETERNAL,
                            null,
                            null,
                            false);
                }

                if (writeThrough)
                    // Must persist inside synchronization in non-tx mode.
                    cctx.store().remove(null, key);

                if (oldVal == null)
                    oldVal = saveValueForIndexUnlocked();

                // Update index inside synchronization since it can be updated
                // in load methods without actually holding entry lock.
                clearIndex(oldVal);

                if (hadVal) {
                    assert !deletedUnlocked();

                    if (!isInternal())
                        deletedUnlocked(true);
                }
                else {
                    boolean new0 = isNew();

                    assert deletedUnlocked() || new0 || isInternal() : "Invalid entry [entry=" + this + ", locNodeId=" +
                        cctx.localNodeId() + ']';

                    if (new0) {
                        if (!isInternal())
                            deletedUnlocked(true);
                    }
                }

                enqueueVer = newVer;

                boolean hasValPtr = hasOffHeapPointer();

                // Clear value on backup. Entry will be removed from cache when it got evicted from queue.
                update(null, CU.TTL_ETERNAL, CU.EXPIRE_TIME_ETERNAL, newVer);

                assert newSysTtl == CU.TTL_NOT_CHANGED;
                assert newSysExpireTime == CU.EXPIRE_TIME_CALCULATE;

                if (cctx.offheapTiered() && hasValPtr) {
                    boolean rmv = cctx.swap().removeOffheap(key);

                    assert rmv;
                }

                clearReaders();

                recordNodeId(affNodeId, topVer);

                drReplicate(drType, null, newVer);

                if (evt) {
                    CacheObject evtOld = null;

                    if (transformClo != null && cctx.events().isRecordable(EVT_CACHE_OBJECT_READ)) {
                        evtOld = cctx.unwrapTemporary(oldVal);

                        cctx.events().addEvent(partition(), key, evtNodeId, null,
                            newVer, EVT_CACHE_OBJECT_READ, evtOld, evtOld != null || hadVal, evtOld,
                            evtOld != null || hadVal, subjId, transformClo.getClass().getName(), taskName,
                            keepPortable);
                    }

                    if (newVer != null && cctx.events().isRecordable(EVT_CACHE_OBJECT_REMOVED)) {
                        if (evtOld == null)
                            evtOld = cctx.unwrapTemporary(oldVal);

                        cctx.events().addEvent(partition(), key, evtNodeId, null, newVer,
                            EVT_CACHE_OBJECT_REMOVED, null, false, evtOld, evtOld != null || hadVal,
                            subjId, null, taskName, keepPortable);
                    }
                }

                res = hadVal;
            }

            if (res)
                updateMetrics(op, metrics);

            if (cctx.isReplicated() || primary)
                cctx.continuousQueries().onEntryUpdated(this, key, val, oldVal, false);

            cctx.dataStructures().onEntryUpdated(key, op == GridCacheOperation.DELETE, keepPortable);

            if (intercept) {
                if (op == GridCacheOperation.UPDATE)
                    cctx.config().getInterceptor().onAfterPut(new CacheLazyEntry(cctx, key, key0, updated, updated0, keepPortable));
                else
                    cctx.config().getInterceptor().onAfterRemove(new CacheLazyEntry(cctx, key, key0, oldVal, old0, keepPortable));

                if (interceptRes != null)
                    oldVal = cctx.toCacheObject(cctx.unwrapTemporary(interceptRes.get2()));
            }
        }

        if (log.isDebugEnabled())
            log.debug("Updated cache entry [val=" + val + ", old=" + oldVal + ", entry=" + this + ']');

        return new GridCacheUpdateAtomicResult(res,
            oldVal,
            updated,
            invokeRes,
            newSysTtl,
            newSysExpireTime,
            enqueueVer,
            conflictCtx,
            true);
    }

    /**
     * @param val Value.
     * @param cacheObj Cache object.
     * @param cpy Copy flag.
     * @return Cache object value.
     */
    @Nullable private Object value(@Nullable Object val, @Nullable CacheObject cacheObj, boolean cpy) {
        if (val != null)
            return val;

        return cacheObj != null ? cacheObj.value(cctx.cacheObjectContext(), cpy) : null;
    }

    /**
     * @param expiry Expiration policy.
     * @return Tuple holding initial TTL and expire time with the given expiry.
     */
    private static IgniteBiTuple<Long, Long> initialTtlAndExpireTime(IgniteCacheExpiryPolicy expiry) {
        assert expiry != null;

        long initTtl = expiry.forCreate();
        long initExpireTime;

        if (initTtl == CU.TTL_ZERO) {
            initTtl = CU.TTL_MINIMUM;
            initExpireTime = CU.expireTimeInPast();
        }
        else if (initTtl == CU.TTL_NOT_CHANGED) {
            initTtl = CU.TTL_ETERNAL;
            initExpireTime = CU.EXPIRE_TIME_ETERNAL;
        }
        else
            initExpireTime = CU.toExpireTime(initTtl);

        return F.t(initTtl, initExpireTime);
    }

    /**
     * Get TTL, expire time and remove flag for the given entry, expiration policy and explicit TTL and expire time.
     *
     * @param expiry Expiration policy.
     * @param ttl Explicit TTL.
     * @param expireTime Explicit expire time.
     * @return Result.
     */
    private GridTuple3<Long, Long, Boolean> ttlAndExpireTime(IgniteCacheExpiryPolicy expiry, long ttl, long expireTime)
        throws GridCacheEntryRemovedException {
        boolean rmv = false;

        // 1. If TTL is not changed, then calculate it based on expiry.
        if (ttl == CU.TTL_NOT_CHANGED) {
            if (expiry != null)
                ttl = hasValueUnlocked() ? expiry.forUpdate() : expiry.forCreate();
        }

        // 2. If TTL is zero, then set delete marker.
        if (ttl == CU.TTL_ZERO) {
            rmv = true;

            ttl = CU.TTL_ETERNAL;
        }

        // 3. If TTL is still not changed, then either use old entry TTL or set it to "ETERNAL".
        if (ttl == CU.TTL_NOT_CHANGED) {
            if (isNew())
                ttl = CU.TTL_ETERNAL;
            else {
                ttl = ttlExtras();
                expireTime = expireTimeExtras();
            }
        }

        // 4 If expire time was not set explicitly, then calculate it.
        if (expireTime == CU.EXPIRE_TIME_CALCULATE)
            expireTime = CU.toExpireTime(ttl);

        return F.t(ttl, expireTime, rmv);
    }

    /**
     * Perform DR if needed.
     *
     * @param drType DR type.
     * @param val Value.
     * @param ver Version.
     * @throws IgniteCheckedException In case of exception.
     */
    private void drReplicate(GridDrType drType, @Nullable CacheObject val, GridCacheVersion ver)
        throws IgniteCheckedException {
        if (cctx.isDrEnabled() && drType != DR_NONE && !isInternal())
            cctx.dr().replicate(key, val, rawTtl(), rawExpireTime(), ver.conflictVersion(), drType);
    }

    /**
     * @return {@code true} if entry has readers. It makes sense only for dht entry.
     * @throws GridCacheEntryRemovedException If removed.
     */
    protected boolean hasReaders() throws GridCacheEntryRemovedException {
        return false;
    }

    /**
     *
     */
    protected void clearReaders() {
        // No-op.
    }

    /**
     * @param nodeId Node ID to clear.
     * @throws GridCacheEntryRemovedException If removed.
     */
    protected void clearReader(UUID nodeId) throws GridCacheEntryRemovedException {
        // No-op.
    }

    /** {@inheritDoc} */
    @Override public boolean clear(GridCacheVersion ver, boolean readers,
        @Nullable CacheEntryPredicate[] filter) throws IgniteCheckedException {
        boolean ret;
        boolean rmv;
        boolean marked;

        while (true) {
            ret = false;
            rmv = false;
            marked = false;

            // For optimistic check.
            GridCacheVersion startVer = null;

            if (!F.isEmptyOrNulls(filter)) {
                synchronized (this) {
                    startVer = this.ver;
                }

                if (!cctx.isAll(this, filter))
                    return false;
            }

            synchronized (this) {
                if (startVer != null && !startVer.equals(this.ver))
                    // Version has changed since filter checking.
                    continue;

                CacheObject val = saveValueForIndexUnlocked();

                try {
                    if ((!hasReaders() || readers)) {
                        // markObsolete will clear the value.
                        if (!(marked = markObsolete0(ver, true, null))) {
                            if (log.isDebugEnabled())
                                log.debug("Entry could not be marked obsolete (it is still used): " + this);

                            break;
                        }

                        clearReaders();
                    }
                    else {
                        if (log.isDebugEnabled())
                            log.debug("Entry could not be marked obsolete (it still has readers): " + this);

                        break;
                    }
                }
                catch (GridCacheEntryRemovedException ignore) {
                    if (log.isDebugEnabled())
                        log.debug("Got removed entry when clearing (will simply return): " + this);

                    ret = true;

                    break;
                }

                if (log.isDebugEnabled())
                    log.debug("Entry has been marked obsolete: " + this);

                clearIndex(val);

                releaseSwap();

                ret = true;
                rmv = true;

                break;
            }
        }

        if (marked)
            onMarkedObsolete();

        if (rmv)
            cctx.cache().removeEntry(this); // Clear cache.

        return ret;
    }

    /** {@inheritDoc} */
    @Override public synchronized GridCacheVersion obsoleteVersion() {
        return obsoleteVersionExtras();
    }

    /** {@inheritDoc} */
    @Override public boolean markObsolete(GridCacheVersion ver) {
        boolean obsolete;

        synchronized (this) {
            obsolete = markObsolete0(ver, true, null);
        }

        if (obsolete)
            onMarkedObsolete();

        return obsolete;
    }

    /** {@inheritDoc} */
    @Override public boolean markObsoleteIfEmpty(@Nullable GridCacheVersion ver) throws IgniteCheckedException {
        boolean obsolete = false;
        boolean deferred = false;

        try {
            synchronized (this) {
                if (obsoleteVersionExtras() != null)
                    return false;

                if (!hasValueUnlocked() || checkExpired()) {
                    if (ver == null)
                        ver = nextVersion();

                    if (cctx.deferredDelete() && !isStartVersion() && !detached() && !isInternal()) {
                        if (!deletedUnlocked()) {
                            update(null, 0L, 0L, ver);

                            deletedUnlocked(true);

                            deferred = true;
                        }
                    }
                    else
                        obsolete = markObsolete0(ver, true, null);
                }
            }
        }
        finally {
            if (obsolete)
                onMarkedObsolete();

            if (deferred)
                cctx.onDeferredDelete(this, ver);
        }

        return obsolete;
    }

    /** {@inheritDoc} */
    @Override public boolean markObsoleteVersion(GridCacheVersion ver) {
        assert cctx.deferredDelete();

        boolean marked;

        synchronized (this) {
            if (obsoleteVersionExtras() != null)
                return true;

            if (!this.ver.equals(ver))
                return false;

            marked = markObsolete0(ver, true, null);
        }

        if (marked)
            onMarkedObsolete();

        return marked;
    }

    /**
     * @return {@code True} if this entry should not be evicted from cache.
     */
    protected boolean evictionDisabled() {
        return false;
    }

    /**
     * <p>
     * Note that {@link #onMarkedObsolete()} should always be called after this method
     * returns {@code true}.
     *
     * @param ver Version.
     * @param clear {@code True} to clear.
     * @param extras Predefined extras.
     * @return {@code True} if entry is obsolete, {@code false} if entry is still used by other threads or nodes.
     */
    protected final boolean markObsolete0(GridCacheVersion ver, boolean clear, GridCacheObsoleteEntryExtras extras) {
        assert Thread.holdsLock(this);

        if (evictionDisabled()) {
            assert !obsolete() : this;

            return false;
        }

        GridCacheVersion obsoleteVer = obsoleteVersionExtras();

        if (ver != null) {
            // If already obsolete, then do nothing.
            if (obsoleteVer != null)
                return true;

            GridCacheMvcc mvcc = mvccExtras();

            if (mvcc == null || mvcc.isEmpty(ver)) {
                obsoleteVer = ver;

                obsoleteVersionExtras(obsoleteVer, extras);

                if (clear)
                    value(null);
            }

            return obsoleteVer != null;
        }
        else
            return obsoleteVer != null;
    }

    /** {@inheritDoc} */
    @Override public void onMarkedObsolete() {
        // No-op.
    }

    /** {@inheritDoc} */
    @Override public final synchronized boolean obsolete() {
        return obsoleteVersionExtras() != null;
    }

    /** {@inheritDoc} */
    @Override public final synchronized boolean obsolete(GridCacheVersion exclude) {
        GridCacheVersion obsoleteVer = obsoleteVersionExtras();

        return obsoleteVer != null && !obsoleteVer.equals(exclude);
    }

    /** {@inheritDoc} */
    @Override public synchronized boolean invalidate(@Nullable GridCacheVersion curVer, GridCacheVersion newVer)
        throws IgniteCheckedException {
        assert newVer != null;

        if (curVer == null || ver.equals(curVer)) {
            CacheObject val = saveValueForIndexUnlocked();

            value(null);

            ver = newVer;

            releaseSwap();

            clearIndex(val);

            onInvalidate();
        }

        return obsoleteVersionExtras() != null;
    }

    /**
     * Called when entry invalidated.
     */
    protected void onInvalidate() {
        // No-op.
    }

    /** {@inheritDoc} */
    @Override public boolean invalidate(@Nullable CacheEntryPredicate[] filter)
        throws GridCacheEntryRemovedException, IgniteCheckedException {
        if (F.isEmptyOrNulls(filter)) {
            synchronized (this) {
                checkObsolete();

                invalidate(null, nextVersion());

                return true;
            }
        }
        else {
            // For optimistic checking.
            GridCacheVersion startVer;

            synchronized (this) {
                checkObsolete();

                startVer = ver;
            }

            if (!cctx.isAll(this, filter))
                return false;

            synchronized (this) {
                checkObsolete();

                if (startVer.equals(ver)) {
                    invalidate(null, nextVersion());

                    return true;
                }
            }

            // If version has changed then repeat the process.
            return invalidate(filter);
        }
    }

    /**
     *
     * @param val New value.
     * @param expireTime Expiration time.
     * @param ttl Time to live.
     * @param ver Update version.
     */
    protected final void update(@Nullable CacheObject val, long expireTime, long ttl, GridCacheVersion ver) {
        assert ver != null;
        assert Thread.holdsLock(this);
        assert ttl != CU.TTL_ZERO && ttl != CU.TTL_NOT_CHANGED && ttl >= 0 : ttl;

        long oldExpireTime = expireTimeExtras();

        if (oldExpireTime != 0 && expireTime != oldExpireTime && cctx.config().isEagerTtl())
            cctx.ttl().removeTrackedEntry(this);

        value(val);

        ttlAndExpireTimeExtras(ttl, expireTime);

        if (expireTime != 0 && (expireTime != oldExpireTime || isStartVersion()) && cctx.config().isEagerTtl())
            cctx.ttl().addTrackedEntry(this);

        this.ver = ver;
    }

    /**
     * Update TTL if it is changed.
     *
     * @param expiryPlc Expiry policy.
     */
    private void updateTtl(ExpiryPolicy expiryPlc) {
        long ttl = CU.toTtl(expiryPlc.getExpiryForAccess());

        if (ttl != CU.TTL_NOT_CHANGED)
            updateTtl(ttl);
    }

    /**
     * Update TTL is it is changed.
     *
     * @param expiryPlc Expiry policy.
     * @throws IgniteCheckedException If failed.
     * @throws GridCacheEntryRemovedException If failed.
     */
    private void updateTtl(IgniteCacheExpiryPolicy expiryPlc)
        throws IgniteCheckedException, GridCacheEntryRemovedException {
        long ttl = expiryPlc.forAccess();

        if (ttl != CU.TTL_NOT_CHANGED) {
            updateTtl(ttl);

            expiryPlc.ttlUpdated(key(),
                version(),
                hasReaders() ? ((GridDhtCacheEntry)this).readers() : null);
        }
    }

    /**
     * @param ttl Time to live.
     */
    private void updateTtl(long ttl) {
        assert ttl >= 0 || ttl == CU.TTL_ZERO : ttl;
        assert Thread.holdsLock(this);

        long expireTime;

        if (ttl == CU.TTL_ZERO) {
            ttl = CU.TTL_MINIMUM;
            expireTime = CU.expireTimeInPast();
        }
        else
            expireTime = CU.toExpireTime(ttl);

        long oldExpireTime = expireTimeExtras();

        if (oldExpireTime != 0 && expireTime != oldExpireTime && cctx.config().isEagerTtl())
            cctx.ttl().removeTrackedEntry(this);

        ttlAndExpireTimeExtras(ttl, expireTime);

        if (expireTime != 0 && expireTime != oldExpireTime && cctx.config().isEagerTtl())
            cctx.ttl().addTrackedEntry(this);
    }

    /**
     * @return {@code True} if values should be stored off-heap.
     */
    protected boolean isOffHeapValuesOnly() {
        return cctx.config().getMemoryMode() == CacheMemoryMode.OFFHEAP_VALUES;
    }

    /**
     * @throws GridCacheEntryRemovedException If entry is obsolete.
     */
    protected void checkObsolete() throws GridCacheEntryRemovedException {
        assert Thread.holdsLock(this);

        if (obsoleteVersionExtras() != null)
            throw new GridCacheEntryRemovedException();
    }

    /** {@inheritDoc} */
    @Override public KeyCacheObject key() {
        return key;
    }

    /** {@inheritDoc} */
    @Override public IgniteTxKey txKey() {
        return cctx.txKey(key);
    }

    /** {@inheritDoc} */
    @Override public synchronized GridCacheVersion version() throws GridCacheEntryRemovedException {
        checkObsolete();

        return ver;
    }

    /** {@inheritDoc} */
    @Override public synchronized boolean checkSerializableReadVersion(GridCacheVersion serReadVer)
        throws GridCacheEntryRemovedException {
        checkObsolete();

        if (!serReadVer.equals(ver)) {
            boolean empty = isStartVersion() || deletedUnlocked();

            if (serReadVer.equals(IgniteTxEntry.SER_READ_EMPTY_ENTRY_VER))
                return empty;
            else if (serReadVer.equals(IgniteTxEntry.SER_READ_NOT_EMPTY_VER))
                return !empty;

            return false;
        }

        return true;
    }

    /**
     * Gets hash value for the entry key.
     *
     * @return Hash value.
     */
    int hash() {
        return hash;
    }

    /**
     * Gets next entry in bucket linked list within a hash map segment.
     *
     * @param segId Segment ID.
     * @return Next entry.
     */
    GridCacheMapEntry next(int segId) {
        return segId % 2 == 0 ? next0 : next1;
    }

    /**
     * Sets next entry in bucket linked list within a hash map segment.
     *
     * @param segId Segment ID.
     * @param next Next entry.
     */
    void next(int segId, @Nullable GridCacheMapEntry next) {
        if (segId % 2 == 0)
            next0 = next;
        else
            next1 = next;
    }

    /** {@inheritDoc} */
    @Nullable @Override public CacheObject peek(boolean heap,
        boolean offheap,
        boolean swap,
        AffinityTopologyVersion topVer,
        @Nullable IgniteCacheExpiryPolicy expiryPlc)
        throws GridCacheEntryRemovedException, IgniteCheckedException {
        assert heap || offheap || swap;

        try {
            if (heap) {
                GridTuple<CacheObject> val = peekGlobal(false, topVer, null, expiryPlc);

                if (val != null)
                    return val.get();
            }

            if (offheap || swap) {
                GridCacheSwapEntry e = cctx.swap().read(this, false, offheap, swap, true);

                return e != null ? e.value() : null;
            }

            return null;
        }
        catch (GridCacheFilterFailedException ignored) {
            assert false;

            return null;
        }
    }

    /** {@inheritDoc} */
    @Nullable @Override public CacheObject peek(
        boolean heap,
        boolean offheap,
        boolean swap,
        @Nullable IgniteCacheExpiryPolicy plc)
        throws GridCacheEntryRemovedException, IgniteCheckedException {
        IgniteInternalTx tx = cctx.tm().localTxx();

        AffinityTopologyVersion topVer = tx != null ? tx.topologyVersion() : cctx.affinity().affinityTopologyVersion();

        return peek(heap, offheap, swap, topVer, plc);
    }

    /**
     * @param failFast Fail fast flag.
     * @param topVer Topology version.
     * @param filter Filter.
     * @param expiryPlc Optional expiry policy.
     * @return Peeked value.
     * @throws GridCacheFilterFailedException If filter failed.
     * @throws GridCacheEntryRemovedException If entry got removed.
     * @throws IgniteCheckedException If unexpected cache failure occurred.
     */
    @SuppressWarnings({"RedundantTypeArguments"})
    @Nullable private GridTuple<CacheObject> peekGlobal(boolean failFast,
        AffinityTopologyVersion topVer,
        CacheEntryPredicate[] filter,
        @Nullable IgniteCacheExpiryPolicy expiryPlc)
        throws GridCacheEntryRemovedException, GridCacheFilterFailedException, IgniteCheckedException {
        if (!valid(topVer))
            return null;

        boolean rmv = false;

        try {
            while (true) {
                GridCacheVersion ver;
                CacheObject val;

                synchronized (this) {
                    if (checkExpired()) {
                        rmv = markObsolete0(cctx.versions().next(this.ver), true, null);

                        return null;
                    }

                    checkObsolete();

                    ver = this.ver;
                    val = rawGetOrUnmarshalUnlocked(false);

                    if (val != null && expiryPlc != null)
                        updateTtl(expiryPlc);
                }

                if (!cctx.isAll(this, filter))
                    return F.t(CU.<CacheObject>failed(failFast));

                if (F.isEmptyOrNulls(filter) || ver.equals(version()))
                    return F.t(val);
            }
        }
        finally {
            if (rmv) {
                onMarkedObsolete();

                cctx.cache().map().removeEntry(this);
            }
        }
    }

    /**
     * TODO: GG-4009: do we need to generate event and invalidate value?
     *
     * @return {@code true} if expired.
     * @throws IgniteCheckedException In case of failure.
     */
    private boolean checkExpired() throws IgniteCheckedException {
        assert Thread.holdsLock(this);

        long expireTime = expireTimeExtras();

        if (expireTime > 0) {
            long delta = expireTime - U.currentTimeMillis();

            if (log.isDebugEnabled())
                log.debug("Checked expiration time for entry [timeLeft=" + delta + ", entry=" + this + ']');

            if (delta <= 0) {
                releaseSwap();

                clearIndex(saveValueForIndexUnlocked());

                return true;
            }
        }

        return false;
    }

    /**
     * @return Value.
     */
    @Override public synchronized CacheObject rawGet() {
        return val;
    }

    /** {@inheritDoc} */
    @Nullable @Override public synchronized CacheObject rawGetOrUnmarshal(boolean tmp) throws IgniteCheckedException {
        return rawGetOrUnmarshalUnlocked(tmp);
    }

    /**
     * @param tmp If {@code true} can return temporary instance.
     * @return Value (unmarshalled if needed).
     * @throws IgniteCheckedException If failed.
     */
    @Nullable public CacheObject rawGetOrUnmarshalUnlocked(boolean tmp) throws IgniteCheckedException {
        assert Thread.holdsLock(this);

        CacheObject val = this.val;

        if (val != null)
            return val;

        if (hasOffHeapPointer()) {
            CacheObject val0 = cctx.fromOffheap(offHeapPointer(), tmp);

            if (!tmp && cctx.kernalContext().config().isPeerClassLoadingEnabled())
                val0.finishUnmarshal(cctx.cacheObjectContext(), cctx.deploy().globalLoader());

            return val0;
        }

        return null;
    }

    /** {@inheritDoc} */
    @Override public synchronized boolean hasValue() {
        return hasValueUnlocked();
    }

    /**
     * @return {@code True} if this entry has value.
     */
    protected boolean hasValueUnlocked() {
        assert Thread.holdsLock(this);

        return val != null || hasOffHeapPointer();
    }

    /** {@inheritDoc} */
    @Override public synchronized CacheObject rawPut(CacheObject val, long ttl) {
        CacheObject old = this.val;

        update(val, CU.toExpireTime(ttl), ttl, nextVersion());

        return old;
    }

    /** {@inheritDoc} */
    @SuppressWarnings({"RedundantTypeArguments"})
    @Override public boolean initialValue(
        CacheObject val,
        GridCacheVersion ver,
        long ttl,
        long expireTime,
        boolean preload,
        AffinityTopologyVersion topVer,
        GridDrType drType)
        throws IgniteCheckedException, GridCacheEntryRemovedException {
        synchronized (this) {
            checkObsolete();

            if ((isNew() && !cctx.swap().containsKey(key, partition())) || (!preload && deletedUnlocked())) {
                long expTime = expireTime < 0 ? CU.toExpireTime(ttl) : expireTime;

                val = cctx.kernalContext().cacheObjects().prepareForCache(val, cctx);

                if (val != null)
                    updateIndex(val, expTime, ver, null);

                // Version does not change for load ops.
                update(val, expTime, ttl, ver);

                boolean skipQryNtf = false;

                if (val == null) {
                    skipQryNtf = true;

                    if (cctx.deferredDelete() && !isInternal()) {
                        assert !deletedUnlocked();

                        deletedUnlocked(true);
                    }
                }
                else if (deletedUnlocked())
                    deletedUnlocked(false);

                drReplicate(drType, val, ver);

                if (!skipQryNtf) {
                    if (cctx.isLocal() || cctx.isReplicated() || cctx.affinity().primary(cctx.localNode(), key, topVer))
                        cctx.continuousQueries().onEntryUpdated(this, key, val, null, preload);

                    cctx.dataStructures().onEntryUpdated(key, false, true);
                }

                if (cctx.store().isLocal()) {
                    if (val != null)
                        cctx.store().put(null, keyValue(false), CU.value(val, cctx, false), ver);
                }

                return true;
            }

            return false;
        }
    }

    /** {@inheritDoc} */
    @Override public synchronized boolean initialValue(KeyCacheObject key, GridCacheSwapEntry unswapped) throws
        IgniteCheckedException,
        GridCacheEntryRemovedException {
        checkObsolete();

        if (isNew()) {
            CacheObject val = unswapped.value();

            val = cctx.kernalContext().cacheObjects().prepareForCache(val, cctx);

            // Version does not change for load ops.
            update(val,
                unswapped.expireTime(),
                unswapped.ttl(),
                unswapped.version()
            );

            return true;
        }

        return false;
    }

    /** {@inheritDoc} */
    @Override public synchronized GridCacheVersionedEntryEx versionedEntry()
        throws IgniteCheckedException, GridCacheEntryRemovedException {
        boolean isNew = isStartVersion();

        CacheObject val = isNew ? unswap(true) : rawGetOrUnmarshalUnlocked(false);

        return new GridCachePlainVersionedEntry<>(key.value(cctx.cacheObjectContext(), true),
            CU.value(val, cctx, true),
            ttlExtras(),
            expireTimeExtras(),
            ver.conflictVersion(),
            isNew);
    }

    /** {@inheritDoc} */
    @Override public synchronized GridCacheVersion versionedValue(CacheObject val,
        GridCacheVersion curVer,
        GridCacheVersion newVer)
        throws IgniteCheckedException, GridCacheEntryRemovedException {

        checkObsolete();

        if (curVer == null || curVer.equals(ver)) {
            if (val != this.val) {
                GridCacheMvcc mvcc = mvccExtras();

                if (mvcc != null && !mvcc.isEmpty())
                    return null;

                if (newVer == null)
                    newVer = cctx.versions().next();

                CacheObject old = rawGetOrUnmarshalUnlocked(false);

                long ttl = ttlExtras();

                long expTime = CU.toExpireTime(ttl);

                // Detach value before index update.
                val = cctx.kernalContext().cacheObjects().prepareForCache(val, cctx);

                if (val != null) {
                    updateIndex(val, expTime, newVer, old);

                    if (deletedUnlocked())
                        deletedUnlocked(false);
                }

                // Version does not change for load ops.
                update(val, expTime, ttl, newVer);

                return newVer;
            }
        }

        return null;
    }

    /**
     * Gets next version for this cache entry.
     *
     * @return Next version.
     */
    private GridCacheVersion nextVersion() {
        // Do not change topology version when generating next version.
        return cctx.versions().next(ver);
    }

    /** {@inheritDoc} */
    @Override public synchronized boolean hasLockCandidate(GridCacheVersion ver) throws GridCacheEntryRemovedException {
        checkObsolete();

        GridCacheMvcc mvcc = mvccExtras();

        return mvcc != null && mvcc.hasCandidate(ver);
    }

    /** {@inheritDoc} */
    @Override public synchronized boolean hasLockCandidate(long threadId) throws GridCacheEntryRemovedException {
        checkObsolete();

        GridCacheMvcc mvcc = mvccExtras();

        return mvcc != null && mvcc.localCandidate(threadId) != null;
    }

    /** {@inheritDoc} */
    @Override public synchronized boolean lockedByAny(GridCacheVersion... exclude)
        throws GridCacheEntryRemovedException {
        checkObsolete();

        GridCacheMvcc mvcc = mvccExtras();

        return mvcc != null && !mvcc.isEmpty(exclude);
    }

    /** {@inheritDoc} */
    @Override public boolean lockedByThread() throws GridCacheEntryRemovedException {
        return lockedByThread(Thread.currentThread().getId());
    }

    /** {@inheritDoc} */
    @Override public synchronized boolean lockedLocally(GridCacheVersion lockVer)
        throws GridCacheEntryRemovedException {
        checkObsolete();

        GridCacheMvcc mvcc = mvccExtras();

        return mvcc != null && mvcc.isLocallyOwned(lockVer);
    }

    /** {@inheritDoc} */
    @Override public synchronized boolean lockedByThread(long threadId, GridCacheVersion exclude)
        throws GridCacheEntryRemovedException {
        checkObsolete();

        GridCacheMvcc mvcc = mvccExtras();

        return mvcc != null && mvcc.isLocallyOwnedByThread(threadId, false, exclude);
    }

    /** {@inheritDoc} */
    @Override public synchronized boolean lockedLocallyByIdOrThread(GridCacheVersion lockVer, long threadId)
        throws GridCacheEntryRemovedException {
        GridCacheMvcc mvcc = mvccExtras();

        return mvcc != null && mvcc.isLocallyOwnedByIdOrThread(lockVer, threadId);
    }

    /** {@inheritDoc} */
    @Override public synchronized boolean lockedByThread(long threadId) throws GridCacheEntryRemovedException {
        checkObsolete();

        GridCacheMvcc mvcc = mvccExtras();

        return mvcc != null && mvcc.isLocallyOwnedByThread(threadId, true);
    }

    /** {@inheritDoc} */
    @Override public synchronized boolean lockedBy(GridCacheVersion ver) throws GridCacheEntryRemovedException {
        checkObsolete();

        GridCacheMvcc mvcc = mvccExtras();

        return mvcc != null && mvcc.isOwnedBy(ver);
    }

    /** {@inheritDoc} */
    @Override public synchronized boolean lockedByThreadUnsafe(long threadId) {
        GridCacheMvcc mvcc = mvccExtras();

        return mvcc != null && mvcc.isLocallyOwnedByThread(threadId, true);
    }

    /** {@inheritDoc} */
    @Override public synchronized boolean lockedByUnsafe(GridCacheVersion ver) {
        GridCacheMvcc mvcc = mvccExtras();

        return mvcc != null && mvcc.isOwnedBy(ver);
    }

    /** {@inheritDoc} */
    @Override public synchronized boolean lockedLocallyUnsafe(GridCacheVersion lockVer) {
        GridCacheMvcc mvcc = mvccExtras();

        return mvcc != null && mvcc.isLocallyOwned(lockVer);
    }

    /** {@inheritDoc} */
    @Override public synchronized boolean hasLockCandidateUnsafe(GridCacheVersion ver) {
        GridCacheMvcc mvcc = mvccExtras();

        return mvcc != null && mvcc.hasCandidate(ver);
    }

    /** {@inheritDoc} */
    @Override public synchronized Collection<GridCacheMvccCandidate> localCandidates(GridCacheVersion... exclude)
        throws GridCacheEntryRemovedException {
        checkObsolete();

        GridCacheMvcc mvcc = mvccExtras();

        return mvcc == null ? Collections.<GridCacheMvccCandidate>emptyList() : mvcc.localCandidates(exclude);
    }

    /** {@inheritDoc} */
    @Override public Collection<GridCacheMvccCandidate> remoteMvccSnapshot(GridCacheVersion... exclude) {
        return Collections.emptyList();
    }

    /** {@inheritDoc} */
    @Nullable @Override public synchronized GridCacheMvccCandidate candidate(GridCacheVersion ver)
        throws GridCacheEntryRemovedException {
        checkObsolete();

        GridCacheMvcc mvcc = mvccExtras();

        return mvcc == null ? null : mvcc.candidate(ver);
    }

    /** {@inheritDoc} */
    @Override public synchronized GridCacheMvccCandidate localCandidate(long threadId)
        throws GridCacheEntryRemovedException {
        checkObsolete();

        GridCacheMvcc mvcc = mvccExtras();

        return mvcc == null ? null : mvcc.localCandidate(threadId);
    }

    /** {@inheritDoc} */
    @Override public GridCacheMvccCandidate candidate(UUID nodeId, long threadId)
        throws GridCacheEntryRemovedException {
        boolean loc = cctx.nodeId().equals(nodeId);

        synchronized (this) {
            checkObsolete();

            GridCacheMvcc mvcc = mvccExtras();

            return mvcc == null ? null : loc ? mvcc.localCandidate(threadId) :
                mvcc.remoteCandidate(nodeId, threadId);
        }
    }

    /** {@inheritDoc} */
    @Override public synchronized GridCacheMvccCandidate localOwner() throws GridCacheEntryRemovedException {
        checkObsolete();

        GridCacheMvcc mvcc = mvccExtras();

        return mvcc == null ? null : mvcc.localOwner();
    }

    /** {@inheritDoc} */
    @Override public synchronized long rawExpireTime() {
        return expireTimeExtras();
    }

    /** {@inheritDoc} */
    @Override public long expireTimeUnlocked() {
        assert Thread.holdsLock(this);

        return expireTimeExtras();
    }

    /** {@inheritDoc} */
    @Override public boolean onTtlExpired(GridCacheVersion obsoleteVer) {
        boolean obsolete = false;
        boolean deferred = false;
        GridCacheVersion ver0 = null;

        try {
            synchronized (this) {
                CacheObject expiredVal = saveOldValueUnlocked(false);

                boolean hasOldBytes = hasOffHeapPointer();

                boolean expired = checkExpired();

                if (expired) {
                    if (!obsolete()) {
                        if (cctx.deferredDelete() && !detached() && !isInternal()) {
                            if (!deletedUnlocked()) {
                                update(null, 0L, 0L, ver0 = ver);

                                deletedUnlocked(true);

                                deferred = true;
                            }
                        }
                        else {
                            if (markObsolete0(obsoleteVer, true, null))
                                obsolete = true; // Success, will return "true".
                        }
                    }

                    clearIndex(expiredVal);

                    releaseSwap();

                    if (cctx.events().isRecordable(EVT_CACHE_OBJECT_EXPIRED)) {
                        cctx.events().addEvent(partition(),
                            key,
                            cctx.localNodeId(),
                            null,
                            EVT_CACHE_OBJECT_EXPIRED,
                            null,
                            false,
                            expiredVal,
                            expiredVal != null || hasOldBytes,
                            null,
                            null,
                            null,
                            true);
                    }

                    cctx.continuousQueries().onEntryExpired(this, key, expiredVal);
                }
            }
        }
        catch (IgniteCheckedException e) {
            U.error(log, "Failed to clean up expired cache entry: " + this, e);
        }
        finally {
            if (obsolete) {
                onMarkedObsolete();

                cctx.cache().removeEntry(this);
            }

            if (deferred) {
                assert ver0 != null;

                cctx.onDeferredDelete(this, ver0);
            }

            if ((obsolete || deferred) && cctx.cache().configuration().isStatisticsEnabled())
                cctx.cache().metrics0().onEvict();
        }

        return obsolete;
    }

    /** {@inheritDoc} */
    @Override public synchronized long rawTtl() {
        return ttlExtras();
    }

    /** {@inheritDoc} */
    @SuppressWarnings({"IfMayBeConditional"})
    @Override public long expireTime() throws GridCacheEntryRemovedException {
        IgniteTxLocalAdapter tx = currentTx();

        if (tx != null) {
            long time = tx.entryExpireTime(txKey());

            if (time > 0)
                return time;
        }

        synchronized (this) {
            checkObsolete();

            return expireTimeExtras();
        }
    }

    /** {@inheritDoc} */
    @SuppressWarnings({"IfMayBeConditional"})
    @Override public long ttl() throws GridCacheEntryRemovedException {
        IgniteTxLocalAdapter tx = currentTx();

        if (tx != null) {
            long entryTtl = tx.entryTtl(txKey());

            if (entryTtl > 0)
                return entryTtl;
        }

        synchronized (this) {
            checkObsolete();

            return ttlExtras();
        }
    }

    /**
     * @return Current transaction.
     */
    private IgniteTxLocalAdapter currentTx() {
        if (cctx.isDht())
            return cctx.dht().near().context().tm().localTx();
        else
            return cctx.tm().localTx();
    }

    /** {@inheritDoc} */
    @Override public void updateTtl(@Nullable GridCacheVersion ver, long ttl) {
        synchronized (this) {
            updateTtl(ttl);

            /*
            TODO IGNITE-305.
            try {
                if (var == null || ver.equals(version()))
                    updateTtl(ttl);
            }
            catch (GridCacheEntryRemovedException ignored) {
                // No-op.
            }
            */
        }
    }

    /** {@inheritDoc} */
    @Override public synchronized CacheObject valueBytes() throws GridCacheEntryRemovedException {
        checkObsolete();

        return valueBytesUnlocked();
    }

    /** {@inheritDoc} */
    @Nullable @Override public CacheObject valueBytes(@Nullable GridCacheVersion ver)
        throws IgniteCheckedException, GridCacheEntryRemovedException {
        CacheObject val = null;

        synchronized (this) {
            checkObsolete();

            if (ver == null || this.ver.equals(ver))
                val = valueBytesUnlocked();
        }

        return val;
    }

    /**
     * Updates cache index.
     *
     * @param val Value.
     * @param expireTime Expire time.
     * @param ver New entry version.
     * @param prevVal Previous value.
     * @throws IgniteCheckedException If update failed.
     */
    protected void updateIndex(@Nullable CacheObject val,
        long expireTime,
        GridCacheVersion ver,
        @Nullable CacheObject prevVal) throws IgniteCheckedException {
        assert Thread.holdsLock(this);
        assert val != null : "null values in update index for key: " + key;

        try {
            GridCacheQueryManager qryMgr = cctx.queries();

            if (qryMgr.enabled())
                qryMgr.store(key, val, ver, expireTime);
        }
        catch (IgniteCheckedException e) {
            throw new GridCacheIndexUpdateException(e);
        }
    }

    /**
     * Clears index.
     *
     * @param prevVal Previous value (if needed for index update).
     * @throws IgniteCheckedException If failed.
     */
    protected void clearIndex(CacheObject prevVal) throws IgniteCheckedException {
        assert Thread.holdsLock(this);

        try {
            GridCacheQueryManager<?, ?> qryMgr = cctx.queries();

            if (qryMgr.enabled())
                qryMgr.remove(key(), prevVal);
        }
        catch (IgniteCheckedException e) {
            throw new GridCacheIndexUpdateException(e);
        }
    }

    /**
     * This method will return current value only if clearIndex(V) will require previous value.
     * If previous value is not required, this method will return {@code null}.
     *
     * @return Previous value or {@code null}.
     * @throws IgniteCheckedException If failed to retrieve previous value.
     */
    protected final CacheObject saveValueForIndexUnlocked() throws IgniteCheckedException {
        return saveOldValueUnlocked(true);
    }

    /**
     * @param qryOnly If {@code true} reads old value only if query indexing is enabled.
     * @return Previous value or {@code null}.
     * @throws IgniteCheckedException If failed to retrieve previous value.
     */
    private CacheObject saveOldValueUnlocked(boolean qryOnly) throws IgniteCheckedException {
        assert Thread.holdsLock(this);

        if (qryOnly && !cctx.queries().enabled())
            return null;

        CacheObject val = rawGetOrUnmarshalUnlocked(false);

        if (val == null)
            val = cctx.swap().readValue(key, true, true);

        return val;
    }

    /** {@inheritDoc} */
    @SuppressWarnings("unchecked")
    @Override public <K, V> Cache.Entry<K, V> wrap() {
        try {
            IgniteInternalTx tx = cctx.tm().userTx();

            CacheObject val;

            if (tx != null) {
                GridTuple<CacheObject> peek = tx.peek(cctx, false, key, null);

                val = peek == null ? rawGetOrUnmarshal(false) : peek.get();
            }
            else
                val = rawGetOrUnmarshal(false);

            return new CacheEntryImpl<>(key.<K>value(cctx.cacheObjectContext(), false),
                CU.<V>value(val, cctx, false), ver);
        }
        catch (GridCacheFilterFailedException ignored) {
            throw new IgniteException("Should never happen.");
        }
        catch (IgniteCheckedException e) {
            throw new IgniteException("Failed to wrap entry: " + this, e);
        }
    }

    /** {@inheritDoc} */
    @Override public <K, V> Cache.Entry<K, V> wrapLazyValue() {
        CacheOperationContext opCtx = cctx.operationContextPerCall();

        return new LazyValueEntry<>(key, opCtx != null && opCtx.isKeepBinary());
    }

    /** {@inheritDoc} */
    @Override @Nullable public CacheObject peekVisibleValue() {
        try {
            IgniteInternalTx tx = cctx.tm().userTx();

            if (tx != null) {
                GridTuple<CacheObject> peek = tx.peek(cctx, false, key, null);

                if (peek != null)
                    return peek.get();
            }

            if (detached())
                return rawGet();

            for (;;) {
                GridCacheEntryEx e = cctx.cache().peekEx(key);

                if (e == null)
                    return null;

                try {
                    return e.peek(true, false, false, null);
                }
                catch (GridCacheEntryRemovedException ignored) {
                    // No-op.
                }
                catch (IgniteCheckedException ex) {
                    throw new IgniteException(ex);
                }
            }
        }
        catch (GridCacheFilterFailedException ignored) {
            throw new IgniteException("Should never happen.");
        }
    }

    /** {@inheritDoc} */
    @Override public <K, V> EvictableEntry<K, V> wrapEviction() {
        return new CacheEvictableEntryImpl<>(this);
    }

    /** {@inheritDoc} */
    @Override public synchronized <K, V> CacheEntryImplEx<K, V> wrapVersioned() {
        return new CacheEntryImplEx<>(key.<K>value(cctx.cacheObjectContext(), false), null, ver);
    }

    /**
     * @return Entry which holds key, value and version.
     */
    private synchronized <K, V> CacheEntryImplEx<K, V> wrapVersionedWithValue() {
        V val = this.val == null ? null : this.val.<V>value(cctx.cacheObjectContext(), false);

        return new CacheEntryImplEx<>(key.<K>value(cctx.cacheObjectContext(), false), val, ver);
    }

    /** {@inheritDoc} */
    @Override public boolean evictInternal(boolean swap, GridCacheVersion obsoleteVer,
        @Nullable CacheEntryPredicate[] filter) throws IgniteCheckedException {
        boolean marked = false;

        try {
            if (F.isEmptyOrNulls(filter)) {
                synchronized (this) {
                    if (evictionDisabled()) {
                        assert !obsolete();

                        return false;
                    }

                    if (obsoleteVersionExtras() != null)
                        return true;

                    CacheObject prev = saveOldValueUnlocked(false);

                    if (!hasReaders() && markObsolete0(obsoleteVer, false, null)) {
                        if (swap) {
                            if (!isStartVersion()) {
                                try {
                                    // Write to swap.
                                    swap();
                                }
                                catch (IgniteCheckedException e) {
                                    U.error(log, "Failed to write entry to swap storage: " + this, e);
                                }
                            }
                        }
                        else
                            clearIndex(prev);

                        // Nullify value after swap.
                        value(null);

                        marked = true;

                        return true;
                    }
                    else
                        evictFailed(prev);
                }
            }
            else {
                // For optimistic check.
                while (true) {
                    GridCacheVersion v;

                    synchronized (this) {
                        v = ver;
                    }

                    if (!cctx.isAll(/*version needed for sync evicts*/this, filter))
                        return false;

                    synchronized (this) {
                        if (evictionDisabled()) {
                            assert !obsolete();

                            return false;
                        }

                        if (obsoleteVersionExtras() != null)
                            return true;

                        if (!v.equals(ver))
                            // Version has changed since entry passed the filter. Do it again.
                            continue;

                        CacheObject prevVal = saveValueForIndexUnlocked();

                        if (!hasReaders() && markObsolete0(obsoleteVer, false, null)) {
                            if (swap) {
                                if (!isStartVersion()) {
                                    try {
                                        // Write to swap.
                                        swap();
                                    }
                                    catch (IgniteCheckedException e) {
                                        U.error(log, "Failed to write entry to swap storage: " + this, e);
                                    }
                                }
                            }
                            else
                                clearIndex(prevVal);

                            // Nullify value after swap.
                            value(null);

                            marked = true;

                            return true;
                        }
                        else {
                            evictFailed(prevVal);

                            return false;
                        }
                    }
                }
            }
        }
        catch (GridCacheEntryRemovedException ignore) {
            if (log.isDebugEnabled())
                log.debug("Got removed entry when evicting (will simply return): " + this);

            return true;
        }
        finally {
            if (marked)
                onMarkedObsolete();
        }

        return false;
    }

    /**
     * @param prevVal Previous value.
     * @throws IgniteCheckedException If failed.
     */
    private void evictFailed(@Nullable CacheObject prevVal) throws IgniteCheckedException {
        if (cctx.offheapTiered() && ((flags & IS_OFFHEAP_PTR_MASK) != 0)) {
            flags &= ~IS_OFFHEAP_PTR_MASK;

            if (prevVal != null) {
                cctx.swap().removeOffheap(key());

                value(prevVal);

                GridCacheQueryManager qryMgr = cctx.queries();

                if (qryMgr.enabled())
                    qryMgr.onUnswap(key, prevVal);
            }
        }
    }

    /** {@inheritDoc} */
    @Override public GridCacheBatchSwapEntry evictInBatchInternal(GridCacheVersion obsoleteVer)
        throws IgniteCheckedException {
        assert Thread.holdsLock(this);
        assert cctx.isSwapOrOffheapEnabled();
        assert !obsolete();

        GridCacheBatchSwapEntry ret = null;

        try {
            if (!hasReaders() && markObsolete0(obsoleteVer, false, null)) {
                if (!isStartVersion() && hasValueUnlocked()) {
                    if (cctx.offheapTiered() && hasOffHeapPointer()) {
                        if (cctx.swap().offheapEvictionEnabled())
                            cctx.swap().enableOffheapEviction(key(), partition());

                        return null;
                    }

                    IgniteUuid valClsLdrId = null;
                    IgniteUuid keyClsLdrId = null;

                    if (cctx.kernalContext().config().isPeerClassLoadingEnabled()) {
                        if (val != null) {
                            valClsLdrId = cctx.deploy().getClassLoaderId(
                                U.detectObjectClassLoader(val.value(cctx.cacheObjectContext(), false)));
                        }

                        keyClsLdrId = cctx.deploy().getClassLoaderId(
                            U.detectObjectClassLoader(key.value(cctx.cacheObjectContext(), false)));
                    }

                    IgniteBiTuple<byte[], Byte> valBytes = valueBytes0();

                    ret = new GridCacheBatchSwapEntry(key(),
                        partition(),
                        ByteBuffer.wrap(valBytes.get1()),
                        valBytes.get2(),
                        ver,
                        ttlExtras(),
                        expireTimeExtras(),
                        keyClsLdrId,
                        valClsLdrId);
                }

                value(null);
            }
        }
        catch (GridCacheEntryRemovedException ignored) {
            if (log.isDebugEnabled())
                log.debug("Got removed entry when evicting (will simply return): " + this);
        }

        return ret;
    }

    /**
     * @param filter Entry filter.
     * @return {@code True} if entry is visitable.
     */
    public boolean visitable(CacheEntryPredicate[] filter) {
        boolean rmv = false;

        try {
            synchronized (this) {
                if (obsoleteOrDeleted())
                    return false;

                if (checkExpired()) {
                    rmv = markObsolete0(cctx.versions().next(this.ver), true, null);

                    return false;
                }
            }

            if (filter != CU.empty0() && !cctx.isAll(this, filter))
                return false;
        }
        catch (IgniteCheckedException e) {
            U.error(log, "An exception was thrown while filter checking.", e);

            RuntimeException ex = e.getCause(RuntimeException.class);

            if (ex != null)
                throw ex;

            Error err = e.getCause(Error.class);

            if (err != null)
                throw err;

            return false;
        }
        finally {
            if (rmv) {
                onMarkedObsolete();

                cctx.cache().map().removeEntry(this);
            }
        }

        IgniteInternalTx tx = cctx.tm().localTxx();

        return tx == null || !tx.removed(txKey());
    }

    /** {@inheritDoc} */
    @Override public boolean deleted() {
        if (!cctx.deferredDelete())
            return false;

        synchronized (this) {
            return deletedUnlocked();
        }
    }

    /** {@inheritDoc} */
    @Override public synchronized boolean obsoleteOrDeleted() {
        return obsoleteVersionExtras() != null ||
            (cctx.deferredDelete() && (deletedUnlocked() || !hasValueUnlocked()));
    }

    /**
     * @return {@code True} if deleted.
     */
    @SuppressWarnings("SimplifiableIfStatement")
    protected boolean deletedUnlocked() {
        assert Thread.holdsLock(this);

        if (!cctx.deferredDelete())
            return false;

        return (flags & IS_DELETED_MASK) != 0;
    }

    /**
     * @param deleted {@code True} if deleted.
     */
    protected void deletedUnlocked(boolean deleted) {
        assert Thread.holdsLock(this);
        assert cctx.deferredDelete();

        if (deleted) {
            assert !deletedUnlocked() : this;

            flags |= IS_DELETED_MASK;

            cctx.decrementPublicSize(this);
        }
        else {
            assert deletedUnlocked() : this;

            flags &= ~IS_DELETED_MASK;

            cctx.incrementPublicSize(this);
        }
    }

    /**
     * @return MVCC.
     */
    @Nullable protected GridCacheMvcc mvccExtras() {
        return extras != null ? extras.mvcc() : null;
    }

    /**
     * @param mvcc MVCC.
     */
    protected void mvccExtras(@Nullable GridCacheMvcc mvcc) {
        extras = (extras != null) ? extras.mvcc(mvcc) : mvcc != null ? new GridCacheMvccEntryExtras(mvcc) : null;
    }

    /**
     * @return Obsolete version.
     */
    @Nullable protected GridCacheVersion obsoleteVersionExtras() {
        return extras != null ? extras.obsoleteVersion() : null;
    }

    /**
     * @param obsoleteVer Obsolete version.
     */
    protected void obsoleteVersionExtras(@Nullable GridCacheVersion obsoleteVer, GridCacheObsoleteEntryExtras ext) {
        extras = (extras != null) ?
            extras.obsoleteVersion(obsoleteVer) :
            obsoleteVer != null ?
                (ext != null) ? ext : new GridCacheObsoleteEntryExtras(obsoleteVer) :
                null;
    }

    /**
     * Updates metrics.
     *
     * @param op Operation.
     * @param metrics Update merics flag.
     */
    private void updateMetrics(GridCacheOperation op, boolean metrics) {
        if (metrics && cctx.cache().configuration().isStatisticsEnabled()) {
            if (op == GridCacheOperation.DELETE)
                cctx.cache().metrics0().onRemove();
            else
                cctx.cache().metrics0().onWrite();
        }
    }

    /**
     * @return TTL.
     */
    public long ttlExtras() {
        return extras != null ? extras.ttl() : 0;
    }

    /**
     * @return Expire time.
     */
    public long expireTimeExtras() {
        return extras != null ? extras.expireTime() : 0L;
    }

    /**
     * @param ttl TTL.
     * @param expireTime Expire time.
     */
    protected void ttlAndExpireTimeExtras(long ttl, long expireTime) {
        assert ttl != CU.TTL_NOT_CHANGED && ttl != CU.TTL_ZERO;

        extras = (extras != null) ? extras.ttlAndExpireTime(ttl, expireTime) : ttl != CU.TTL_ETERNAL ?
            new GridCacheTtlEntryExtras(ttl, expireTime) : null;
    }

    /**
     * @return True if entry has off-heap value pointer.
     */
    protected boolean hasOffHeapPointer() {
        return false;
    }

    /**
     * @return Off-heap value pointer.
     */
    protected long offHeapPointer() {
        return 0;
    }

    /**
     * @param valPtr Off-heap value pointer.
     */
    protected void offHeapPointer(long valPtr) {
        // No-op.
    }

    /**
     * @return Size of extras object.
     */
    private int extrasSize() {
        return extras != null ? extras.size() : 0;
    }

    /** {@inheritDoc} */
    @Override public void onUnlock() {
        // No-op.
    }

    /** {@inheritDoc} */
    @Override public boolean equals(Object o) {
        // Identity comparison left on purpose.
        return o == this;
    }

    /** {@inheritDoc} */
    @Override public int hashCode() {
        return hash;
    }

    /** {@inheritDoc} */
    @Override public synchronized String toString() {
        return S.toString(GridCacheMapEntry.class, this);
    }

    /**
     *
     */
    private class LazyValueEntry<K, V> implements Cache.Entry<K, V> {
        /** */
        private final KeyCacheObject key;

        /** */
        private boolean keepBinary;

        /**
         * @param key Key.
         */
        private LazyValueEntry(KeyCacheObject key, boolean keepBinary) {
            this.key = key;
            this.keepBinary = keepBinary;
        }

        /** {@inheritDoc} */
        @Override public K getKey() {
            return (K)cctx.cacheObjectContext().unwrapPortableIfNeeded(key, keepBinary);
        }

        /** {@inheritDoc} */
        @SuppressWarnings("unchecked")
        @Override public V getValue() {
            return (V)cctx.cacheObjectContext().unwrapPortableIfNeeded(peekVisibleValue(), keepBinary);
        }

        /** {@inheritDoc} */
        @SuppressWarnings("unchecked")
        @Override public <T> T unwrap(Class<T> cls) {
            if (cls.isAssignableFrom(IgniteCache.class))
                return (T)cctx.grid().cache(cctx.name());

            if (cls.isAssignableFrom(getClass()))
                return (T)this;

            if (cls.isAssignableFrom(EvictableEntry.class))
                return (T)wrapEviction();

            if (cls.isAssignableFrom(CacheEntryImplEx.class))
                return cls == CacheEntryImplEx.class ? (T)wrapVersioned() : (T)wrapVersionedWithValue();

            if (cls.isAssignableFrom(GridCacheVersion.class))
                return (T)ver;

            if (cls.isAssignableFrom(GridCacheMapEntry.this.getClass()))
                return (T)GridCacheMapEntry.this;

            throw new IllegalArgumentException("Unwrapping to class is not supported: " + cls);
        }

        /** {@inheritDoc} */
        @Override public String toString() {
            return "IteratorEntry [key=" + key + ']';
        }
    }
}<|MERGE_RESOLUTION|>--- conflicted
+++ resolved
@@ -1137,12 +1137,8 @@
 
                 CacheLazyEntry e = new CacheLazyEntry(cctx, key, old, keepPortable);
 
-<<<<<<< HEAD
-                Object interceptorVal = cctx.config().getInterceptor().onBeforePut(new CacheLazyEntry(cctx, key, old, keepPortable),
-=======
                 Object interceptorVal = cctx.config().getInterceptor().onBeforePut(
-                    new CacheLazyEntry(cctx, key, old),
->>>>>>> d54fcbed
+                    new CacheLazyEntry(cctx, key, old, keepPortable),
                     val0);
 
                 key0 = e.key();
@@ -1388,17 +1384,7 @@
             if (cctx.isLocal() || cctx.isReplicated() || (tx != null && tx.local() && !isNear()))
                 cctx.continuousQueries().onEntryUpdated(this, key, null, old, false);
 
-<<<<<<< HEAD
             cctx.dataStructures().onEntryUpdated(key, true, keepPortable);
-        }
-
-        // Persist outside of synchronization. The correctness of the
-        // value will be handled by current transaction.
-        if (writeThrough)
-            cctx.store().remove(tx, keyValue(false));
-=======
-            cctx.dataStructures().onEntryUpdated(key, true);
->>>>>>> d54fcbed
 
             deferred = cctx.deferredDelete() && !detached() && !isInternal();
 
