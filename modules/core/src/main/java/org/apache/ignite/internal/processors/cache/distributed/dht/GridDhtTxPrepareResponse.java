--- conflicted
+++ resolved
@@ -85,18 +85,13 @@
      * @param miniId Mini future ID.
      * @param addDepInfo Deployment info flag.
      */
-<<<<<<< HEAD
     public GridDhtTxPrepareResponse(
         int part,
         GridCacheVersion xid,
         IgniteUuid futId,
-        IgniteUuid miniId,
+        int miniId,
         boolean addDepInfo) {
         super(part, xid, addDepInfo);
-=======
-    public GridDhtTxPrepareResponse(GridCacheVersion xid, IgniteUuid futId, int miniId, boolean addDepInfo) {
-        super(xid, addDepInfo);
->>>>>>> eeb10b85
 
         assert futId != null;
         assert miniId != 0;
@@ -113,16 +108,12 @@
      * @param err Error.
      * @param addDepInfo Deployment enabled.
      */
-<<<<<<< HEAD
     public GridDhtTxPrepareResponse(
         int part,
         GridCacheVersion xid,
         IgniteUuid futId,
-        IgniteUuid miniId,
+        int miniId,
         Throwable err,
-=======
-    public GridDhtTxPrepareResponse(GridCacheVersion xid, IgniteUuid futId, int miniId, Throwable err,
->>>>>>> eeb10b85
         boolean addDepInfo) {
         super(part, xid, err, addDepInfo);
 
