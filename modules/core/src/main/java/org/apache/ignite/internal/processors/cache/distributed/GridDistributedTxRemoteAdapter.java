/*
 * Licensed to the Apache Software Foundation (ASF) under one or more
 * contributor license agreements.  See the NOTICE file distributed with
 * this work for additional information regarding copyright ownership.
 * The ASF licenses this file to You under the Apache License, Version 2.0
 * (the "License"); you may not use this file except in compliance with
 * the License.  You may obtain a copy of the License at
 *
 *      http://www.apache.org/licenses/LICENSE-2.0
 *
 * Unless required by applicable law or agreed to in writing, software
 * distributed under the License is distributed on an "AS IS" BASIS,
 * WITHOUT WARRANTIES OR CONDITIONS OF ANY KIND, either express or implied.
 * See the License for the specific language governing permissions and
 * limitations under the License.
 */

package org.apache.ignite.internal.processors.cache.distributed;

import org.apache.ignite.*;
import org.apache.ignite.internal.*;
import org.apache.ignite.internal.processors.cache.*;
import org.apache.ignite.internal.processors.cache.distributed.near.*;
import org.apache.ignite.internal.processors.cache.transactions.*;
import org.apache.ignite.internal.processors.cache.version.*;
import org.apache.ignite.internal.transactions.*;
import org.apache.ignite.internal.util.future.*;
import org.apache.ignite.internal.util.lang.*;
import org.apache.ignite.internal.util.tostring.*;
import org.apache.ignite.internal.util.typedef.*;
import org.apache.ignite.internal.util.typedef.internal.*;
import org.apache.ignite.lang.*;
import org.apache.ignite.transactions.*;
import org.jetbrains.annotations.*;

import javax.cache.*;
import java.io.*;
import java.util.*;
import java.util.concurrent.atomic.*;

import static org.apache.ignite.internal.processors.cache.GridCacheOperation.*;
import static org.apache.ignite.internal.processors.dr.GridDrType.*;
import static org.apache.ignite.transactions.TransactionState.*;

/**
 * Transaction created by system implicitly on remote nodes.
 */
public class GridDistributedTxRemoteAdapter extends IgniteTxAdapter
    implements IgniteTxRemoteEx {
    /** */
    private static final long serialVersionUID = 0L;

    /** Read set. */
    @GridToStringInclude
    protected Map<IgniteTxKey, IgniteTxEntry> readMap;

    /** Write map. */
    @GridToStringInclude
    protected Map<IgniteTxKey, IgniteTxEntry> writeMap;

    /** Remote thread ID. */
    @GridToStringInclude
    private long rmtThreadId;

    /** Explicit versions. */
    @GridToStringInclude
    private List<GridCacheVersion> explicitVers;

    /** Started flag. */
    @GridToStringInclude
    private boolean started;

    /** {@code True} only if all write entries are locked by this transaction. */
    @GridToStringInclude
    private AtomicBoolean commitAllowed = new AtomicBoolean(false);

    /**
     * Empty constructor required for {@link Externalizable}.
     */
    public GridDistributedTxRemoteAdapter() {
        // No-op.
    }

    /**
     * @param ctx Cache registry.
     * @param nodeId Node ID.
     * @param rmtThreadId Remote thread ID.
     * @param xidVer XID version.
     * @param commitVer Commit version.
     * @param sys System flag.
     * @param concurrency Concurrency level (should be pessimistic).
     * @param isolation Transaction isolation.
     * @param invalidate Invalidate flag.
     * @param timeout Timeout.
     * @param txSize Expected transaction size.
     * @param grpLockKey Group lock key if this is a group-lock transaction.
     * @param subjId Subject ID.
     * @param taskNameHash Task name hash code.
     */
    public GridDistributedTxRemoteAdapter(
        GridCacheSharedContext<?, ?> ctx,
        UUID nodeId,
        long rmtThreadId,
        GridCacheVersion xidVer,
        GridCacheVersion commitVer,
        boolean sys,
        TransactionConcurrency concurrency,
        TransactionIsolation isolation,
        boolean invalidate,
        long timeout,
        int txSize,
        @Nullable IgniteTxKey grpLockKey,
        @Nullable UUID subjId,
        int taskNameHash
    ) {
        super(
            ctx,
            nodeId,
            xidVer,
            ctx.versions().last(),
            Thread.currentThread().getId(),
            sys,
            concurrency,
            isolation,
            timeout,
            txSize,
            grpLockKey,
            subjId,
            taskNameHash);

        this.rmtThreadId = rmtThreadId;
        this.invalidate = invalidate;

        commitVersion(commitVer);

        // Must set started flag after concurrency and isolation.
        started = true;
    }

    /** {@inheritDoc} */
    @Override public UUID eventNodeId() {
        return nodeId;
    }

    /** {@inheritDoc} */
    @Override public Collection<UUID> masterNodeIds() {
        return Collections.singleton(nodeId);
    }

    /** {@inheritDoc} */
    @Override public UUID originatingNodeId() {
        return nodeId;
    }

    /** {@inheritDoc} */
    @Override public Collection<Integer> activeCacheIds() {
        return Collections.emptyList();
    }

    /**
     * @return Checks if transaction has no entries.
     */
    @Override public boolean empty() {
        return readMap.isEmpty() && writeMap.isEmpty();
    }

    /** {@inheritDoc} */
    @Override public boolean removed(IgniteTxKey key) {
        IgniteTxEntry e = writeMap.get(key);

        return e != null && e.op() == DELETE;
    }

    /** {@inheritDoc} */
    @Override public void invalidate(boolean invalidate) {
        this.invalidate = invalidate;
    }

    /** {@inheritDoc} */
    @Override public Map<IgniteTxKey, IgniteTxEntry> writeMap() {
        return writeMap;
    }

    /** {@inheritDoc} */
    @Override public Map<IgniteTxKey, IgniteTxEntry> readMap() {
        return readMap;
    }

    /** {@inheritDoc} */
    @Override public void seal() {
        // No-op.
    }

    /**
     * Adds group lock key to remote transaction.
     *
     * @param key Key.
     */
    public void groupLockKey(IgniteTxKey key) {
        if (grpLockKey == null)
            grpLockKey = key;
    }

    /** {@inheritDoc} */
    @Override public <K, V> GridTuple<CacheObject> peek(GridCacheContext cacheCtx,
        boolean failFast,
        KeyCacheObject key,
<<<<<<< HEAD
        IgnitePredicate<Cache.Entry<K, V>>[] filter)
=======
        CacheEntryPredicate[] filter)
>>>>>>> bf2b5ac2
        throws GridCacheFilterFailedException
    {
        assert false : "Method peek can only be called on user transaction: " + this;

        throw new IllegalStateException("Method peek can only be called on user transaction: " + this);
    }

    /** {@inheritDoc} */
    @Override public IgniteTxEntry entry(IgniteTxKey key) {
        IgniteTxEntry e = writeMap == null ? null : writeMap.get(key);

        if (e == null)
            e = readMap == null ? null : readMap.get(key);

        return e;
    }

    /**
     * Clears entry from transaction as it never happened.
     *
     * @param key key to be removed.
     */
    public void clearEntry(IgniteTxKey key) {
        readMap.remove(key);
        writeMap.remove(key);
    }

    /**
     * @param baseVer Base version.
     * @param committedVers Committed versions.
     * @param rolledbackVers Rolled back versions.
     */
    @Override public void doneRemote(GridCacheVersion baseVer, Collection<GridCacheVersion> committedVers,
        Collection<GridCacheVersion> rolledbackVers, Collection<GridCacheVersion> pendingVers) {
        if (readMap != null && !readMap.isEmpty()) {
            for (IgniteTxEntry txEntry : readMap.values())
                doneRemote(txEntry, baseVer, committedVers, rolledbackVers, pendingVers);
        }

        if (writeMap != null && !writeMap.isEmpty()) {
            for (IgniteTxEntry txEntry : writeMap.values())
                doneRemote(txEntry, baseVer, committedVers, rolledbackVers, pendingVers);
        }
    }

    /**
     * Adds completed versions to an entry.
     *
     * @param txEntry Entry.
     * @param baseVer Base version for completed versions.
     * @param committedVers Completed versions relative to base version.
     * @param rolledbackVers Rolled back versions relative to base version.
     * @param pendingVers Pending versions.
     */
    private void doneRemote(IgniteTxEntry txEntry, GridCacheVersion baseVer,
        Collection<GridCacheVersion> committedVers, Collection<GridCacheVersion> rolledbackVers,
        Collection<GridCacheVersion> pendingVers) {
        while (true) {
            GridDistributedCacheEntry entry = (GridDistributedCacheEntry)txEntry.cached();

            try {
                // Handle explicit locks.
                GridCacheVersion doneVer = txEntry.explicitVersion() != null ? txEntry.explicitVersion() : xidVer;

                entry.doneRemote(doneVer, baseVer, pendingVers, committedVers, rolledbackVers, isSystemInvalidate());

                break;
            }
            catch (GridCacheEntryRemovedException ignored) {
                assert entry.obsoleteVersion() != null;

                if (log.isDebugEnabled())
                    log.debug("Replacing obsolete entry in remote transaction [entry=" + entry + ", tx=" + this + ']');

                // Replace the entry.
                txEntry.cached(txEntry.context().cache().entryEx(txEntry.key()));
            }
        }
    }

    /** {@inheritDoc} */
    @Override public boolean onOwnerChanged(GridCacheEntryEx entry, GridCacheMvccCandidate owner) {
        try {
            if (hasWriteKey(entry.txKey())) {
                commitIfLocked();

                return true;
            }
        }
        catch (IgniteCheckedException e) {
            U.error(log, "Failed to commit remote transaction: " + this, e);
        }

        return false;
    }

    /** {@inheritDoc} */
    @Override public boolean isStarted() {
        return started;
    }

    /**
     * @return Remote node thread ID.
     */
    @Override public long remoteThreadId() {
        return rmtThreadId;
    }

    /**
     * @param e Transaction entry to set.
     * @return {@code True} if value was set.
     */
    @Override public boolean setWriteValue(IgniteTxEntry e) {
        checkInternal(e.txKey());

        IgniteTxEntry entry = writeMap.get(e.txKey());

        if (entry == null) {
            IgniteTxEntry rmv = readMap.remove(e.txKey());

            if (rmv != null) {
                e.cached(rmv.cached());

                writeMap.put(e.txKey(), e);
            }
            // If lock is explicit.
            else {
                e.cached(e.context().cache().entryEx(e.key()));

                // explicit lock.
                writeMap.put(e.txKey(), e);
            }
        }
        else {
            // Copy values.
            entry.value(e.value(), e.hasWriteValue(), e.hasReadValue());
            entry.entryProcessors(e.entryProcessors());
            entry.op(e.op());
            entry.ttl(e.ttl());
            entry.explicitVersion(e.explicitVersion());
            entry.groupLockEntry(e.groupLockEntry());

            // Conflict resolution stuff.
            entry.conflictVersion(e.conflictVersion());
            entry.conflictExpireTime(e.conflictExpireTime());
        }

        addExplicit(e);

        return true;
    }

    /** {@inheritDoc} */
    @Override public boolean hasWriteKey(IgniteTxKey key) {
        return writeMap.containsKey(key);
    }

    /** {@inheritDoc} */
    @Override public IgniteInternalFuture<IgniteInternalTx> prepareAsync() {
        assert false;
        return null;
    }

    /** {@inheritDoc} */
    @Override public Set<IgniteTxKey> readSet() {
        return readMap.keySet();
    }

    /** {@inheritDoc} */
    @Override public Set<IgniteTxKey> writeSet() {
        return writeMap.keySet();
    }

    /** {@inheritDoc} */
    @Override public Collection<IgniteTxEntry> allEntries() {
        return F.concat(false, writeEntries(), readEntries());
    }

    /** {@inheritDoc} */
    @Override public Collection<IgniteTxEntry> writeEntries() {
        return writeMap.values();
    }

    /** {@inheritDoc} */
    @Override public Collection<IgniteTxEntry> readEntries() {
        return readMap.values();
    }

    /**
     * Prepare phase.
     *
     * @throws IgniteCheckedException If prepare failed.
     */
    @Override public void prepare() throws IgniteCheckedException {
        // If another thread is doing prepare or rollback.
        if (!state(PREPARING)) {
            // In optimistic mode prepare may be called multiple times.
            if(state() != PREPARING || !optimistic()) {
                if (log.isDebugEnabled())
                    log.debug("Invalid transaction state for prepare: " + this);

                return;
            }
        }

        try {
            cctx.tm().prepareTx(this);

            if (pessimistic() || isSystemInvalidate())
                state(PREPARED);
        }
        catch (IgniteCheckedException e) {
            setRollbackOnly();

            throw e;
        }
    }

    /**
     * @throws IgniteCheckedException If commit failed.
     */
    @SuppressWarnings({"CatchGenericClass"})
    private void commitIfLocked() throws IgniteCheckedException {
        if (state() == COMMITTING) {
            for (IgniteTxEntry txEntry : writeMap.values()) {
                assert txEntry != null : "Missing transaction entry for tx: " + this;

                while (true) {
                    GridCacheEntryEx Entry = txEntry.cached();

                    assert Entry != null : "Missing cached entry for transaction entry: " + txEntry;

                    try {
                        GridCacheVersion ver = txEntry.explicitVersion() != null ? txEntry.explicitVersion() : xidVer;

                        // If locks haven't been acquired yet, keep waiting.
                        if (!txEntry.groupLockEntry() && !Entry.lockedBy(ver)) {
                            if (log.isDebugEnabled())
                                log.debug("Transaction does not own lock for entry (will wait) [entry=" + Entry +
                                    ", tx=" + this + ']');

                            return;
                        }

                        break; // While.
                    }
                    catch (GridCacheEntryRemovedException ignore) {
                        if (log.isDebugEnabled())
                            log.debug("Got removed entry while committing (will retry): " + txEntry);

                        txEntry.cached(txEntry.context().cache().entryEx(txEntry.key()));
                    }
                }
            }

            // Only one thread gets to commit.
            if (commitAllowed.compareAndSet(false, true)) {
                IgniteCheckedException err = null;

                if (!F.isEmpty(writeMap)) {
                    // Register this transaction as completed prior to write-phase to
                    // ensure proper lock ordering for removed entries.
                    cctx.tm().addCommittedTx(this);

                    long topVer = topologyVersion();

                    // Node that for near transactions we grab all entries.
                    for (IgniteTxEntry txEntry : (near() ? allEntries() : writeEntries())) {
                        GridCacheContext cacheCtx = txEntry.context();

                        boolean replicate = cacheCtx.isDrEnabled();

                        try {
                            while (true) {
                                try {
                                    GridCacheEntryEx cached = txEntry.cached();

                                    if (cached == null)
                                        txEntry.cached(cached = cacheCtx.cache().entryEx(txEntry.key()));

                                    if (near() && cacheCtx.dr().receiveEnabled()) {
                                        cached.markObsolete(xidVer);

                                        break;
                                    }

                                    GridNearCacheEntry nearCached = null;

                                    if (updateNearCache(cacheCtx, txEntry.key(), topVer))
                                        nearCached = cacheCtx.dht().near().peekExx(txEntry.key());

                                    if (!F.isEmpty(txEntry.entryProcessors()) || !F.isEmpty(txEntry.filters()))
                                        txEntry.cached().unswap(true, false);

                                    IgniteBiTuple<GridCacheOperation, CacheObject> res =
                                        applyTransformClosures(txEntry, false);

                                    GridCacheOperation op = res.get1();
                                    CacheObject val = res.get2();

                                    GridCacheVersion explicitVer = txEntry.conflictVersion();

                                    if (explicitVer == null)
                                        explicitVer = writeVersion();

                                    if (txEntry.ttl() == CU.TTL_ZERO)
                                        op = DELETE;

                                    boolean conflictNeedResolve = cacheCtx.conflictNeedResolve();

                                    GridCacheVersionConflictContext conflictCtx = null;

                                    if (conflictNeedResolve) {
// TODO IGNITE-51.
//                                        IgniteBiTuple<GridCacheOperation, GridCacheVersionConflictContext>
//                                            drRes = conflictResolve(op, txEntry, val, valBytes, explicitVer, cached);
//
//                                        assert drRes != null;
//
//                                        conflictCtx = drRes.get2();
//
//                                        if (conflictCtx.isUseOld())
//                                            op = NOOP;
//                                        else if (conflictCtx.isUseNew()) {
//                                            txEntry.ttl(conflictCtx.ttl());
//                                            txEntry.conflictExpireTime(conflictCtx.expireTime());
//                                        }
//                                        else if (conflictCtx.isMerge()) {
//                                            op = drRes.get1();
//                                            val = conflictCtx.mergeValue();
//                                            valBytes = null;
//                                            explicitVer = writeVersion();
//
//                                            txEntry.ttl(conflictCtx.ttl());
//                                            txEntry.conflictExpireTime(conflictCtx.expireTime());
//                                        }
                                    }
                                    else
                                        // Nullify explicit version so that innerSet/innerRemove will work as usual.
                                        explicitVer = null;

                                    if (op == CREATE || op == UPDATE) {
                                        // Invalidate only for near nodes (backups cannot be invalidated).
                                        if (isSystemInvalidate() || (isInvalidate() && cacheCtx.isNear()))
                                            cached.innerRemove(this, eventNodeId(), nodeId, false, false, true, true,
                                                topVer, txEntry.filters(), replicate ? DR_BACKUP : DR_NONE,
                                                near() ? null : explicitVer, CU.subjectId(this, cctx),
                                                resolveTaskName());
                                        else {
                                            cached.innerSet(this, eventNodeId(), nodeId, val, false, false,
                                                txEntry.ttl(), true, true, topVer, txEntry.filters(),
                                                replicate ? DR_BACKUP : DR_NONE, txEntry.conflictExpireTime(),
                                                near() ? null : explicitVer, CU.subjectId(this, cctx),
                                                resolveTaskName());

                                            // Keep near entry up to date.
                                            if (nearCached != null) {
                                                CacheObject val0 = cached.valueBytes();

                                                nearCached.updateOrEvict(xidVer,
                                                    val0,
                                                    cached.expireTime(),
                                                    cached.ttl(),
                                                    nodeId);
                                            }
                                        }
                                    }
                                    else if (op == DELETE) {
                                        cached.innerRemove(this, eventNodeId(), nodeId, false, false, true, true,
                                            topVer, txEntry.filters(), replicate ? DR_BACKUP : DR_NONE,
                                            near() ? null : explicitVer, CU.subjectId(this, cctx), resolveTaskName());

                                        // Keep near entry up to date.
                                        if (nearCached != null)
                                            nearCached.updateOrEvict(xidVer, null, 0, 0, nodeId);
                                    }
                                    else if (op == RELOAD) {
                                        CacheObject reloaded = cached.innerReload();

                                        if (nearCached != null) {
                                            nearCached.innerReload();

                                            nearCached.updateOrEvict(cached.version(), reloaded,
                                                cached.expireTime(), cached.ttl(), nodeId);
                                        }
                                    }
                                    else if (op == READ) {
                                        assert near();

                                        if (log.isDebugEnabled())
                                            log.debug("Ignoring READ entry when committing: " + txEntry);
                                    }
                                    // No-op.
                                    else {
                                        assert !groupLock() || txEntry.groupLockEntry() || ownsLock(txEntry.cached()):
                                            "Transaction does not own lock for group lock entry during  commit [tx=" +
                                                this + ", txEntry=" + txEntry + ']';

                                        if (conflictCtx == null || !conflictCtx.isUseOld()) {
                                            if (txEntry.ttl() != CU.TTL_NOT_CHANGED)
                                                cached.updateTtl(null, txEntry.ttl());

                                            if (nearCached != null) {
                                                CacheObject val0 = cached.valueBytes();

                                                nearCached.updateOrEvict(xidVer,
                                                    val0,
                                                    cached.expireTime(),
                                                    cached.ttl(),
                                                    nodeId);
                                            }
                                        }
                                    }

                                    // Assert after setting values as we want to make sure
                                    // that if we replaced removed entries.
                                    assert
                                        txEntry.op() == READ || onePhaseCommit() ||
                                            // If candidate is not there, then lock was explicit
                                            // and we simply allow the commit to proceed.
                                            !cached.hasLockCandidateUnsafe(xidVer) || cached.lockedByUnsafe(xidVer) :
                                        "Transaction does not own lock for commit [entry=" + cached +
                                            ", tx=" + this + ']';

                                    // Break out of while loop.
                                    break;
                                }
                                catch (GridCacheEntryRemovedException ignored) {
                                    if (log.isDebugEnabled())
                                        log.debug("Attempting to commit a removed entry (will retry): " + txEntry);

                                    // Renew cached entry.
                                    txEntry.cached(cacheCtx.cache().entryEx(txEntry.key()));
                                }
                            }
                        }
                        catch (Throwable ex) {
                            uncommit();

                            state(UNKNOWN);

                            // In case of error, we still make the best effort to commit,
                            // as there is no way to rollback at this point.
                            err = new IgniteTxHeuristicCheckedException("Commit produced a runtime exception " +
                                "(all transaction entries will be invalidated): " + CU.txString(this), ex);
                        }
                    }
                }

                if (err != null) {
                    state(UNKNOWN);

                    throw err;
                }

                cctx.tm().commitTx(this);

                state(COMMITTED);
            }
        }
    }

    /** {@inheritDoc} */
    @Override public void commit() throws IgniteCheckedException {
        if (optimistic())
            state(PREPARED);

        if (!state(COMMITTING)) {
            TransactionState state = state();

            // If other thread is doing commit, then no-op.
            if (state == COMMITTING || state == COMMITTED)
                return;

            if (log.isDebugEnabled())
                log.debug("Failed to set COMMITTING transaction state (will rollback): " + this);

            setRollbackOnly();

            if (!isSystemInvalidate())
                throw new IgniteCheckedException("Invalid transaction state for commit [state=" + state + ", tx=" + this + ']');

            rollback();
        }

        commitIfLocked();
    }

    /**
     * Forces commit for this tx.
     *
     * @throws IgniteCheckedException If commit failed.
     */
    public void forceCommit() throws IgniteCheckedException {
        commitIfLocked();
    }

    /** {@inheritDoc} */
    @Override public IgniteInternalFuture<IgniteInternalTx> commitAsync() {
        try {
            commit();

            return new GridFinishedFutureEx<IgniteInternalTx>(this);
        }
        catch (IgniteCheckedException e) {
            return new GridFinishedFutureEx<>(e);
        }
    }

    /** {@inheritDoc} */
    @SuppressWarnings({"CatchGenericClass"})
    @Override public void rollback() {
        try {
            // Note that we don't evict near entries here -
            // they will be deleted by their corresponding transactions.
            if (state(ROLLING_BACK) || state() == UNKNOWN) {
                cctx.tm().rollbackTx(this);

                state(ROLLED_BACK);
            }
        }
        catch (RuntimeException | Error e) {
            state(UNKNOWN);

            throw e;
        }
    }

    /** {@inheritDoc} */
    @Override public IgniteInternalFuture<IgniteInternalTx> rollbackAsync() {
        rollback();

        return new GridFinishedFutureEx<IgniteInternalTx>(this);
    }

    /** {@inheritDoc} */
    @Override public Collection<GridCacheVersion> alternateVersions() {
        return explicitVers == null ? Collections.<GridCacheVersion>emptyList() : explicitVers;
    }

    /**
     * Adds explicit version if there is one.
     *
     * @param e Transaction entry.
     */
    protected void addExplicit(IgniteTxEntry e) {
        if (e.explicitVersion() != null) {
            if (explicitVers == null)
                explicitVers = new LinkedList<>();

            if (!explicitVers.contains(e.explicitVersion())) {
                explicitVers.add(e.explicitVersion());

                if (log.isDebugEnabled())
                    log.debug("Added explicit version to transaction [explicitVer=" + e.explicitVersion() +
                        ", tx=" + this + ']');

                // Register alternate version with TM.
                cctx.tm().addAlternateVersion(e.explicitVersion(), this);
            }
        }
    }

    /** {@inheritDoc} */
    @Override public String toString() {
        return GridToStringBuilder.toString(GridDistributedTxRemoteAdapter.class, this, "super", super.toString());
    }
}<|MERGE_RESOLUTION|>--- conflicted
+++ resolved
@@ -205,11 +205,7 @@
     @Override public <K, V> GridTuple<CacheObject> peek(GridCacheContext cacheCtx,
         boolean failFast,
         KeyCacheObject key,
-<<<<<<< HEAD
-        IgnitePredicate<Cache.Entry<K, V>>[] filter)
-=======
         CacheEntryPredicate[] filter)
->>>>>>> bf2b5ac2
         throws GridCacheFilterFailedException
     {
         assert false : "Method peek can only be called on user transaction: " + this;
