/*
 * Licensed to the Apache Software Foundation (ASF) under one or more
 * contributor license agreements.  See the NOTICE file distributed with
 * this work for additional information regarding copyright ownership.
 * The ASF licenses this file to You under the Apache License, Version 2.0
 * (the "License"); you may not use this file except in compliance with
 * the License.  You may obtain a copy of the License at
 *
 *      http://www.apache.org/licenses/LICENSE-2.0
 *
 * Unless required by applicable law or agreed to in writing, software
 * distributed under the License is distributed on an "AS IS" BASIS,
 * WITHOUT WARRANTIES OR CONDITIONS OF ANY KIND, either express or implied.
 * See the License for the specific language governing permissions and
 * limitations under the License.
 */

package org.apache.ignite.internal.processors.cache.distributed;

import org.apache.ignite.*;
import org.apache.ignite.internal.*;
import org.apache.ignite.internal.managers.communication.*;
import org.apache.ignite.internal.processors.cache.*;
import org.apache.ignite.internal.processors.cache.transactions.*;
import org.apache.ignite.internal.processors.cache.version.*;
import org.apache.ignite.internal.util.tostring.*;
import org.apache.ignite.internal.util.typedef.internal.*;
import org.apache.ignite.plugin.extensions.communication.*;
import org.apache.ignite.transactions.*;
import org.jetbrains.annotations.*;

import java.io.*;
import java.nio.*;
import java.util.*;

/**
 * Transaction prepare request for optimistic and eventually consistent
 * transactions.
 */
public class GridDistributedTxPrepareRequest extends GridDistributedBaseMessage {
    /** */
    private static final long serialVersionUID = 0L;

    /** Thread ID. */
    @GridToStringInclude
    private long threadId;

    /** Transaction concurrency. */
    @GridToStringInclude
    private TransactionConcurrency concurrency;

    /** Transaction isolation. */
    @GridToStringInclude
    private TransactionIsolation isolation;

    /** Commit version for EC transactions. */
    @GridToStringInclude
    private GridCacheVersion writeVer;

    /** Transaction timeout. */
    @GridToStringInclude
    private long timeout;

    /** Invalidation flag. */
    @GridToStringInclude
    private boolean invalidate;

    /** Transaction read set. */
    @GridToStringInclude
    @GridDirectCollection(IgniteTxEntry.class)
    private Collection<IgniteTxEntry> reads;

    /** Transaction write entries. */
    @GridToStringInclude
    @GridDirectCollection(IgniteTxEntry.class)
    private Collection<IgniteTxEntry> writes;

    /** DHT versions to verify. */
    @GridToStringInclude
    @GridDirectTransient
    private Map<IgniteTxKey, GridCacheVersion> dhtVers;

    /** */
    @GridDirectCollection(IgniteTxKey.class)
    private Collection<IgniteTxKey> dhtVerKeys;

    /** */
    @GridDirectCollection(GridCacheVersion.class)
    private Collection<GridCacheVersion> dhtVerVals;

    /** Group lock key, if any. */
    @GridToStringInclude
    @GridDirectTransient
    private IgniteTxKey grpLockKey;

    /** Group lock key bytes. */
    @GridToStringExclude
    private byte[] grpLockKeyBytes;

    /** Partition lock flag. */
    private boolean partLock;

    /** Expected transaction size. */
    private int txSize;

    /** Transaction nodes mapping (primary node -> related backup nodes). */
    @GridDirectTransient
    private Map<UUID, Collection<UUID>> txNodes;

    /** */
    private byte[] txNodesBytes;

    /** One phase commit flag. */
    private boolean onePhaseCommit;

    /** System flag. */
    private boolean sys;

    /** IO policy. */
    private GridIoPolicy plc;

    /**
     * Required by {@link Externalizable}.
     */
    public GridDistributedTxPrepareRequest() {
        /* No-op. */
    }

    /**
     * @param tx Cache transaction.
     * @param reads Read entries.
     * @param writes Write entries.
     * @param grpLockKey Group lock key.
     * @param partLock {@code True} if preparing group-lock transaction with partition lock.
     * @param txNodes Transaction nodes mapping.
     * @param onePhaseCommit One phase commit flag.
     */
    public GridDistributedTxPrepareRequest(
        IgniteInternalTx tx,
        @Nullable Collection<IgniteTxEntry> reads,
        Collection<IgniteTxEntry> writes,
        IgniteTxKey grpLockKey,
        boolean partLock,
        Map<UUID, Collection<UUID>> txNodes,
        boolean onePhaseCommit
    ) {
        super(tx.xidVersion(), 0);

        writeVer = tx.writeVersion();
        threadId = tx.threadId();
        concurrency = tx.concurrency();
        isolation = tx.isolation();
        timeout = tx.timeout();
        invalidate = tx.isInvalidate();
        txSize = tx.size();
        sys = tx.system();
        plc = tx.ioPolicy();

        this.reads = reads;
        this.writes = writes;
        this.grpLockKey = grpLockKey;
        this.partLock = partLock;
        this.txNodes = txNodes;
        this.onePhaseCommit = onePhaseCommit;
    }

    /**
     * @return Transaction nodes mapping.
     */
    public Map<UUID, Collection<UUID>> transactionNodes() {
        return txNodes;
    }

    /**
     * @return System flag.
     */
    public boolean system() {
        return sys;
    }

    /**
     * @return IO policy.
     */
    public GridIoPolicy policy() {
        return plc;
    }

    /**
     * Adds version to be verified on remote node.
     *
     * @param key Key for which version is verified.
     * @param dhtVer DHT version to check.
     */
    public void addDhtVersion(IgniteTxKey key, @Nullable GridCacheVersion dhtVer) {
        if (dhtVers == null)
            dhtVers = new HashMap<>();

        dhtVers.put(key, dhtVer);
    }

    /**
     * @return Map of versions to be verified.
     */
    public Map<IgniteTxKey, GridCacheVersion> dhtVersions() {
        return dhtVers == null ? Collections.<IgniteTxKey, GridCacheVersion>emptyMap() : dhtVers;
    }

    /**
     * @return Thread ID.
     */
    public long threadId() {
        return threadId;
    }

    /**
     * @return Commit version.
     */
    public GridCacheVersion writeVersion() { return writeVer; }

    /**
     * @return Invalidate flag.
     */
    public boolean isInvalidate() { return invalidate; }

    /**
     * @return Transaction timeout.
     */
    public long timeout() {
        return timeout;
    }

    /**
     * @return Concurrency.
     */
    public TransactionConcurrency concurrency() {
        return concurrency;
    }

    /**
     * @return Isolation level.
     */
    public TransactionIsolation isolation() {
        return isolation;
    }

    /**
     * @return Read set.
     */
    public Collection<IgniteTxEntry> reads() {
        return reads;
    }

    /**
     * @return Write entries.
     */
    public Collection<IgniteTxEntry> writes() {
        return writes;
    }

    /**
     * @param reads Reads.
     */
    protected void reads(Collection<IgniteTxEntry> reads) {
        this.reads = reads;
    }

    /**
     * @param writes Writes.
     */
    protected void writes(Collection<IgniteTxEntry> writes) {
        this.writes = writes;
    }

    /**
     * @return Group lock key if preparing group-lock transaction.
     */
    @Nullable public IgniteTxKey groupLockKey() {
        return grpLockKey;
    }

    /**
     * @return {@code True} if preparing group-lock transaction with partition lock.
     */
    public boolean partitionLock() {
        return partLock;
    }

    /**
     * @return Expected transaction size.
     */
    public int txSize() {
        return txSize;
    }

    /**
     * @return One phase commit flag.
     */
    public boolean onePhaseCommit() {
        return onePhaseCommit;
    }

    /** {@inheritDoc}
     * @param ctx*/
    @Override public void prepareMarshal(GridCacheSharedContext ctx) throws IgniteCheckedException {
        super.prepareMarshal(ctx);

        if (writes != null)
            marshalTx(writes, ctx);

        if (reads != null)
            marshalTx(reads, ctx);

        if (grpLockKey != null && grpLockKeyBytes == null)
            grpLockKeyBytes = ctx.marshaller().marshal(grpLockKey);

        if (dhtVers != null) {
            for (IgniteTxKey key : dhtVers.keySet()) {
                GridCacheContext cctx = ctx.cacheContext(key.cacheId());

                key.prepareMarshal(cctx);
            }

            dhtVerKeys = dhtVers.keySet();
            dhtVerVals = dhtVers.values();
        }

        if (txNodes != null)
            txNodesBytes = ctx.marshaller().marshal(txNodes);
    }

    /** {@inheritDoc} */
    @Override public void finishUnmarshal(GridCacheSharedContext ctx, ClassLoader ldr) throws IgniteCheckedException {
        super.finishUnmarshal(ctx, ldr);

        if (writes != null)
            unmarshalTx(writes, false, ctx, ldr);

        if (reads != null)
            unmarshalTx(reads, false, ctx, ldr);

        if (grpLockKeyBytes != null && grpLockKey == null)
            grpLockKey = ctx.marshaller().unmarshal(grpLockKeyBytes, ldr);

        if (dhtVerKeys != null && dhtVers == null) {
            assert dhtVerVals != null;
            assert dhtVerKeys.size() == dhtVerVals.size();

            Iterator<IgniteTxKey> keyIt = dhtVerKeys.iterator();
            Iterator<GridCacheVersion> verIt = dhtVerVals.iterator();

            dhtVers = U.newHashMap(dhtVerKeys.size());

            while (keyIt.hasNext()) {
                IgniteTxKey key = keyIt.next();

                key.finishUnmarshal(ctx.cacheContext(key.cacheId()), ldr);

                dhtVers.put(key, verIt.next());
            }
        }

        if (txNodesBytes != null)
            txNodes = ctx.marshaller().unmarshal(txNodesBytes, ldr);
    }

    /** {@inheritDoc} */
    @Override public boolean writeTo(ByteBuffer buf, MessageWriter writer) {
        writer.setBuffer(buf);

        if (!super.writeTo(buf, writer))
            return false;

        if (!writer.isHeaderWritten()) {
            if (!writer.writeHeader(directType(), fieldsCount()))
                return false;

            writer.onHeaderWritten();
        }

        switch (writer.state()) {
            case 8:
                if (!writer.writeByte("concurrency", concurrency != null ? (byte)concurrency.ordinal() : -1))
                    return false;

                writer.incrementState();

            case 9:
                if (!writer.writeCollection("dhtVerKeys", dhtVerKeys, MessageCollectionItemType.MSG))
                    return false;

                writer.incrementState();

            case 10:
                if (!writer.writeCollection("dhtVerVals", dhtVerVals, MessageCollectionItemType.MSG))
                    return false;

                writer.incrementState();

            case 11:
                if (!writer.writeByteArray("grpLockKeyBytes", grpLockKeyBytes))
                    return false;

                writer.incrementState();

            case 12:
                if (!writer.writeBoolean("invalidate", invalidate))
                    return false;

                writer.incrementState();

            case 13:
                if (!writer.writeByte("isolation", isolation != null ? (byte)isolation.ordinal() : -1))
                    return false;

                writer.incrementState();

            case 14:
                if (!writer.writeBoolean("onePhaseCommit", onePhaseCommit))
                    return false;

                writer.incrementState();

            case 15:
<<<<<<< HEAD
                if (!writer.writeBoolean("partLock", partLock))
=======
                if (!writer.writeByte("plc", plc != null ? (byte)plc.ordinal() : -1))
>>>>>>> 697d1999
                    return false;

                writer.incrementState();

            case 16:
<<<<<<< HEAD
                if (!writer.writeCollection("reads", reads, MessageCollectionItemType.MSG))
=======
                if (!writer.writeCollection("readsBytes", readsBytes, MessageCollectionItemType.BYTE_ARR))
>>>>>>> 697d1999
                    return false;

                writer.incrementState();

            case 17:
                if (!writer.writeBoolean("sys", sys))
                    return false;

                writer.incrementState();

            case 18:
                if (!writer.writeLong("threadId", threadId))
                    return false;

                writer.incrementState();

            case 19:
                if (!writer.writeLong("timeout", timeout))
                    return false;

                writer.incrementState();

            case 20:
                if (!writer.writeByteArray("txNodesBytes", txNodesBytes))
                    return false;

                writer.incrementState();

            case 21:
                if (!writer.writeInt("txSize", txSize))
                    return false;

                writer.incrementState();

            case 22:
                if (!writer.writeMessage("writeVer", writeVer))
                    return false;

                writer.incrementState();

            case 23:
<<<<<<< HEAD
                if (!writer.writeCollection("writes", writes, MessageCollectionItemType.MSG))
=======
                if (!writer.writeCollection("writesBytes", writesBytes, MessageCollectionItemType.BYTE_ARR))
>>>>>>> 697d1999
                    return false;

                writer.incrementState();

        }

        return true;
    }

    /** {@inheritDoc} */
    @Override public boolean readFrom(ByteBuffer buf, MessageReader reader) {
        reader.setBuffer(buf);

        if (!reader.beforeMessageRead())
            return false;

        if (!super.readFrom(buf, reader))
            return false;

        switch (reader.state()) {
            case 8:
                byte concurrencyOrd;

                concurrencyOrd = reader.readByte("concurrency");

                if (!reader.isLastRead())
                    return false;

                concurrency = TransactionConcurrency.fromOrdinal(concurrencyOrd);

                reader.incrementState();

            case 9:
                dhtVerKeys = reader.readCollection("dhtVerKeys", MessageCollectionItemType.MSG);

                if (!reader.isLastRead())
                    return false;

                reader.incrementState();

            case 10:
                dhtVerVals = reader.readCollection("dhtVerVals", MessageCollectionItemType.MSG);

                if (!reader.isLastRead())
                    return false;

                reader.incrementState();

            case 11:
                grpLockKeyBytes = reader.readByteArray("grpLockKeyBytes");

                if (!reader.isLastRead())
                    return false;

                reader.incrementState();

            case 12:
                invalidate = reader.readBoolean("invalidate");

                if (!reader.isLastRead())
                    return false;

                reader.incrementState();

            case 13:
                byte isolationOrd;

                isolationOrd = reader.readByte("isolation");

                if (!reader.isLastRead())
                    return false;

                isolation = TransactionIsolation.fromOrdinal(isolationOrd);

                reader.incrementState();

            case 14:
                onePhaseCommit = reader.readBoolean("onePhaseCommit");

                if (!reader.isLastRead())
                    return false;

                reader.incrementState();

            case 15:
                partLock = reader.readBoolean("partLock");

                if (!reader.isLastRead())
                    return false;

                reader.incrementState();

<<<<<<< HEAD
            case 16:
                reads = reader.readCollection("reads", MessageCollectionItemType.MSG);
=======
            case 15:
                byte plcOrd;

                plcOrd = reader.readByte("plc");
>>>>>>> 697d1999

                if (!reader.isLastRead())
                    return false;

                plc = GridIoPolicy.fromOrdinal(plcOrd);

                reader.incrementState();

<<<<<<< HEAD
            case 17:
                sys = reader.readBoolean("sys");
=======
            case 16:
                readsBytes = reader.readCollection("readsBytes", MessageCollectionItemType.BYTE_ARR);
>>>>>>> 697d1999

                if (!reader.isLastRead())
                    return false;

                reader.incrementState();

<<<<<<< HEAD
            case 18:
                threadId = reader.readLong("threadId");
=======
            case 17:
                sys = reader.readBoolean("sys");
>>>>>>> 697d1999

                if (!reader.isLastRead())
                    return false;

                reader.incrementState();

<<<<<<< HEAD
            case 19:
                timeout = reader.readLong("timeout");
=======
            case 18:
                threadId = reader.readLong("threadId");
>>>>>>> 697d1999

                if (!reader.isLastRead())
                    return false;

                reader.incrementState();

<<<<<<< HEAD
            case 20:
                txNodesBytes = reader.readByteArray("txNodesBytes");
=======
            case 19:
                timeout = reader.readLong("timeout");
>>>>>>> 697d1999

                if (!reader.isLastRead())
                    return false;

                reader.incrementState();

<<<<<<< HEAD
            case 21:
                txSize = reader.readInt("txSize");
=======
            case 20:
                txNodesBytes = reader.readByteArray("txNodesBytes");
>>>>>>> 697d1999

                if (!reader.isLastRead())
                    return false;

                reader.incrementState();

<<<<<<< HEAD
            case 22:
                writeVer = reader.readMessage("writeVer");
=======
            case 21:
                txSize = reader.readInt("txSize");
>>>>>>> 697d1999

                if (!reader.isLastRead())
                    return false;

                reader.incrementState();

<<<<<<< HEAD
            case 23:
                writes = reader.readCollection("writes", MessageCollectionItemType.MSG);
=======
            case 22:
                writeVer = reader.readMessage("writeVer");

                if (!reader.isLastRead())
                    return false;

                reader.incrementState();

            case 23:
                writesBytes = reader.readCollection("writesBytes", MessageCollectionItemType.BYTE_ARR);
>>>>>>> 697d1999

                if (!reader.isLastRead())
                    return false;

                reader.incrementState();

        }

        return true;
    }

    /** {@inheritDoc} */
    @Override public byte directType() {
        return 25;
    }

    /** {@inheritDoc} */
    @Override public byte fieldsCount() {
        return 24;
    }

    /** {@inheritDoc} */
    @Override public String toString() {
        return GridToStringBuilder.toString(GridDistributedTxPrepareRequest.class, this,
            "super", super.toString());
    }
}<|MERGE_RESOLUTION|>--- conflicted
+++ resolved
@@ -421,21 +421,13 @@
                 writer.incrementState();
 
             case 15:
-<<<<<<< HEAD
-                if (!writer.writeBoolean("partLock", partLock))
-=======
                 if (!writer.writeByte("plc", plc != null ? (byte)plc.ordinal() : -1))
->>>>>>> 697d1999
                     return false;
 
                 writer.incrementState();
 
             case 16:
-<<<<<<< HEAD
                 if (!writer.writeCollection("reads", reads, MessageCollectionItemType.MSG))
-=======
-                if (!writer.writeCollection("readsBytes", readsBytes, MessageCollectionItemType.BYTE_ARR))
->>>>>>> 697d1999
                     return false;
 
                 writer.incrementState();
@@ -477,11 +469,7 @@
                 writer.incrementState();
 
             case 23:
-<<<<<<< HEAD
                 if (!writer.writeCollection("writes", writes, MessageCollectionItemType.MSG))
-=======
-                if (!writer.writeCollection("writesBytes", writesBytes, MessageCollectionItemType.BYTE_ARR))
->>>>>>> 697d1999
                     return false;
 
                 writer.incrementState();
@@ -574,116 +562,56 @@
 
                 reader.incrementState();
 
-<<<<<<< HEAD
             case 16:
-                reads = reader.readCollection("reads", MessageCollectionItemType.MSG);
-=======
-            case 15:
-                byte plcOrd;
-
-                plcOrd = reader.readByte("plc");
->>>>>>> 697d1999
-
-                if (!reader.isLastRead())
-                    return false;
-
-                plc = GridIoPolicy.fromOrdinal(plcOrd);
-
-                reader.incrementState();
-
-<<<<<<< HEAD
+                sys = reader.readBoolean("sys");
+
+                if (!reader.isLastRead())
+                    return false;
+
+                reader.incrementState();
+
             case 17:
-                sys = reader.readBoolean("sys");
-=======
-            case 16:
-                readsBytes = reader.readCollection("readsBytes", MessageCollectionItemType.BYTE_ARR);
->>>>>>> 697d1999
-
-                if (!reader.isLastRead())
-                    return false;
-
-                reader.incrementState();
-
-<<<<<<< HEAD
+                threadId = reader.readLong("threadId");
+
+                if (!reader.isLastRead())
+                    return false;
+
+                reader.incrementState();
+
             case 18:
-                threadId = reader.readLong("threadId");
-=======
-            case 17:
-                sys = reader.readBoolean("sys");
->>>>>>> 697d1999
-
-                if (!reader.isLastRead())
-                    return false;
-
-                reader.incrementState();
-
-<<<<<<< HEAD
-            case 19:
                 timeout = reader.readLong("timeout");
-=======
-            case 18:
-                threadId = reader.readLong("threadId");
->>>>>>> 697d1999
-
-                if (!reader.isLastRead())
-                    return false;
-
-                reader.incrementState();
-
-<<<<<<< HEAD
+
+                if (!reader.isLastRead())
+                    return false;
+
+                reader.incrementState();
+
             case 20:
                 txNodesBytes = reader.readByteArray("txNodesBytes");
-=======
-            case 19:
-                timeout = reader.readLong("timeout");
->>>>>>> 697d1999
-
-                if (!reader.isLastRead())
-                    return false;
-
-                reader.incrementState();
-
-<<<<<<< HEAD
+
+                if (!reader.isLastRead())
+                    return false;
+
+                reader.incrementState();
+
             case 21:
                 txSize = reader.readInt("txSize");
-=======
-            case 20:
-                txNodesBytes = reader.readByteArray("txNodesBytes");
->>>>>>> 697d1999
-
-                if (!reader.isLastRead())
-                    return false;
-
-                reader.incrementState();
-
-<<<<<<< HEAD
+
+                if (!reader.isLastRead())
+                    return false;
+
+                reader.incrementState();
+
             case 22:
                 writeVer = reader.readMessage("writeVer");
-=======
-            case 21:
-                txSize = reader.readInt("txSize");
->>>>>>> 697d1999
-
-                if (!reader.isLastRead())
-                    return false;
-
-                reader.incrementState();
-
-<<<<<<< HEAD
+
+                if (!reader.isLastRead())
+                    return false;
+
+                reader.incrementState();
+
             case 23:
                 writes = reader.readCollection("writes", MessageCollectionItemType.MSG);
-=======
-            case 22:
-                writeVer = reader.readMessage("writeVer");
-
-                if (!reader.isLastRead())
-                    return false;
-
-                reader.incrementState();
-
-            case 23:
-                writesBytes = reader.readCollection("writesBytes", MessageCollectionItemType.BYTE_ARR);
->>>>>>> 697d1999
 
                 if (!reader.isLastRead())
                     return false;
