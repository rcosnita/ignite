--- conflicted
+++ resolved
@@ -246,7 +246,6 @@
                 }
             }
 
-<<<<<<< HEAD
             if (initialized() || err != null) {
                 if (tx.needCheckBackup()) {
                     assert tx.onePhaseCommit();
@@ -264,7 +263,7 @@
                             err = e;
                     }
                 }
-=======
+
             if (tx.onePhaseCommit()) {
                 boolean commit = this.commit && err == null;
 
@@ -272,13 +271,6 @@
 
                 tx.tmFinish(commit);
             }
->>>>>>> 215b0cd9
-
-                if (tx.onePhaseCommit()) {
-                    finishOnePhase();
-
-                    tx.tmFinish(commit && err == null);
-                }
 
                 if (super.onDone(tx0, err)) {
                     if (error() instanceof IgniteTxHeuristicCheckedException) {
@@ -520,8 +512,7 @@
     /**
      * @param commit Commit flag.
      */
-<<<<<<< HEAD
-    private void finishOnePhase() {
+    private void finishOnePhase(boolean commit) {
         assert Thread.holdsLock(this);
 
         if (finishOnePhaseCalled)
@@ -529,9 +520,6 @@
 
         finishOnePhaseCalled = true;
 
-=======
-    private void finishOnePhase(boolean commit) {
->>>>>>> 215b0cd9
         // No need to send messages as transaction was already committed on remote node.
         // Finish local mapping only as we need send commit message to backups.
         for (GridDistributedTxMapping m : mappings.values()) {
