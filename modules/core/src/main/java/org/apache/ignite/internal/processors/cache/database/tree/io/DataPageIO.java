/*
 * Licensed to the Apache Software Foundation (ASF) under one or more
 * contributor license agreements.  See the NOTICE file distributed with
 * this work for additional information regarding copyright ownership.
 * The ASF licenses this file to You under the Apache License, Version 2.0
 * (the "License"); you may not use this file except in compliance with
 * the License.  You may obtain a copy of the License at
 *
 *      http://www.apache.org/licenses/LICENSE-2.0
 *
 * Unless required by applicable law or agreed to in writing, software
 * distributed under the License is distributed on an "AS IS" BASIS,
 * WITHOUT WARRANTIES OR CONDITIONS OF ANY KIND, either express or implied.
 * See the License for the specific language governing permissions and
 * limitations under the License.
 */

package org.apache.ignite.internal.processors.cache.database.tree.io;

import java.nio.ByteBuffer;
import java.nio.ByteOrder;
import java.util.Arrays;
import java.util.HashSet;
import java.util.Set;
import org.apache.ignite.IgniteCheckedException;
import org.apache.ignite.IgniteException;
import org.apache.ignite.internal.processors.cache.CacheObject;
import org.apache.ignite.internal.processors.cache.CacheObjectContext;
import org.apache.ignite.internal.processors.cache.database.CacheDataRow;
<<<<<<< HEAD
=======
import org.apache.ignite.internal.processors.cache.database.CacheEntryFragmentContext;
>>>>>>> 64feac8b
import org.apache.ignite.internal.processors.cache.database.tree.util.PageHandler;
import org.apache.ignite.internal.processors.cache.version.GridCacheVersion;
import org.apache.ignite.internal.util.typedef.internal.SB;

/**
 * Data pages IO.
 */
public class DataPageIO extends PageIO {
    /** */
    public static final IOVersions<DataPageIO> VERSIONS = new IOVersions<>(
        new DataPageIO(1)
    );

    /** */
    private static final int FREE_SPACE_OFF = COMMON_HEADER_END;

    /** */
    private static final int DIRECT_CNT_OFF = FREE_SPACE_OFF + 2;

    /** */
    private static final int INDIRECT_CNT_OFF = DIRECT_CNT_OFF + 1;

    /** */
    private static final int FIRST_ENTRY_OFF = INDIRECT_CNT_OFF + 1;

    /** */
    private static final int ITEMS_OFF = FIRST_ENTRY_OFF + 2;

    /** */
    private static final int ITEM_SIZE = 2;

    /** */
    private static final int KV_LEN_SIZE = 2;

    /** */
    public static final int VER_SIZE = 24;

    /** */
    private static final int LINK_SIZE = 8;

    /** */
    private static final int FRAGMENTED_FLAG = 0x8000;

    /**
     * @param ver Page format version.
     */
    protected DataPageIO(int ver) {
        super(T_DATA, ver);
    }

    /** {@inheritDoc} */
    @Override public void initNewPage(ByteBuffer buf, long pageId) {
        super.initNewPage(buf, pageId);

        setEmptyPage(buf);
    }

    /**
     * @param buf Buffer.
     */
    private void setEmptyPage(ByteBuffer buf) {
        setDirectCount(buf, 0);
        setIndirectCount(buf, 0);
        setFreeSpace(buf, buf.capacity() - ITEMS_OFF);
        setFirstEntryOffset(buf, buf.capacity());
    }

    /**
     * @param coctx Cache object context.
     * @param key Key.
     * @param val Value.
     * @return Entry size on page.
     * @throws IgniteCheckedException If failed.
     */
    public static int getEntrySize(CacheObjectContext coctx, CacheObject key, CacheObject val)
        throws IgniteCheckedException {
        int keyLen = key.valueBytesLength(coctx);
        int valLen = val.valueBytesLength(coctx);

        int entrySize = getEntrySize(keyLen, valLen);

        final int availablePageSpace = getAvailablePageSize(coctx);

        if (entrySize > availablePageSpace) {
            final int dataSize = keyLen + valLen + VER_SIZE;
            final int overheadSize = ITEM_SIZE + KV_LEN_SIZE + LINK_SIZE;

            assert overheadSize != availablePageSpace;

            final int chunks = (int) Math.ceil(Math.abs(dataSize /
                (double) (overheadSize - availablePageSpace)));

            entrySize = chunks * overheadSize + dataSize;
        }

        return entrySize;
    }

    /**
     * @param availablePageSpace Max available free space on data page.
     * @param entrySize Entry size in memory (with overhead).
     * @return Number of chunks (pages) on which entry will be split.
     */
    public static int getChunksNum(final int availablePageSpace, final int entrySize) {
        return (int) Math.ceil((double) entrySize / (double) availablePageSpace);
    }

    /**
     * @param keySize Key size.
     * @param valSize Value size.
     * @return Entry size including item.
     */
    private static int getEntrySize(int keySize, int valSize) {
        return ITEM_SIZE + KV_LEN_SIZE + keySize + valSize + VER_SIZE;
    }

    /**
     * @param coctx Cache object context.
     * @return Available space for entry.
     */
    public static int getAvailablePageSize(final CacheObjectContext coctx) {
        final int pageSize = coctx.kernalContext().config().getDatabaseConfiguration().getPageSize();

        return pageSize - ITEMS_OFF - ITEM_SIZE;
    }

    /**
     * @param buf Buffer.
     * @param dataOff Data offset.
     * @param withItem Return entry size including item size.
     * @return Entry size.
     */
    private int getEntrySize(ByteBuffer buf, int dataOff, boolean withItem) {
        int res = buf.getShort(dataOff) & 0xFFFF;

        if (!withItem)
            res -= ITEM_SIZE;

        return res;
    }

    /**
     * @param buf Buffer.
     * @param dataOff Entry data offset.
     */
    private void setFirstEntryOffset(ByteBuffer buf, int dataOff) {
        assert dataOff >= ITEMS_OFF + ITEM_SIZE && dataOff <= buf.capacity(): dataOff;

        buf.putShort(FIRST_ENTRY_OFF, (short)dataOff);
    }

    /**
     * @param buf Buffer.
     * @return Entry data offset.
     */
    private int getFirstEntryOffset(ByteBuffer buf) {
        return buf.getShort(FIRST_ENTRY_OFF) & 0xFFFF;
    }

    /**
     * @param buf Buffer.
     * @param freeSpace Free space.
     */
    private void setFreeSpace(ByteBuffer buf, int freeSpace) {
        assert freeSpace >= 0 && freeSpace <= Short.MAX_VALUE;

        buf.putShort(FREE_SPACE_OFF, (short)freeSpace);
    }

    /**
     * @param buf Buffer.
     * @return Free space.
     */
    public int getFreeSpace(ByteBuffer buf) {
        return buf.getShort(FREE_SPACE_OFF);
    }

    /**
     * @param buf Buffer.
     * @param cnt Direct count.
     */
    private void setDirectCount(ByteBuffer buf, int cnt) {
        assert checkCounter(cnt): cnt;

        buf.put(DIRECT_CNT_OFF, (byte)cnt);
    }

    /**
     * @param buf Buffer.
     * @return Direct count.
     */
    private int getDirectCount(ByteBuffer buf) {
        return buf.get(DIRECT_CNT_OFF) & 0xFF;
    }

    /**
     * @param buf Buffer.
     * @param cnt Indirect count.
     */
    private void setIndirectCount(ByteBuffer buf, int cnt) {
        assert checkCounter(cnt): cnt;

        buf.put(INDIRECT_CNT_OFF, (byte)cnt);
    }

    /**
     * @param idx Index.
     * @return {@code true} If the index is valid.
     */
    public static boolean checkIndex(int idx) {
        return idx >= 0 && idx < 0xFF;
    }

    /**
     * @param cnt Counter value.
     * @return {@code true} If the counter fits 1 byte.
     */
    public static boolean checkCounter(int cnt) {
        return cnt >= 0 && cnt <= 0xFF;
    }

    /**
     * @param buf Buffer.
     * @return Indirect count.
     */
    private int getIndirectCount(ByteBuffer buf) {
        return buf.get(INDIRECT_CNT_OFF) & 0xFF;
    }

    /**
     * @param buf Buffer.
     * @return Number of free entry slots.
     */
    public int getFreeItemSlots(ByteBuffer buf) {
        return 0xFF - getDirectCount(buf);
    }

    /**
     * @param buf Buffer.
     * @param itemId Fixed item ID (the index used for referencing an entry from the outside).
     * @param directCnt Direct items count.
     * @param indirectCnt Indirect items count.
     * @return Found index of indirect item.
     */
    private static int findIndirectItemIndex(ByteBuffer buf, int itemId, int directCnt, int indirectCnt) {
        int low = directCnt;
        int high = directCnt + indirectCnt - 1;

        while (low <= high) {
            int mid = (low + high) >>> 1;

            int cmp = Integer.compare(itemId(getItem(buf, mid)), itemId);

            if (cmp < 0)
                low = mid + 1;
            else if (cmp > 0)
                high = mid - 1;
            else
                return mid; // found
        }

        throw new IllegalStateException("Item not found: " + itemId);
    }

    /**
     * @param buf Buffer.
     * @return String representation.
     */
    public String printPageLayout(ByteBuffer buf) {
        int directCnt = getDirectCount(buf);
        int indirectCnt = getIndirectCount(buf);
        int free = getFreeSpace(buf);

        boolean valid = directCnt >= indirectCnt;

        SB b = new SB();

        b.appendHex(PageIO.getPageId(buf)).a(" [");

        int entriesSize = 0;

        for (int i = 0; i < directCnt; i++) {
            if (i != 0)
                b.a(", ");

            short item = getItem(buf, i);

            if (item < ITEMS_OFF || item >= buf.capacity())
                valid = false;

            entriesSize += getEntrySize(buf, item, false);

            b.a(item);
        }

        b.a("][");

        Set<Integer> set = new HashSet<>();

        for (int i = directCnt; i < directCnt + indirectCnt; i++) {
            if (i != directCnt)
                b.a(", ");

            short item = getItem(buf, i);

            int itemId = itemId(item);
            int directIdx = directItemIndex(item);

            if (!set.add(directIdx) || !set.add(itemId))
                valid = false;

            assert indirectItem(itemId, directIdx) == item;

            if (itemId < directCnt || directIdx < 0 || directIdx >= directCnt)
                valid = false;

            if (i > directCnt && itemId(getItem(buf, i - 1)) >= itemId)
                valid = false;


            b.a(itemId).a('^').a(directIdx);
        }

        b.a("][free=").a(free);

        int actualFree = buf.capacity() - ITEMS_OFF - (entriesSize + (directCnt + indirectCnt) * ITEM_SIZE);

        if (free != actualFree) {
            b.a(", actualFree=").a(actualFree);

            valid = false;
        }
        else
            b.a("]");

        assert valid : b.toString();

        return b.toString();
    }

    /**
     * @param buf Buffer.
     * @param itemId Fixed item ID (the index used for referencing an entry from the outside).
     * @return Data entry offset in bytes.
     */
    public int getDataOffset(ByteBuffer buf, int itemId) {
        assert checkIndex(itemId): itemId;

        int directCnt = getDirectCount(buf);

        assert directCnt > 0: directCnt;

        if (itemId >= directCnt) { // Need to do indirect lookup.
            int indirectCnt = getIndirectCount(buf);

            assert indirectCnt > 0: indirectCnt; // Must have indirect items here.

            int indirectItemIdx = findIndirectItemIndex(buf, itemId, directCnt, indirectCnt);

            assert indirectItemIdx >= directCnt : indirectItemIdx + " " + directCnt;
            assert indirectItemIdx < directCnt + indirectCnt: indirectItemIdx + " " + directCnt + " " + indirectCnt;

            itemId = directItemIndex(getItem(buf, indirectItemIdx));

            assert itemId >= 0 && itemId < directCnt: itemId + " " + directCnt + " " + indirectCnt; // Direct item.
        }

        return toOffset(getItem(buf, itemId));
    }

    /**
     * @param buf Byte buffer.
     * @param dataOff Points to the entry start.
     * @return Link to the next entry fragment or 0 if no fragments left or if entry is not fragmented.
     */
    public static long getNextFragmentLink(final ByteBuffer buf, final int dataOff) {
        final int pos = buf.position();

        buf.position(dataOff);

        try {
            final short size = buf.getShort();

            if ((size & FRAGMENTED_FLAG) == 0)
                return 0;

            return buf.getLong();
<<<<<<< HEAD
        } finally {
=======
        }
        finally {
>>>>>>> 64feac8b
            buf.position(pos);
        }
    }

    /**
     * @param buf Byte buffer.
     * @param dataOff Points to the entry start.
     * @return Fragment size on current page (with removed fragmented flag).
     */
    public static int getFragmentSize(final ByteBuffer buf, final int dataOff) {
        final short size = buf.getShort(dataOff);

        return size & ~FRAGMENTED_FLAG & 0xFFFF;
    }

    /**
     * Sets position to start of actual fragment data and limit to it's end.
     *
     * @param buf Byte buffer.
     * @param dataOff Points to the entry start.
     */
<<<<<<< HEAD
    public static void setForFragment(final ByteBuffer buf, final int dataOff) {
=======
    public static void setPositionAndLimitOnFragment(final ByteBuffer buf, final int dataOff) {
>>>>>>> 64feac8b
        final int size = getFragmentSize(buf, dataOff);

        buf.position(dataOff + KV_LEN_SIZE + LINK_SIZE);

        buf.limit(buf.position() + size);
    }

    /**
     * @param buf Buffer.
     * @param idx Item index.
     * @return Item.
     */
    private static short getItem(ByteBuffer buf, int idx) {
        return buf.getShort(itemOffset(idx));
    }

    /**
     * @param buf Buffer.
     * @param idx Item index.
     * @param item Item.
     */
    private static void setItem(ByteBuffer buf, int idx, short item) {
        buf.putShort(itemOffset(idx), item);
    }

    /**
     * @param idx Index of the item.
     * @return Offset in buffer.
     */
    private static int itemOffset(int idx) {
        assert checkIndex(idx): idx;

        return ITEMS_OFF + idx * ITEM_SIZE;
    }

    /**
     * @param directItem Direct item.
     * @return Offset of an entry payload inside of the page.
     */
    private static int toOffset(short directItem) {
        return directItem & 0xFFFF;
    }

    /**
     * @param dataOff Data offset.
     * @return Direct item.
     */
    private static short fromOffset(int dataOff) {
        assert dataOff > ITEMS_OFF + ITEM_SIZE && dataOff < 65536: dataOff;

        return (short)dataOff;
    }

    /**
     * @param indirectItem Indirect item.
     * @return Index of corresponding direct item.
     */
    private static int directItemIndex(short indirectItem) {
        return indirectItem & 0xFF;
    }

    /**
     * @param indirectItem Indirect item.
     * @return Fixed item ID (the index used for referencing an entry from the outside).
     */
    private static int itemId(short indirectItem) {
        return indirectItem >>> 8;
    }

    /**
     * @param itemId Fixed item ID (the index used for referencing an entry from the outside).
     * @param directItemIdx Index of corresponding direct item.
     * @return Indirect item.
     */
    private static short indirectItem(int itemId, int directItemIdx) {
        assert checkIndex(itemId): itemId;
        assert checkIndex(directItemIdx): directItemIdx;

        return (short)((itemId << 8) | directItemIdx);
    }

    /**
     * Move the last direct item to the free slot and reference it with indirect item on the same place.
     *
     * @param buf Buffer.
     * @param freeDirectIdx Free slot.
     * @param directCnt Direct items count.
     * @param indirectCnt Indirect items count.
     * @return {@code true} If the last direct item already had corresponding indirect item.
     */
    private static boolean moveLastItem(ByteBuffer buf, int freeDirectIdx, int directCnt, int indirectCnt) {
        int lastIndirectId = findIndirectIndexForLastDirect(buf, directCnt, indirectCnt);

        int lastItemId = directCnt - 1;

        assert lastItemId != freeDirectIdx;

        short indirectItem = indirectItem(lastItemId, freeDirectIdx);

        assert itemId(indirectItem) == lastItemId && directItemIndex(indirectItem) == freeDirectIdx;

        setItem(buf, freeDirectIdx, getItem(buf, lastItemId));
        setItem(buf, lastItemId, indirectItem);

        assert getItem(buf, lastItemId) == indirectItem;

        if (lastIndirectId != -1) { // Fix pointer to direct item.
            setItem(buf, lastIndirectId, indirectItem(itemId(getItem(buf, lastIndirectId)), freeDirectIdx));

            return true;
        }

        return false;
    }

    /**
     * @param buf Buffer.
     * @param directCnt Direct items count.
     * @param indirectCnt Indirect items count.
     * @return Index of indirect item for the last direct item.
     */
    private static int findIndirectIndexForLastDirect(ByteBuffer buf, int directCnt, int indirectCnt) {
        int lastDirectId = directCnt - 1;

        for (int i = directCnt, end = directCnt + indirectCnt; i < end; i++) {
            short item = getItem(buf, i);

            if (directItemIndex(item) == lastDirectId)
                return i;
        }

        return -1;
    }

    /**
     * @param buf Buffer.
     * @param itemId Fixed item ID (the index used for referencing an entry from the outside).
     * @throws IgniteCheckedException If failed.
     */
    public void removeRow(ByteBuffer buf, int itemId) throws IgniteCheckedException {
        assert checkIndex(itemId) : itemId;

        // Record original counts to calculate delta in free space in the end of remove.
        final int directCnt = getDirectCount(buf);
        final int indirectCnt = getIndirectCount(buf);

        int curIndirectCnt = indirectCnt;

        assert directCnt > 0 : directCnt; // Direct count always represents overall number of live items.

        // Remove the last item on the page.
        if (directCnt == 1) {
            assert (indirectCnt == 0 && itemId == 0) ||
                (indirectCnt == 1 && itemId == itemId(getItem(buf, 1))) : itemId;

            setEmptyPage(buf);
        }
        else {
            // Get the entry size before the actual remove.
            final int dataOff = getDataOffset(buf, itemId);

            int rmvEntrySize = getEntrySize(buf, dataOff, false);

            // Entry size may have fragment flag set.
            if ((rmvEntrySize & FRAGMENTED_FLAG) > 0)
                rmvEntrySize = getFragmentSize(buf, dataOff) + LINK_SIZE;

            // Entry size may have fragment flag set.
            if ((rmvEntrySize & FRAGMENTED_FLAG) > 0) {
                rmvEntrySize &= ~FRAGMENTED_FLAG;

                rmvEntrySize += LINK_SIZE;
            }

            int indirectId = 0;

            if (itemId >= directCnt) { // Need to remove indirect item.
                assert indirectCnt > 0;

                indirectId = findIndirectItemIndex(buf, itemId, directCnt, indirectCnt);

                assert indirectId >= directCnt;

                itemId = directItemIndex(getItem(buf, indirectId));

                assert itemId < directCnt;
            }

            boolean dropLast = true;

            if (itemId + 1 < directCnt) // It is not the last direct item.
                dropLast = moveLastItem(buf, itemId, directCnt, indirectCnt);

            if (indirectId == 0) {// For the last direct item with no indirect item.
                if (dropLast)
                    moveItems(buf, directCnt, indirectCnt, -1);
                else
                    curIndirectCnt++;
            }
            else {
                if (dropLast)
                    moveItems(buf, directCnt, indirectId - directCnt, -1);

                moveItems(buf, indirectId + 1, directCnt + indirectCnt - indirectId - 1, dropLast ? -2 : -1);

                if (dropLast)
                    curIndirectCnt--;
            }

            setIndirectCount(buf, curIndirectCnt);
            setDirectCount(buf, directCnt - 1);

            assert getIndirectCount(buf) <= getDirectCount(buf);

            // Increase free space.
            setFreeSpace(buf, getFreeSpace(buf) + rmvEntrySize +
                ITEM_SIZE * (directCnt - getDirectCount(buf) + indirectCnt - getIndirectCount(buf)));
        }
    }

    /**
     * @param buf Buffer.
     * @param idx Index.
     * @param cnt Count.
     * @param step Step.
     */
    private static void moveItems(ByteBuffer buf, int idx, int cnt, int step) {
        assert cnt >= 0: cnt;

        if (cnt != 0)
            moveBytes(buf, itemOffset(idx), cnt * ITEM_SIZE, step * ITEM_SIZE);
    }

    /**
     * @param newEntrySizeWithItem New entry size as returned by {@link #getEntrySize(int, int)}.
     * @param firstEntryOff First entry data offset.
     * @param directCnt Direct items count.
     * @param indirectCnt Indirect items count.
     * @return {@code true} If there is enough space for the entry.
     */
    public static boolean isEnoughSpace(int newEntrySizeWithItem, int firstEntryOff, int directCnt, int indirectCnt) {
        return ITEMS_OFF + ITEM_SIZE * (directCnt + indirectCnt) <= firstEntryOff - newEntrySizeWithItem;
    }

    /**
     * @param coctx Cache object context.
     * @param buf Buffer.
     * @param row Cache data row.
     * @param entrySizeWithItem Entry size as returned by {@link #getEntrySize(int, int)}.
     * @return Item ID.
     * @throws IgniteCheckedException If failed.
     */
    public int addRow(
        CacheObjectContext coctx,
        ByteBuffer buf,
        CacheDataRow row,
        int entrySizeWithItem
    ) throws IgniteCheckedException {
        if (entrySizeWithItem > buf.capacity() - ITEMS_OFF)
<<<<<<< HEAD
            throw new IgniteException("Too big entry [key=" + key + ", val=" + val +
=======
            throw new IgniteException("Too big entry [key=" + row.key() + ", val=" + row.value() +
>>>>>>> 64feac8b
                ", entrySizeWithItem=" + entrySizeWithItem + ", activeCap=" + (buf.capacity() - ITEMS_OFF) + ']');

        int directCnt = getDirectCount(buf);
        int indirectCnt = getIndirectCount(buf);
        int dataOff = getFirstEntryOffset(buf);

        // Compact if we do not have enough space for entry.
        dataOff = compactIfNeed(buf, entrySizeWithItem, directCnt, indirectCnt, dataOff);

        // Write data right before the first entry.
        dataOff -= entrySizeWithItem - ITEM_SIZE;

<<<<<<< HEAD
        writeRowData(coctx, buf, dataOff, entrySizeWithItem, key, val, ver);
=======
        writeRowData(coctx, buf, dataOff, entrySizeWithItem, row);
>>>>>>> 64feac8b

        return writeItemId(buf, entrySizeWithItem, directCnt, indirectCnt, dataOff);
    }

    /**
     * @param buf Byte buffer.
     * @param entrySizeWithItem Full entry size.
     * @param directCnt Direct items count.
     * @param indirectCnt Indirect items count.
     * @param dataOff First entry offset.
     * @return First entry offset after compaction.
     */
    private int compactIfNeed(
        final ByteBuffer buf,
        final int entrySizeWithItem,
        final int directCnt,
        final int indirectCnt,
<<<<<<< HEAD
        int dataOff) {
=======
        int dataOff
    ) {
>>>>>>> 64feac8b
        if (!isEnoughSpace(entrySizeWithItem, dataOff, directCnt, indirectCnt)) {
            dataOff = compactDataEntries(buf, directCnt);

            assert isEnoughSpace(entrySizeWithItem, dataOff, directCnt, indirectCnt);
        }

        return dataOff;
    }

    /**
     * Put item reference on entry.
     *
     * @param buf Byte buffer.
     * @param entrySizeWithItem Full entry size.
     * @param directCnt Direct items count.
     * @param indirectCnt Indirect items count.
     * @param dataOff Data offset.
     * @return Item ID.
     */
    private int writeItemId(final ByteBuffer buf, final int entrySizeWithItem, final int directCnt,
        final int indirectCnt, final int dataOff) {
        setFirstEntryOffset(buf, dataOff);

        int itemId = insertItem(buf, dataOff, directCnt, indirectCnt);

        assert checkIndex(itemId): itemId;
        assert getIndirectCount(buf) <= getDirectCount(buf);

        // Update free space. If number of indirect items changed, then we were able to reuse an item slot.
        setFreeSpace(buf, getFreeSpace(buf) - entrySizeWithItem + (getIndirectCount(buf) != indirectCnt ? ITEM_SIZE : 0));

        assert getFreeSpace(buf) >= 0;
        assert (itemId & ~0xFF) == 0;

        return itemId;
    }

    /**
     * Writes next entry fragment.
     *
<<<<<<< HEAD
     * @param fctx Fragment context. Must be used the same context for each fragment, because
     *             it keeps writing state.
     * @throws IgniteCheckedException If fail.
     */
    public void writeRowFragment(final FragmentCtx fctx) throws IgniteCheckedException {
        assert fctx != null;

        final boolean lastChunk = fctx.written == 0;

        final int toWrite = lastChunk ? fctx.totalEntrySize - fctx.chunkSize * (fctx.chunks - 1)
            : fctx.chunkSize;

        int directCnt = getDirectCount(fctx.buf);
        int indirectCnt = getIndirectCount(fctx.buf);
        int dataOff = getFirstEntryOffset(fctx.buf);

        // Compact if we do not have enough space for entry.
        dataOff = compactIfNeed(fctx.buf, toWrite, directCnt, indirectCnt, dataOff);
=======
     * @param fctx Fragment context.
     * @throws IgniteCheckedException If failed.
     */
    public void addRowFragment(final CacheEntryFragmentContext fctx) throws IgniteCheckedException {
        final boolean lastChunk = fctx.written() == 0;

        final int toWrite;
        final int len;
        final int off;

        final CacheDataRow row = fctx.dataRow();
        final ByteBuffer rowBuf = fctx.rowBuffer();
        final ByteBuffer buf = fctx.pageBuffer();
        final CacheObjectContext ctx = fctx.cacheObjectContext();

        final int chunks = fctx.chunks();
        final int chunkSize = fctx.chunkSize();
        final int totalEntrySize = fctx.totalEntrySize();
        int written = fctx.written();
        final long lastLink = fctx.lastLink();

        if (rowBuf == null) {
            final int dataSize = row.key().valueBytesLength(ctx) + row.value().valueBytesLength(ctx) + VER_SIZE;

            toWrite = lastChunk ? totalEntrySize - chunkSize * (chunks - 1) : chunkSize;

            len = toWrite - ITEM_SIZE - KV_LEN_SIZE - LINK_SIZE;

            off = Math.abs(written - dataSize) - len;
        }
        else {
            toWrite = rowBuf.remaining() + ITEM_SIZE + KV_LEN_SIZE + LINK_SIZE;

            len = rowBuf.remaining();

            off = 0;
        }

        int directCnt = getDirectCount(buf);
        int indirectCnt = getIndirectCount(buf);
        int dataOff = getFirstEntryOffset(buf);

        // Compact if we do not have enough space for entry.
        dataOff = compactIfNeed(buf, toWrite, directCnt, indirectCnt, dataOff);
>>>>>>> 64feac8b

        dataOff -= toWrite - ITEM_SIZE;

        try {
<<<<<<< HEAD
            fctx.buf.position(dataOff);

            final int len = toWrite - ITEM_SIZE - KV_LEN_SIZE - LINK_SIZE;
            final int off = Math.abs(fctx.written - fctx.dataSize) - len;

            fctx.buf.putShort((short) (len | FRAGMENTED_FLAG));
            fctx.buf.putLong(fctx.lastLink);

            writeFragmentData(fctx, off, len);

            fctx.written += len;
        }
        finally {
            fctx.buf.position(0);
        }

        fctx.lastIdx = writeItemId(fctx.buf, toWrite, directCnt, indirectCnt, dataOff);
=======
            buf.position(dataOff);

            buf.putShort((short) (len | FRAGMENTED_FLAG));
            buf.putLong(lastLink);

            if (rowBuf == null)
                writeFragmentData(row, buf, ctx, off, len);
            else
                buf.put(rowBuf);

            written += len;
        }
        finally {
            buf.position(0);
        }

        final int idx = writeItemId(buf, toWrite, directCnt, indirectCnt, dataOff);

        fctx.written(written);
        fctx.lastIndex(idx);
        fctx.pageDataOffset(dataOff + KV_LEN_SIZE + LINK_SIZE);
        fctx.lastFragment(lastChunk);
>>>>>>> 64feac8b
    }

    /**
     * Write actual entry data according to state in {@code fctx}.
     *
<<<<<<< HEAD
     * @param fctx Fragment context.
=======
>>>>>>> 64feac8b
     * @param totalOff Offset in actual entry data.
     * @param totalLen Data length that should be written in a fragment.
     * @throws IgniteCheckedException If fail.
     */
<<<<<<< HEAD
    private void writeFragmentData(final FragmentCtx fctx, final int totalOff, final int totalLen)
        throws IgniteCheckedException {
        int written = writeFragment(fctx, totalOff, totalLen, ObjType.KEY);

        written += writeFragment(fctx, totalOff + written, totalLen - written, ObjType.VAL);

        writeFragment(fctx, totalOff + written, totalLen - written, ObjType.VER);
=======
    private void writeFragmentData(
        final CacheDataRow row,
        final ByteBuffer buf,
        final CacheObjectContext ctx,
        final int totalOff,
        final int totalLen
    ) throws IgniteCheckedException {
        int written = writeFragment(row, buf, ctx, totalOff, totalLen, EntryPart.KEY);

        written += writeFragment(row, buf, ctx, totalOff + written, totalLen - written, EntryPart.VAL);

        writeFragment(row, buf, ctx, totalOff + written, totalLen - written, EntryPart.VER);
>>>>>>> 64feac8b
    }

    /**
     * Try to write fragment data.
     *
<<<<<<< HEAD
     * @param fctx Fragment context.
=======
>>>>>>> 64feac8b
     * @param totalOff Offset in actual entry data.
     * @param totalLen Data length that should be written in a fragment.
     * @param type Type of the part of entry.
     * @return Actually written data.
     * @throws IgniteCheckedException If fail.
     */
<<<<<<< HEAD
    private int writeFragment(final FragmentCtx fctx, final int totalOff, final int totalLen, final ObjType type)
=======
    private int writeFragment(
        final CacheDataRow row,
        final ByteBuffer buf,
        final CacheObjectContext ctx,
        final int totalOff,
        final int totalLen,
        final EntryPart type
    )
>>>>>>> 64feac8b
        throws IgniteCheckedException {
        final int prevLen;
        final int curLen;

<<<<<<< HEAD
        switch (type) {
            case KEY:
                prevLen = 0;
                curLen = fctx.keySize;
=======
        final int keySize = row.key().valueBytesLength(ctx);
        final int valSize = row.value().valueBytesLength(ctx);

        switch (type) {
            case KEY:
                prevLen = 0;
                curLen = keySize;
>>>>>>> 64feac8b

                break;

            case VAL:
<<<<<<< HEAD
                prevLen = fctx.keySize;
                curLen = fctx.keySize + fctx.valSize;
=======
                prevLen = keySize;
                curLen = keySize + valSize;
>>>>>>> 64feac8b

                break;

            case VER:
<<<<<<< HEAD
                prevLen = fctx.keySize + fctx.valSize;
                curLen = fctx.keySize + fctx.valSize + VER_SIZE;
=======
                prevLen = keySize + valSize;
                curLen = keySize + valSize + VER_SIZE;
>>>>>>> 64feac8b

                break;

            default:
<<<<<<< HEAD
                throw new IllegalArgumentException("Unknown object type: " + type);
=======
                throw new IllegalArgumentException("Unknown entry part type: " + type);
>>>>>>> 64feac8b
        }

        if (curLen <= totalOff || totalLen == 0)
            return 0;

        final int len = Math.min(curLen - totalOff, totalLen);

<<<<<<< HEAD
        if (type == ObjType.KEY || type == ObjType.VAL) {
            final CacheObject co = type == ObjType.KEY ? fctx.row.key() : fctx.row.value();

            co.putValue(fctx.buf, totalOff - prevLen, len, fctx.ctx);
        }
        else
            fctx.buf.put(fctx.gridVersionData(fctx.buf.order()), totalOff - prevLen, len);
=======
        if (type == EntryPart.KEY || type == EntryPart.VAL) {
            final CacheObject co = type == EntryPart.KEY ? row.key() : row.value();

            co.putValue(buf, totalOff - prevLen, len, ctx);
        }
        else {
            final ByteBuffer verBuf = ByteBuffer.allocate(VER_SIZE);

            verBuf.order(buf.order());

            writeGridCacheVersion(verBuf, row.version());

            buf.put(verBuf.array(), totalOff - prevLen, len);
        }
>>>>>>> 64feac8b

        return len;
    }

    /**
     *
     */
<<<<<<< HEAD
    private enum ObjType {
=======
    private enum EntryPart {
>>>>>>> 64feac8b
        /** */
        KEY,

        /** */
        VAL,

        /** */
        VER
    }

    /**
     * @param buf Buffer.
     * @param dataOff Data offset.
     * @param directCnt Direct items count.
     * @param indirectCnt Indirect items count.
     * @return Item ID (insertion index).
     */
    private int insertItem(ByteBuffer buf, int dataOff, int directCnt, int indirectCnt) {
        if (indirectCnt > 0) {
            // If the first indirect item is on correct place to become the last direct item, do the transition
            // and insert the new item into the free slot which was referenced by this first indirect item.
            short item = getItem(buf, directCnt);

            if (itemId(item) == directCnt) {
                int directItemIdx = directItemIndex(item);

                setItem(buf, directCnt, getItem(buf, directItemIdx));
                setItem(buf, directItemIdx, fromOffset(dataOff));

                setDirectCount(buf, directCnt + 1);
                setIndirectCount(buf, indirectCnt - 1);

                return directItemIdx;
            }
        }

        // Move all the indirect items forward to make a free slot and insert new item at the end of direct items.
        moveItems(buf, directCnt, indirectCnt, +1);

        setItem(buf, directCnt, fromOffset(dataOff));

        setDirectCount(buf, directCnt + 1);

        return directCnt;
    }

    /**
     * @param buf Buffer.
     * @param directCnt Direct items count.
     * @return New first entry offset.
     */
    private int compactDataEntries(ByteBuffer buf, int directCnt) {
        assert checkCounter(directCnt): directCnt;

        int[] offs = new int[directCnt];

        for (int i = 0; i < directCnt; i++) {
            int off = toOffset(getItem(buf, i));

            offs[i] = (off << 8) | i; // This way we'll be able to sort by offset using Arrays.sort(...).
        }

        Arrays.sort(offs);

        // Move right all of the entries if possible to make the page as compact as possible to its tail.
        int prevOff = buf.capacity();

        for (int i = directCnt - 1; i >= 0; i--) {
            int off = offs[i] >>> 8;

            assert off < prevOff: off;

            int entrySize = getEntrySize(buf, off, false);

            // Entry size may have fragment flag set.
            if ((entrySize & FRAGMENTED_FLAG) > 0)
                entrySize = getFragmentSize(buf, off) + LINK_SIZE + KV_LEN_SIZE;

            int delta = prevOff - (off + entrySize);

            if (delta != 0) { // Move right.
                assert delta > 0: delta;

                moveBytes(buf, off, entrySize, delta);

                int itemId = offs[i] & 0xFF;

                off += delta;

                setItem(buf, itemId, fromOffset(off));
            }

            prevOff = off;
        }

        return prevOff;
    }

    /**
     * Full-scan free space calculation procedure.
     *
     * @param buf Buffer to scan.
     * @return Actual free space in the buffer.
     */
    private int actualFreeSpace(ByteBuffer buf) {
        int directCnt = getDirectCount(buf);

        int entriesSize = 0;

        for (int i = 0; i < directCnt; i++) {
            int off = toOffset(getItem(buf, i));

            int entrySize = getEntrySize(buf, off, false);

            entriesSize += entrySize;
        }

        return buf.capacity() - ITEMS_OFF - entriesSize - (directCnt + getIndirectCount(buf)) * ITEM_SIZE;
    }

    /**
     * @param buf Buffer.
     * @param off Offset.
     * @param cnt Count.
     * @param step Step.
     */
    private static void moveBytes(ByteBuffer buf, int off, int cnt, int step) {
        assert step != 0: step;
        assert off + step >= 0;
        assert off + step + cnt <= buf.capacity() : "[off=" + off + ", step=" + step + ", cnt=" + cnt +
            ", cap=" + buf.capacity() + ']';

        PageHandler.copyMemory(buf, buf, off, off + step, cnt);
    }

    /**
     * @param coctx Cache object context.
     * @param buf Buffer.
     * @param dataOff Data offset.
     * @param entrySize Entry size as returned by {@link #getEntrySize(int, int)}.
     */
    private void writeRowData(
        CacheObjectContext coctx,
        ByteBuffer buf,
        int dataOff,
        int entrySize,
        CacheDataRow row
    ) throws IgniteCheckedException {
        try {
            buf.position(dataOff);

            buf.putShort((short)entrySize);

            boolean written = row.key().putValue(buf, coctx);

            assert written;

            written = row.value().putValue(buf, coctx);

            assert written;

<<<<<<< HEAD
            writeGridCacheVersion(buf, ver);
=======
            writeGridCacheVersion(buf, row.version());
>>>>>>> 64feac8b
        }
        finally {
            buf.position(0);
        }
    }

    /**
     * @param buf Byte buffer.
     * @param ver Version to write.
     */
    private static void writeGridCacheVersion(final ByteBuffer buf, final GridCacheVersion ver) {
        buf.putInt(ver.topologyVersion());
        buf.putInt(ver.nodeOrderAndDrIdRaw());
        buf.putLong(ver.globalTime());
        buf.putLong(ver.order());
    }
<<<<<<< HEAD

    /**
     *
     */
    public static class FragmentCtx {
        /** Totally written data (with overhead) */
        private int written;

        /** Index to last written chunk. */
        public int lastIdx;

        /** Link to last written chunk. */
        public long lastLink;

        /** Page buffer. */
        public ByteBuffer buf;

        /** Entry size with overhead all over the chunks. */
        public final int totalEntrySize;

        /** Number of chunks. */
        public final int chunks;

        /** Size of the chunk with overhead (except of last chunk, it may be smaller.) */
        public final int chunkSize;

        /** Data row to be written. */
        public final CacheDataRow row;

        /** Size of the actual entry data (without overhead). */
        private final int dataSize;

        /** Cache object context. */
        private final CacheObjectContext ctx;

        /** Key size. */
        private final int keySize;

        /** Value size. */
        private final int valSize;

        /** Grid cache version data. */
        private byte[] verData;

        /**
         * @param totalEntrySize Entry size with overhead all over the chunks.
         * @param chunks Number of chunks.
         * @param chunkSize Size of the chunk with overhead (but not last chunk, it may be smaller.)
         * @param row Data row to be written.
         * @param ctx Cache object context.
         * @throws IgniteCheckedException If fail.
         */
        public FragmentCtx(
            final int totalEntrySize,
            final int chunks,
            final int chunkSize,
            final CacheDataRow row,
            final CacheObjectContext ctx) throws IgniteCheckedException {
            this.totalEntrySize = totalEntrySize;
            this.chunks = chunks;
            this.chunkSize = chunkSize;
            this.row = row;
            this.ctx = ctx;

            keySize = row.key().valueBytesLength(ctx);

            valSize = row.value().valueBytesLength(ctx);

            dataSize = keySize + valSize + VER_SIZE;
        }

        /**
         * @return Key size to be written.
         * @throws IgniteCheckedException If fail.
         */
        public int keySize() throws IgniteCheckedException {
            return row.key().valueBytesLength(ctx);
        }

        /**
         * @return Value size to be written.
         * @throws IgniteCheckedException If fail.
         */
        public int valSize() throws IgniteCheckedException {
            return row.value().valueBytesLength(ctx);
        }

        /**
         * Lazily initializes version data array and writes fields in
         * specified byte order.
         *
         * @param order Byte order.
         * @return Version data.
         */
        public byte[] gridVersionData(final ByteOrder order) {
            if (verData == null) {
                verData = new byte[VER_SIZE];

                final ByteBuffer verBuf = ByteBuffer.wrap(verData);

                verBuf.order(order);

                writeGridCacheVersion(verBuf, row.version());
            }

            return verData;
        }
    }
=======
>>>>>>> 64feac8b
}<|MERGE_RESOLUTION|>--- conflicted
+++ resolved
@@ -18,7 +18,6 @@
 package org.apache.ignite.internal.processors.cache.database.tree.io;
 
 import java.nio.ByteBuffer;
-import java.nio.ByteOrder;
 import java.util.Arrays;
 import java.util.HashSet;
 import java.util.Set;
@@ -27,10 +26,7 @@
 import org.apache.ignite.internal.processors.cache.CacheObject;
 import org.apache.ignite.internal.processors.cache.CacheObjectContext;
 import org.apache.ignite.internal.processors.cache.database.CacheDataRow;
-<<<<<<< HEAD
-=======
 import org.apache.ignite.internal.processors.cache.database.CacheEntryFragmentContext;
->>>>>>> 64feac8b
 import org.apache.ignite.internal.processors.cache.database.tree.util.PageHandler;
 import org.apache.ignite.internal.processors.cache.version.GridCacheVersion;
 import org.apache.ignite.internal.util.typedef.internal.SB;
@@ -418,12 +414,8 @@
                 return 0;
 
             return buf.getLong();
-<<<<<<< HEAD
-        } finally {
-=======
         }
         finally {
->>>>>>> 64feac8b
             buf.position(pos);
         }
     }
@@ -445,11 +437,7 @@
      * @param buf Byte buffer.
      * @param dataOff Points to the entry start.
      */
-<<<<<<< HEAD
-    public static void setForFragment(final ByteBuffer buf, final int dataOff) {
-=======
     public static void setPositionAndLimitOnFragment(final ByteBuffer buf, final int dataOff) {
->>>>>>> 64feac8b
         final int size = getFragmentSize(buf, dataOff);
 
         buf.position(dataOff + KV_LEN_SIZE + LINK_SIZE);
@@ -616,13 +604,6 @@
             // Entry size may have fragment flag set.
             if ((rmvEntrySize & FRAGMENTED_FLAG) > 0)
                 rmvEntrySize = getFragmentSize(buf, dataOff) + LINK_SIZE;
-
-            // Entry size may have fragment flag set.
-            if ((rmvEntrySize & FRAGMENTED_FLAG) > 0) {
-                rmvEntrySize &= ~FRAGMENTED_FLAG;
-
-                rmvEntrySize += LINK_SIZE;
-            }
 
             int indirectId = 0;
 
@@ -709,11 +690,7 @@
         int entrySizeWithItem
     ) throws IgniteCheckedException {
         if (entrySizeWithItem > buf.capacity() - ITEMS_OFF)
-<<<<<<< HEAD
-            throw new IgniteException("Too big entry [key=" + key + ", val=" + val +
-=======
             throw new IgniteException("Too big entry [key=" + row.key() + ", val=" + row.value() +
->>>>>>> 64feac8b
                 ", entrySizeWithItem=" + entrySizeWithItem + ", activeCap=" + (buf.capacity() - ITEMS_OFF) + ']');
 
         int directCnt = getDirectCount(buf);
@@ -726,11 +703,7 @@
         // Write data right before the first entry.
         dataOff -= entrySizeWithItem - ITEM_SIZE;
 
-<<<<<<< HEAD
-        writeRowData(coctx, buf, dataOff, entrySizeWithItem, key, val, ver);
-=======
         writeRowData(coctx, buf, dataOff, entrySizeWithItem, row);
->>>>>>> 64feac8b
 
         return writeItemId(buf, entrySizeWithItem, directCnt, indirectCnt, dataOff);
     }
@@ -748,12 +721,8 @@
         final int entrySizeWithItem,
         final int directCnt,
         final int indirectCnt,
-<<<<<<< HEAD
-        int dataOff) {
-=======
         int dataOff
     ) {
->>>>>>> 64feac8b
         if (!isEnoughSpace(entrySizeWithItem, dataOff, directCnt, indirectCnt)) {
             dataOff = compactDataEntries(buf, directCnt);
 
@@ -794,26 +763,6 @@
     /**
      * Writes next entry fragment.
      *
-<<<<<<< HEAD
-     * @param fctx Fragment context. Must be used the same context for each fragment, because
-     *             it keeps writing state.
-     * @throws IgniteCheckedException If fail.
-     */
-    public void writeRowFragment(final FragmentCtx fctx) throws IgniteCheckedException {
-        assert fctx != null;
-
-        final boolean lastChunk = fctx.written == 0;
-
-        final int toWrite = lastChunk ? fctx.totalEntrySize - fctx.chunkSize * (fctx.chunks - 1)
-            : fctx.chunkSize;
-
-        int directCnt = getDirectCount(fctx.buf);
-        int indirectCnt = getIndirectCount(fctx.buf);
-        int dataOff = getFirstEntryOffset(fctx.buf);
-
-        // Compact if we do not have enough space for entry.
-        dataOff = compactIfNeed(fctx.buf, toWrite, directCnt, indirectCnt, dataOff);
-=======
      * @param fctx Fragment context.
      * @throws IgniteCheckedException If failed.
      */
@@ -858,30 +807,10 @@
 
         // Compact if we do not have enough space for entry.
         dataOff = compactIfNeed(buf, toWrite, directCnt, indirectCnt, dataOff);
->>>>>>> 64feac8b
 
         dataOff -= toWrite - ITEM_SIZE;
 
         try {
-<<<<<<< HEAD
-            fctx.buf.position(dataOff);
-
-            final int len = toWrite - ITEM_SIZE - KV_LEN_SIZE - LINK_SIZE;
-            final int off = Math.abs(fctx.written - fctx.dataSize) - len;
-
-            fctx.buf.putShort((short) (len | FRAGMENTED_FLAG));
-            fctx.buf.putLong(fctx.lastLink);
-
-            writeFragmentData(fctx, off, len);
-
-            fctx.written += len;
-        }
-        finally {
-            fctx.buf.position(0);
-        }
-
-        fctx.lastIdx = writeItemId(fctx.buf, toWrite, directCnt, indirectCnt, dataOff);
-=======
             buf.position(dataOff);
 
             buf.putShort((short) (len | FRAGMENTED_FLAG));
@@ -904,29 +833,15 @@
         fctx.lastIndex(idx);
         fctx.pageDataOffset(dataOff + KV_LEN_SIZE + LINK_SIZE);
         fctx.lastFragment(lastChunk);
->>>>>>> 64feac8b
     }
 
     /**
      * Write actual entry data according to state in {@code fctx}.
      *
-<<<<<<< HEAD
-     * @param fctx Fragment context.
-=======
->>>>>>> 64feac8b
      * @param totalOff Offset in actual entry data.
      * @param totalLen Data length that should be written in a fragment.
      * @throws IgniteCheckedException If fail.
      */
-<<<<<<< HEAD
-    private void writeFragmentData(final FragmentCtx fctx, final int totalOff, final int totalLen)
-        throws IgniteCheckedException {
-        int written = writeFragment(fctx, totalOff, totalLen, ObjType.KEY);
-
-        written += writeFragment(fctx, totalOff + written, totalLen - written, ObjType.VAL);
-
-        writeFragment(fctx, totalOff + written, totalLen - written, ObjType.VER);
-=======
     private void writeFragmentData(
         final CacheDataRow row,
         final ByteBuffer buf,
@@ -939,25 +854,17 @@
         written += writeFragment(row, buf, ctx, totalOff + written, totalLen - written, EntryPart.VAL);
 
         writeFragment(row, buf, ctx, totalOff + written, totalLen - written, EntryPart.VER);
->>>>>>> 64feac8b
     }
 
     /**
      * Try to write fragment data.
      *
-<<<<<<< HEAD
-     * @param fctx Fragment context.
-=======
->>>>>>> 64feac8b
      * @param totalOff Offset in actual entry data.
      * @param totalLen Data length that should be written in a fragment.
      * @param type Type of the part of entry.
      * @return Actually written data.
      * @throws IgniteCheckedException If fail.
      */
-<<<<<<< HEAD
-    private int writeFragment(final FragmentCtx fctx, final int totalOff, final int totalLen, final ObjType type)
-=======
     private int writeFragment(
         final CacheDataRow row,
         final ByteBuffer buf,
@@ -966,17 +873,10 @@
         final int totalLen,
         final EntryPart type
     )
->>>>>>> 64feac8b
         throws IgniteCheckedException {
         final int prevLen;
         final int curLen;
 
-<<<<<<< HEAD
-        switch (type) {
-            case KEY:
-                prevLen = 0;
-                curLen = fctx.keySize;
-=======
         final int keySize = row.key().valueBytesLength(ctx);
         final int valSize = row.value().valueBytesLength(ctx);
 
@@ -984,38 +884,23 @@
             case KEY:
                 prevLen = 0;
                 curLen = keySize;
->>>>>>> 64feac8b
 
                 break;
 
             case VAL:
-<<<<<<< HEAD
-                prevLen = fctx.keySize;
-                curLen = fctx.keySize + fctx.valSize;
-=======
                 prevLen = keySize;
                 curLen = keySize + valSize;
->>>>>>> 64feac8b
 
                 break;
 
             case VER:
-<<<<<<< HEAD
-                prevLen = fctx.keySize + fctx.valSize;
-                curLen = fctx.keySize + fctx.valSize + VER_SIZE;
-=======
                 prevLen = keySize + valSize;
                 curLen = keySize + valSize + VER_SIZE;
->>>>>>> 64feac8b
 
                 break;
 
             default:
-<<<<<<< HEAD
-                throw new IllegalArgumentException("Unknown object type: " + type);
-=======
                 throw new IllegalArgumentException("Unknown entry part type: " + type);
->>>>>>> 64feac8b
         }
 
         if (curLen <= totalOff || totalLen == 0)
@@ -1023,15 +908,6 @@
 
         final int len = Math.min(curLen - totalOff, totalLen);
 
-<<<<<<< HEAD
-        if (type == ObjType.KEY || type == ObjType.VAL) {
-            final CacheObject co = type == ObjType.KEY ? fctx.row.key() : fctx.row.value();
-
-            co.putValue(fctx.buf, totalOff - prevLen, len, fctx.ctx);
-        }
-        else
-            fctx.buf.put(fctx.gridVersionData(fctx.buf.order()), totalOff - prevLen, len);
-=======
         if (type == EntryPart.KEY || type == EntryPart.VAL) {
             final CacheObject co = type == EntryPart.KEY ? row.key() : row.value();
 
@@ -1046,7 +922,6 @@
 
             buf.put(verBuf.array(), totalOff - prevLen, len);
         }
->>>>>>> 64feac8b
 
         return len;
     }
@@ -1054,11 +929,7 @@
     /**
      *
      */
-<<<<<<< HEAD
-    private enum ObjType {
-=======
     private enum EntryPart {
->>>>>>> 64feac8b
         /** */
         KEY,
 
@@ -1220,11 +1091,7 @@
 
             assert written;
 
-<<<<<<< HEAD
-            writeGridCacheVersion(buf, ver);
-=======
             writeGridCacheVersion(buf, row.version());
->>>>>>> 64feac8b
         }
         finally {
             buf.position(0);
@@ -1241,115 +1108,4 @@
         buf.putLong(ver.globalTime());
         buf.putLong(ver.order());
     }
-<<<<<<< HEAD
-
-    /**
-     *
-     */
-    public static class FragmentCtx {
-        /** Totally written data (with overhead) */
-        private int written;
-
-        /** Index to last written chunk. */
-        public int lastIdx;
-
-        /** Link to last written chunk. */
-        public long lastLink;
-
-        /** Page buffer. */
-        public ByteBuffer buf;
-
-        /** Entry size with overhead all over the chunks. */
-        public final int totalEntrySize;
-
-        /** Number of chunks. */
-        public final int chunks;
-
-        /** Size of the chunk with overhead (except of last chunk, it may be smaller.) */
-        public final int chunkSize;
-
-        /** Data row to be written. */
-        public final CacheDataRow row;
-
-        /** Size of the actual entry data (without overhead). */
-        private final int dataSize;
-
-        /** Cache object context. */
-        private final CacheObjectContext ctx;
-
-        /** Key size. */
-        private final int keySize;
-
-        /** Value size. */
-        private final int valSize;
-
-        /** Grid cache version data. */
-        private byte[] verData;
-
-        /**
-         * @param totalEntrySize Entry size with overhead all over the chunks.
-         * @param chunks Number of chunks.
-         * @param chunkSize Size of the chunk with overhead (but not last chunk, it may be smaller.)
-         * @param row Data row to be written.
-         * @param ctx Cache object context.
-         * @throws IgniteCheckedException If fail.
-         */
-        public FragmentCtx(
-            final int totalEntrySize,
-            final int chunks,
-            final int chunkSize,
-            final CacheDataRow row,
-            final CacheObjectContext ctx) throws IgniteCheckedException {
-            this.totalEntrySize = totalEntrySize;
-            this.chunks = chunks;
-            this.chunkSize = chunkSize;
-            this.row = row;
-            this.ctx = ctx;
-
-            keySize = row.key().valueBytesLength(ctx);
-
-            valSize = row.value().valueBytesLength(ctx);
-
-            dataSize = keySize + valSize + VER_SIZE;
-        }
-
-        /**
-         * @return Key size to be written.
-         * @throws IgniteCheckedException If fail.
-         */
-        public int keySize() throws IgniteCheckedException {
-            return row.key().valueBytesLength(ctx);
-        }
-
-        /**
-         * @return Value size to be written.
-         * @throws IgniteCheckedException If fail.
-         */
-        public int valSize() throws IgniteCheckedException {
-            return row.value().valueBytesLength(ctx);
-        }
-
-        /**
-         * Lazily initializes version data array and writes fields in
-         * specified byte order.
-         *
-         * @param order Byte order.
-         * @return Version data.
-         */
-        public byte[] gridVersionData(final ByteOrder order) {
-            if (verData == null) {
-                verData = new byte[VER_SIZE];
-
-                final ByteBuffer verBuf = ByteBuffer.wrap(verData);
-
-                verBuf.order(order);
-
-                writeGridCacheVersion(verBuf, row.version());
-            }
-
-            return verData;
-        }
-    }
-=======
->>>>>>> 64feac8b
 }