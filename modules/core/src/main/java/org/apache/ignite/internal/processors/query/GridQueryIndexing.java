/*
 * Licensed to the Apache Software Foundation (ASF) under one or more
 * contributor license agreements.  See the NOTICE file distributed with
 * this work for additional information regarding copyright ownership.
 * The ASF licenses this file to You under the Apache License, Version 2.0
 * (the "License"); you may not use this file except in compliance with
 * the License.  You may obtain a copy of the License at
 *
 *      http://www.apache.org/licenses/LICENSE-2.0
 *
 * Unless required by applicable law or agreed to in writing, software
 * distributed under the License is distributed on an "AS IS" BASIS,
 * WITHOUT WARRANTIES OR CONDITIONS OF ANY KIND, either express or implied.
 * See the License for the specific language governing permissions and
 * limitations under the License.
 */

package org.apache.ignite.internal.processors.query;

import java.sql.PreparedStatement;
import java.sql.SQLException;
import java.util.Collection;
import java.util.List;
import javax.cache.Cache;
import org.apache.ignite.IgniteCheckedException;
import org.apache.ignite.cache.query.QueryCursor;
import org.apache.ignite.cache.query.SqlFieldsQuery;
import org.apache.ignite.cache.query.SqlQuery;
import org.apache.ignite.configuration.CacheConfiguration;
import org.apache.ignite.internal.GridKernalContext;
import org.apache.ignite.internal.processors.affinity.AffinityTopologyVersion;
import org.apache.ignite.internal.processors.cache.CacheObject;
import org.apache.ignite.internal.processors.cache.GridCacheContext;
import org.apache.ignite.internal.processors.cache.KeyCacheObject;
import org.apache.ignite.internal.processors.cache.database.CacheDataRow;
import org.apache.ignite.internal.processors.cache.database.tree.BPlusTree;
import org.apache.ignite.internal.processors.cache.version.GridCacheVersion;
import org.apache.ignite.internal.util.GridSpinBusyLock;
import org.apache.ignite.internal.util.lang.GridCloseableIterator;
import org.apache.ignite.lang.IgniteBiTuple;
import org.apache.ignite.lang.IgniteFuture;
import org.apache.ignite.spi.indexing.IndexingQueryFilter;
import org.jetbrains.annotations.Nullable;

/**
 * Abstraction for internal indexing implementation.
 */
public interface GridQueryIndexing {
    /**
     * Starts indexing.
     *
     * @param ctx Context.
     * @param busyLock Busy lock.
     * @throws IgniteCheckedException If failed.
     */
    public void start(GridKernalContext ctx, GridSpinBusyLock busyLock) throws IgniteCheckedException;

    /**
     * Stops indexing.
     *
     * @throws IgniteCheckedException If failed.
     */
    public void stop() throws IgniteCheckedException;

    /**
     * Parses SQL query into two step query and executes it.
     *
     * @param cctx Cache context.
     * @param qry Query.
     * @param cancel Query cancel.
     * @return Cursor.
     * @throws IgniteCheckedException If failed.
     */
    public QueryCursor<List<?>> queryTwoStep(GridCacheContext<?, ?> cctx, SqlFieldsQuery qry, GridQueryCancel cancel)
        throws IgniteCheckedException;

    /**
     * Parses SQL query into two step query and executes it.
     *
     * @param cctx Cache context.
     * @param qry Query.
     * @return Cursor.
     * @throws IgniteCheckedException If failed.
     */
    public <K,V> QueryCursor<Cache.Entry<K,V>> queryTwoStep(GridCacheContext<?,?> cctx, SqlQuery qry)
        throws IgniteCheckedException;

    /**
     * Queries individual fields (generally used by JDBC drivers).
     *
     * @param spaceName Space name.
     * @param qry Query.
     * @param params Query parameters.
     * @param filter Space name and key filter.
     * @param enforceJoinOrder Enforce join order of tables in the query.
     * @param timeout Query timeout in milliseconds.
     * @param cancel Query cancel.
     * @return Query result.
     * @throws IgniteCheckedException If failed.
     */
    public GridQueryFieldsResult queryLocalSqlFields(@Nullable String spaceName, String qry,
<<<<<<< HEAD
        Collection<Object> params, IndexingQueryFilter filter, boolean enforceJoinOrder, int timeout, GridQueryCancel cancel) throws IgniteCheckedException;
=======
        Collection<Object> params, IndexingQueryFilter filter, boolean enforceJoinOrder, int timeout,
        GridQueryCancel cancel) throws IgniteCheckedException;
>>>>>>> f7d89fdb

    /**
     * Executes regular query.
     *
     * @param spaceName Space name.
     * @param qry Query.
     * @param params Query parameters.
     * @param type Query return type.
     * @param filter Space name and key filter.
     * @return Queried rows.
     * @throws IgniteCheckedException If failed.
     */
    public <K, V> GridCloseableIterator<IgniteBiTuple<K, V>> queryLocalSql(@Nullable String spaceName, String qry,
        Collection<Object> params, GridQueryTypeDescriptor type, IndexingQueryFilter filter) throws IgniteCheckedException;

    /**
     * Executes text query.
     *
     * @param spaceName Space name.
     * @param qry Text query.
     * @param type Query return type.
     * @param filter Space name and key filter.
     * @return Queried rows.
     * @throws IgniteCheckedException If failed.
     */
    public <K, V> GridCloseableIterator<IgniteBiTuple<K, V>> queryLocalText(@Nullable String spaceName, String qry,
        GridQueryTypeDescriptor type, IndexingQueryFilter filter) throws IgniteCheckedException;

    /**
     * Registers cache.
     *
     * @param cctx Cache context.
     * @param ccfg Cache configuration.
     * @throws IgniteCheckedException If failed.
     */
    public void registerCache(GridCacheContext<?,?> cctx, CacheConfiguration<?,?> ccfg) throws IgniteCheckedException;

    /**
     * Unregisters cache.
     *
     * @param ccfg Cache configuration.
     * @throws IgniteCheckedException If failed to drop cache schema.
     */
    public void unregisterCache(CacheConfiguration<?, ?> ccfg) throws IgniteCheckedException;

    /**
     * Registers type if it was not known before or updates it otherwise.
     *
     * @param spaceName Space name.
     * @param desc Type descriptor.
     * @throws IgniteCheckedException If failed.
     * @return {@code True} if type was registered, {@code false} if for some reason it was rejected.
     */
    public boolean registerType(@Nullable String spaceName, GridQueryTypeDescriptor desc) throws IgniteCheckedException;

    /**
     * Unregisters type and removes all corresponding data.
     *
     * @param spaceName Space name.
     * @param type Type descriptor.
     * @throws IgniteCheckedException If failed.
     */
    public void unregisterType(@Nullable String spaceName, GridQueryTypeDescriptor type) throws IgniteCheckedException;

    /**
     * Updates index. Note that key is unique for space, so if space contains multiple indexes
     * the key should be removed from indexes other than one being updated.
     *
     * @param spaceName Space name.
     * @param type Value type.
     * @param key Key.
     * @param val Value.
     * @param ver Version.
     * @param expirationTime Expiration time or 0 if never expires.
     * @throws IgniteCheckedException If failed.
     */
    public void store(@Nullable String spaceName,
        GridQueryTypeDescriptor type,
        KeyCacheObject key,
        int partId,
        CacheObject val,
        GridCacheVersion ver,
        long expirationTime,
        long link) throws IgniteCheckedException;

    /**
     * Removes index entry by key.
     *
     * @param spaceName Space name.
     * @param key Key.
     * @param val Value.
     * @throws IgniteCheckedException If failed.
     */
    public void remove(@Nullable String spaceName,
        GridQueryTypeDescriptor type,
        KeyCacheObject key,
        int partId,
        CacheObject val,
        GridCacheVersion ver) throws IgniteCheckedException;

    /**
     * Will be called when entry with given key is swapped.
     *
     * @param spaceName Space name.
     * @param key Key.
     * @throws IgniteCheckedException If failed.
     */
    public void onSwap(@Nullable String spaceName, KeyCacheObject key, int partId) throws IgniteCheckedException;

    /**
     * Will be called when entry with given key is unswapped.
     *
     * @param spaceName Space name.
     * @param key Key.
     * @param val Value.
     * @throws IgniteCheckedException If failed.
     */
    public void onUnswap(@Nullable String spaceName, KeyCacheObject key, int partId, CacheObject val) throws IgniteCheckedException;

    /**
     * Rebuilds all indexes of given type.
     *
     * @param spaceName Space name.
     * @param type Type descriptor.
     */
    public void rebuildIndexes(@Nullable String spaceName, GridQueryTypeDescriptor type);

    /**
     * Rebuilds all indexes of given type from hash index.
     *
     * @param spaceName Space name.
     * @param type Type descriptor.
     * @throws IgniteCheckedException If failed.
     */
    public void rebuildIndexesFromHash(@Nullable String spaceName,
        GridQueryTypeDescriptor type) throws IgniteCheckedException;

    /**
     * Marks all indexes of given type for rebuild from hash index, making them unusable until rebuild finishes.
     *
     * @param spaceName Space name.
     * @param type Type descriptor.
     * @throws IgniteCheckedException If failed.
     */
    public void markForRebuildFromHash(@Nullable String spaceName, GridQueryTypeDescriptor type);

    /**
     * Returns backup filter.
     *
     * @param topVer Topology version.
     * @param parts Partitions.
     * @return Backup filter.
     */
    public IndexingQueryFilter backupFilter(AffinityTopologyVersion topVer, int[] parts);

    /**
     * Client disconnected callback.
     *
     * @param reconnectFut Reconnect future.
     */
    public void onDisconnected(IgniteFuture<?> reconnectFut);

    /**
<<<<<<< HEAD
=======
     * Prepare native statement to retrieve JDBC metadata from.
     *
     * @param schema Schema.
     * @param sql Query.
     * @return {@link PreparedStatement} from underlying engine to supply metadata to Prepared - most likely H2.
     */
    public PreparedStatement prepareNativeStatement(String schema, String sql) throws SQLException;

    /**
>>>>>>> f7d89fdb
     * Cancels all executing queries.
     */
    public void cancelAllQueries();
}<|MERGE_RESOLUTION|>--- conflicted
+++ resolved
@@ -99,12 +99,8 @@
      * @throws IgniteCheckedException If failed.
      */
     public GridQueryFieldsResult queryLocalSqlFields(@Nullable String spaceName, String qry,
-<<<<<<< HEAD
-        Collection<Object> params, IndexingQueryFilter filter, boolean enforceJoinOrder, int timeout, GridQueryCancel cancel) throws IgniteCheckedException;
-=======
         Collection<Object> params, IndexingQueryFilter filter, boolean enforceJoinOrder, int timeout,
         GridQueryCancel cancel) throws IgniteCheckedException;
->>>>>>> f7d89fdb
 
     /**
      * Executes regular query.
@@ -268,8 +264,6 @@
     public void onDisconnected(IgniteFuture<?> reconnectFut);
 
     /**
-<<<<<<< HEAD
-=======
      * Prepare native statement to retrieve JDBC metadata from.
      *
      * @param schema Schema.
@@ -279,7 +273,6 @@
     public PreparedStatement prepareNativeStatement(String schema, String sql) throws SQLException;
 
     /**
->>>>>>> f7d89fdb
      * Cancels all executing queries.
      */
     public void cancelAllQueries();
