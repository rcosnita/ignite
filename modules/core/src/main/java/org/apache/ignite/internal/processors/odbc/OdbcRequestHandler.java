--- conflicted
+++ resolved
@@ -207,15 +207,10 @@
             IgniteCache<Object, Object> cache = cache0.withKeepBinary();
 
             if (cache == null)
-<<<<<<< HEAD
-                return new OdbcResponse(OdbcResponse.STATUS_FAILED, "Cache doesn't exist (did you configure it?): " +
-                    req.cacheName());
-=======
                 return new OdbcResponse(OdbcResponse.STATUS_FAILED,
                     "Can not get cache with keep binary: " + req.cacheName());
->>>>>>> 8dd4ada6
-
-            QueryCursor qryCur = cache.withKeepBinary().query(qry);
+
+            QueryCursor qryCur = cache.query(qry);
 
             qryCursors.put(qryId, new IgniteBiTuple<QueryCursor, Iterator>(qryCur, null));
 
