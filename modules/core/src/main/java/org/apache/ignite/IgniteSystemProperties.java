--- conflicted
+++ resolved
@@ -651,13 +651,13 @@
     public static final String IGNITE_SECURITY_COMPATIBILITY_MODE = "IGNITE_SECURITY_COMPATIBILITY_MODE";
 
     /**
-<<<<<<< HEAD
      * Ignite cluster name.
      * <p>
      * Defaults to utility cache deployment ID..
      */
     public static final String IGNITE_CLUSTER_NAME = "IGNITE_CLUSTER_NAME";
-=======
+
+    /**
      * When client cache is started or closed special discovery message is sent to notify cluster (for example this is
      * needed for {@link ClusterGroup#forCacheNodes(String)} API. This timeout specifies how long to wait
      * after client cache start/close before sending this message. If during this timeout another client
@@ -667,7 +667,6 @@
      */
     public static final String IGNITE_CLIENT_CACHE_CHANGE_MESSAGE_TIMEOUT =
         "IGNITE_CLIENT_CACHE_CHANGE_MESSAGE_TIMEOUT";
->>>>>>> d15e2bde
 
     /**
      * Enforces singleton.
