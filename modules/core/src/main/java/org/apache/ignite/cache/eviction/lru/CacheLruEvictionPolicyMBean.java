/*
 * Licensed to the Apache Software Foundation (ASF) under one or more
 * contributor license agreements.  See the NOTICE file distributed with
 * this work for additional information regarding copyright ownership.
 * The ASF licenses this file to You under the Apache License, Version 2.0
 * (the "License"); you may not use this file except in compliance with
 * the License.  You may obtain a copy of the License at
 *
 *      http://www.apache.org/licenses/LICENSE-2.0
 *
 * Unless required by applicable law or agreed to in writing, software
 * distributed under the License is distributed on an "AS IS" BASIS,
 * WITHOUT WARRANTIES OR CONDITIONS OF ANY KIND, either express or implied.
 * See the License for the specific language governing permissions and
 * limitations under the License.
 */

package org.apache.ignite.cache.eviction.lru;

import org.apache.ignite.mxbean.*;

/**
 * MBean for {@code LRU} eviction policy.
 */
@MXBeanDescription("MBean for LRU cache eviction policy.")
public interface CacheLruEvictionPolicyMBean {
    /**
<<<<<<< HEAD
=======
     * Gets name of metadata attribute used to store eviction policy data.
     *
     * @return Name of metadata attribute used to store eviction policy data.
     */
    @MXBeanDescription("Name of metadata attribute used to store eviction policy data.")
    public String getMetaAttributeName();

    /**
>>>>>>> a4f0e7d1
     * Gets maximum allowed cache size.
     *
     * @return Maximum allowed cache size.
     */
    @MXBeanDescription("Maximum allowed cache size.")
    public int getMaxSize();

    /**
     * Sets maximum allowed cache size.
     *
     * @param max Maximum allowed cache size.
     */
    @MXBeanDescription("Sets maximum allowed cache size.")
    public void setMaxSize(int max);

    /**
     * Gets current queue size.
     *
     * @return Current queue size.
     */
    @MXBeanDescription("Current queue size.")
    public int getCurrentSize();
}<|MERGE_RESOLUTION|>--- conflicted
+++ resolved
@@ -25,17 +25,6 @@
 @MXBeanDescription("MBean for LRU cache eviction policy.")
 public interface CacheLruEvictionPolicyMBean {
     /**
-<<<<<<< HEAD
-=======
-     * Gets name of metadata attribute used to store eviction policy data.
-     *
-     * @return Name of metadata attribute used to store eviction policy data.
-     */
-    @MXBeanDescription("Name of metadata attribute used to store eviction policy data.")
-    public String getMetaAttributeName();
-
-    /**
->>>>>>> a4f0e7d1
      * Gets maximum allowed cache size.
      *
      * @return Maximum allowed cache size.
