--- conflicted
+++ resolved
@@ -65,8 +65,6 @@
     /** */
     private final GridQueryCancel cancel;
 
-<<<<<<< HEAD
-=======
     /**
      * @param iterExec Query executor.
      * @param cancel Cancellation closure.
@@ -75,23 +73,9 @@
         this(iterExec, cancel, true);
     }
 
->>>>>>> f7d89fdb
     /**
      * @param iterExec Query executor.
-     * @param cancel Cancellation closure.
-     */
-<<<<<<< HEAD
-    public QueryCursorImpl(Iterable<T> iterExec, GridQueryCancel cancel) {
-        this.iterExec = iterExec;
-        this.cancel = cancel;
-    }
-
-    /**
-     * @param iterExec Query executor.
-     */
-    public QueryCursorImpl(Iterable<T> iterExec) {
-        this(iterExec, null);
-=======
+     */
     public QueryCursorImpl(Iterable<T> iterExec) {
         this(iterExec, null);
     }
@@ -104,7 +88,6 @@
         this.iterExec = iterExec;
         this.cancel = cancel;
         this.isQry = isQry;
->>>>>>> f7d89fdb
     }
 
     /** {@inheritDoc} */
