/*
 * Licensed to the Apache Software Foundation (ASF) under one or more
 * contributor license agreements.  See the NOTICE file distributed with
 * this work for additional information regarding copyright ownership.
 * The ASF licenses this file to You under the Apache License, Version 2.0
 * (the "License"); you may not use this file except in compliance with
 * the License.  You may obtain a copy of the License at
 *
 *      http://www.apache.org/licenses/LICENSE-2.0
 *
 * Unless required by applicable law or agreed to in writing, software
 * distributed under the License is distributed on an "AS IS" BASIS,
 * WITHOUT WARRANTIES OR CONDITIONS OF ANY KIND, either express or implied.
 * See the License for the specific language governing permissions and
 * limitations under the License.
 */

package org.apache.ignite.internal.processors.platform.datastructures;

import org.apache.ignite.IgniteAtomicSequence;
import org.apache.ignite.IgniteCheckedException;
import org.apache.ignite.internal.processors.platform.PlatformAbstractTarget;
import org.apache.ignite.internal.processors.platform.PlatformContext;

/**
 * Platform atomic sequence wrapper.
 */
public class PlatformAtomicSequence extends PlatformAbstractTarget {
    /** */
    private final IgniteAtomicSequence atomicSeq;

    /** */
    private static final int OP_ADD_AND_GET = 1;

    /** */
    private static final int OP_CLOSE = 2;

    /** */
    private static final int OP_GET = 3;

    /** */
    private static final int OP_GET_AND_ADD = 4;

    /** */
    private static final int OP_GET_AND_INCREMENT = 5;

    /** */
    private static final int OP_GET_BATCH_SIZE = 6;

    /** */
    private static final int OP_INCREMENT_AND_GET = 7;

    /** */
    private static final int OP_IS_CLOSED = 8;

    /** */
    private static final int OP_SET_BATCH_SIZE = 9;

    /**
     * Ctor.
     * @param ctx Context.
     * @param atomicSeq AtomicSequence to wrap.
     */
    public PlatformAtomicSequence(PlatformContext ctx, IgniteAtomicSequence atomicSeq) {
        super(ctx);

        assert atomicSeq != null;

        this.atomicSeq = atomicSeq;
    }


    /** {@inheritDoc} */
<<<<<<< HEAD
    @Override protected long processInLongOutLong(int type, long val) throws IgniteCheckedException {
=======
    @Override public long processInLongOutLong(int type, long val) throws IgniteCheckedException {
>>>>>>> f7d89fdb
        switch (type) {
            case OP_ADD_AND_GET:
                return atomicSeq.addAndGet(val);

            case OP_GET_AND_ADD:
                return atomicSeq.getAndAdd(val);

            case OP_SET_BATCH_SIZE:
                atomicSeq.batchSize((int)val);

                return TRUE;

            case OP_CLOSE:
                atomicSeq.close();

                return TRUE;

            case OP_GET:
                return atomicSeq.get();

            case OP_GET_AND_INCREMENT:
                return atomicSeq.getAndIncrement();

            case OP_INCREMENT_AND_GET:
                return atomicSeq.incrementAndGet();

            case OP_IS_CLOSED:
                return atomicSeq.removed() ? TRUE : FALSE;

            case OP_GET_BATCH_SIZE:
                return atomicSeq.batchSize();
        }

        return super.processInLongOutLong(type, val);
    }
}<|MERGE_RESOLUTION|>--- conflicted
+++ resolved
@@ -71,11 +71,7 @@
 
 
     /** {@inheritDoc} */
-<<<<<<< HEAD
-    @Override protected long processInLongOutLong(int type, long val) throws IgniteCheckedException {
-=======
     @Override public long processInLongOutLong(int type, long val) throws IgniteCheckedException {
->>>>>>> f7d89fdb
         switch (type) {
             case OP_ADD_AND_GET:
                 return atomicSeq.addAndGet(val);
