--- conflicted
+++ resolved
@@ -499,13 +499,8 @@
 
             CacheObjectContext cacheObjCtx = cacheAdapter.context().cacheObjectContext();
 
-<<<<<<< HEAD
             GridCacheEntryEx mapEntry = cacheAdapter.entryEx(cacheObjects.toCacheKeyObject(
                 cacheObjCtx, e.getKey(), true));
-=======
-            GridCacheMapEntry mapEntry = cacheAdapter.map().getEntry(cacheObjects.toCacheKeyObject(
-                cacheObjCtx, null, e.getKey(), true));
->>>>>>> b0450edc
 
             mapEntry.unswap();
 
