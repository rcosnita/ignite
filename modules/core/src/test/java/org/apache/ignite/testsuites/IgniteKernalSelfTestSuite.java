--- conflicted
+++ resolved
@@ -145,11 +145,8 @@
         suite.addTestSuite(GridServiceProxyClientReconnectSelfTest.class);
         suite.addTestSuite(IgniteServiceReassignmentTest.class);
         suite.addTestSuite(IgniteServiceProxyTimeoutInitializedTest.class);
-<<<<<<< HEAD
         suite.addTestSuite(IgniteServiceDynamicCachesSelfTest.class);
-=======
         suite.addTestSuite(GridServiceContinuousQueryRedeploy.class);
->>>>>>> bcb13982
 
         suite.addTestSuite(IgniteServiceDeploymentClassLoadingDefaultMarshallerTest.class);
         suite.addTestSuite(IgniteServiceDeploymentClassLoadingOptimizedMarshallerTest.class);
