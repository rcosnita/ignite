/*
 * Licensed to the Apache Software Foundation (ASF) under one or more
 * contributor license agreements.  See the NOTICE file distributed with
 * this work for additional information regarding copyright ownership.
 * The ASF licenses this file to You under the Apache License, Version 2.0
 * (the "License"); you may not use this file except in compliance with
 * the License.  You may obtain a copy of the License at
 *
 *      http://www.apache.org/licenses/LICENSE-2.0
 *
 * Unless required by applicable law or agreed to in writing, software
 * distributed under the License is distributed on an "AS IS" BASIS,
 * WITHOUT WARRANTIES OR CONDITIONS OF ANY KIND, either express or implied.
 * See the License for the specific language governing permissions and
 * limitations under the License.
 */

package org.apache.ignite.internal.processors.cache;

import com.google.common.collect.*;
import junit.framework.*;
import org.apache.ignite.*;
import org.apache.ignite.cache.*;
import org.apache.ignite.cache.affinity.*;
import org.apache.ignite.cluster.*;
import org.apache.ignite.configuration.*;
import org.apache.ignite.events.*;
import org.apache.ignite.internal.*;
import org.apache.ignite.internal.processors.cache.query.*;
import org.apache.ignite.internal.util.lang.*;
import org.apache.ignite.internal.util.typedef.*;
import org.apache.ignite.internal.util.typedef.internal.*;
import org.apache.ignite.lang.*;
import org.apache.ignite.spi.swapspace.inmemory.*;
import org.apache.ignite.testframework.*;
import org.apache.ignite.transactions.*;
import org.jetbrains.annotations.*;

import javax.cache.*;
import javax.cache.expiry.*;
import javax.cache.processor.*;
import java.util.*;
import java.util.concurrent.*;
import java.util.concurrent.atomic.*;
import java.util.concurrent.locks.*;

import static java.util.concurrent.TimeUnit.*;
import static org.apache.ignite.cache.CacheMode.*;
import static org.apache.ignite.events.EventType.*;
import static org.apache.ignite.internal.processors.cache.GridCachePeekMode.*;
import static org.apache.ignite.testframework.GridTestUtils.*;
import static org.apache.ignite.transactions.TransactionConcurrency.*;
import static org.apache.ignite.transactions.TransactionIsolation.*;
import static org.apache.ignite.transactions.TransactionState.*;

/**
 * Full API cache test.
 */
public abstract class GridCacheAbstractFullApiSelfTest extends GridCacheAbstractSelfTest {
    /** Increment processor for invoke operations. */
    public static final EntryProcessor<String, Integer, String> INCR_PROCESSOR = new EntryProcessor<String, Integer, String>() {
        @Override public String process(MutableEntry<String, Integer> e, Object... args) {
            assertNotNull(e.getKey());

            Integer old = e.getValue();

            e.setValue(old == null ? 1 : old + 1);

            return String.valueOf(old);
        }
    };

    /** Increment processor for invoke operations with IgniteEntryProcessor. */
    public static final IgniteEntryProcessor<String, Integer, String> INCR_IGNITE_PROCESSOR =
        new IgniteEntryProcessor<String, Integer, String>() {
            @Override public String process(MutableEntry<String, Integer> e, Object... args) {
                return INCR_PROCESSOR.process(e, args);
            }
        };

    /** Increment processor for invoke operations. */
    public static final EntryProcessor<String, Integer, String> RMV_PROCESSOR = new EntryProcessor<String, Integer, String>() {
        @Override public String process(MutableEntry<String, Integer> e, Object... args) {
            assertNotNull(e.getKey());

            Integer old = e.getValue();

            e.remove();

            return String.valueOf(old);
        }
    };

    /** Increment processor for invoke operations with IgniteEntryProcessor. */
    public static final IgniteEntryProcessor<String, Integer, String> RMV_IGNITE_PROCESSOR =
        new IgniteEntryProcessor<String, Integer, String>() {
            @Override public String process(MutableEntry<String, Integer> e, Object... args) {
                return RMV_PROCESSOR.process(e, args);
            }
        };

    /** Dflt grid. */
    protected Ignite dfltIgnite;

    /** {@inheritDoc} */
    @Override protected int gridCount() {
        return 1;
    }

    /** {@inheritDoc} */
    @Override protected boolean swapEnabled() {
        return true;
    }

    /**
     * @return {@code True} if values should be stored off-heap.
     */
    protected boolean offHeapValues() {
        return false;
    }

    /** {@inheritDoc} */
    @Override protected IgniteConfiguration getConfiguration(String gridName) throws Exception {
        IgniteConfiguration cfg = super.getConfiguration(gridName);

        if (offHeapValues())
            cfg.setSwapSpaceSpi(new GridTestSwapSpaceSpi());

        return cfg;
    }

    /** {@inheritDoc} */
    @Override protected CacheConfiguration cacheConfiguration(String gridName) throws Exception {
        CacheConfiguration ccfg = super.cacheConfiguration(gridName);

        if (offHeapValues()) {
            ccfg.setQueryIndexEnabled(false);
            ccfg.setMemoryMode(CacheMemoryMode.OFFHEAP_VALUES);
            ccfg.setOffHeapMaxMemory(0);
        }

        return ccfg;
    }

    /** {@inheritDoc} */
    @Override protected void beforeTestsStarted() throws Exception {
        super.beforeTestsStarted();

        for (int i = 0; i < gridCount(); i++)
            info("Grid " + i + ": " + grid(i).localNode().id());
    }

    /** {@inheritDoc} */
    @Override protected void beforeTest() throws Exception {
        IgniteCache<String, Integer> cache = jcache();

        assertEquals(0, cache.localSize());
        assertEquals(0, cache.size());

        super.beforeTest();

        assertEquals(0, cache.localSize());
        assertEquals(0, cache.size());

        dfltIgnite = grid(0);
    }

    /** {@inheritDoc} */
    @Override protected void afterTest() throws Exception {
        super.afterTest();

        IgniteCache<String, Integer> cache = jcache();

        assertEquals(0, cache.localSize());
        assertEquals(0, cache.size());

        dfltIgnite = null;
    }

    /**
     * @return A not near-only cache.
     */
    protected IgniteCache<String, Integer> fullCache() {
        return jcache();
    }

    /**
     * @throws Exception In case of error.
     */
    public void testSize() throws Exception {
        assert jcache().localSize() == 0;

        int size = 10;

        Map<String, Integer> map = new HashMap<>();

        for (int i = 0; i < size; i++)
            map.put("key" + i, i);

        // Put in primary nodes to avoid near readers which will prevent entry from being cleared.
        Map<ClusterNode, Collection<String>> mapped = grid(0).cluster().mapKeysToNodes(null, map.keySet());

        for (int i = 0; i < gridCount(); i++) {
            Collection<String> keys = mapped.get(grid(i).localNode());

            if (!F.isEmpty(keys)) {
                for (String key : keys)
                    jcache(i).put(key, map.get(key));
            }
        }

        map.remove("key0");

        mapped = grid(0).cluster().mapKeysToNodes(null, map.keySet());

        for (int i = 0; i < gridCount(); i++) {
            // Will actually delete entry from map.
            CU.invalidate(cache(i), "key0");

            assertNull("Failed check for grid: " + i, jcache(i).localPeek("key0", CachePeekMode.ONHEAP));

            Collection<String> keysCol = mapped.get(grid(i).localNode());

            assert jcache(i).localSize() != 0 || F.isEmpty(keysCol);
        }

        for (int i = 0; i < gridCount(); i++) {
            GridCacheContext<String, Integer> ctx = context(i);

            int sum = 0;

            for (String key : map.keySet())
                if (ctx.affinity().localNode(key, ctx.discovery().topologyVersion()))
                    sum++;

            assertEquals("Incorrect key size on cache #" + i, sum, jcache(i).localSize());
        }

        for (int i = 0; i < gridCount(); i++) {
            Collection<String> keysCol = mapped.get(grid(i).localNode());

            assertEquals("Failed check for grid: " + i, !F.isEmpty(keysCol) ? keysCol.size() : 0,
                cache(i).primarySize());
        }

        int globalPrimarySize = map.size();

        for (int i = 0; i < gridCount(); i++)
            assertEquals(globalPrimarySize, cache(i).globalPrimarySize());

        int times = 1;

        if (cacheMode() == REPLICATED)
            times = gridCount();
        else if (cacheMode() == PARTITIONED)
            times = Math.min(gridCount(), jcache().getConfiguration(CacheConfiguration.class).getBackups() + 1);

        int globalSize = globalPrimarySize * times;

        for (int i = 0; i < gridCount(); i++)
            assertEquals(globalSize, cache(i).globalSize());
    }

    /**
     * @throws Exception In case of error.
     */
    public void testContainsKey() throws Exception {
        jcache().put("testContainsKey", 1);

        checkContainsKey(true, "testContainsKey");
        checkContainsKey(false, "testContainsKeyWrongKey");
    }

    /**
     * @throws Exception If failed.
     */
    public void testRemoveInExplicitLocks() throws Exception {
        if (lockingEnabled()) {
            IgniteCache<String, Integer> cache = jcache();

            cache.put("a", 1);

            Lock lock = cache.lockAll(ImmutableSet.of("a", "b", "c", "d"));

            lock.lock();

            try {
                cache.remove("a");

                // Make sure single-key operation did not remove lock.
                cache.putAll(F.asMap("b", 2, "c", 3, "d", 4));
            }
            finally {
                lock.unlock();
            }
        }
    }

    /**
     * @throws IgniteCheckedException If failed.
     */
    public void testAtomicOps() throws IgniteCheckedException {
        IgniteCache<String, Integer> c = jcache();

        final int cnt = 10;

        for (int i = 0; i < cnt; i++)
            assertNull(c.getAndPutIfAbsent("k" + i, i));

        for (int i = 0; i < cnt; i++) {
            boolean wrong = i % 2 == 0;

            String key = "k" + i;

            boolean res = c.replace(key, wrong ? i + 1 : i, -1);

            assertEquals(wrong, !res);
        }

        for (int i = 0; i < cnt; i++) {
            boolean success = i % 2 != 0;

            String key = "k" + i;

            boolean res = c.remove(key, -1);

            assertTrue(success == res);
        }
    }

    /**
     * @throws Exception In case of error.
     */
    public void testGet() throws Exception {
        IgniteCache<String, Integer> cache = jcache();

        cache.put("key1", 1);
        cache.put("key2", 2);

        assert cache.get("key1") == 1;
        assert cache.get("key2") == 2;
        assert cache.get("wrongKey") == null;
    }

    /**
     * @throws Exception In case of error.
     */
    public void testGetAsync() throws Exception {
        IgniteCache<String, Integer> cache = jcache();

        cache.put("key1", 1);
        cache.put("key2", 2);

        IgniteCache<String, Integer> cacheAsync = cache.withAsync();

        cacheAsync.get("key1");

        IgniteFuture<Integer> fut1 = cacheAsync.future();

        cacheAsync.get("key2");

        IgniteFuture<Integer> fut2 = cacheAsync.future();

        cacheAsync.get("wrongKey");

        IgniteFuture<Integer> fut3 = cacheAsync.future();

        assert fut1.get() == 1;
        assert fut2.get() == 2;
        assert fut3.get() == null;
    }

    /**
     * @throws Exception In case of error.
     */
    public void testGetAll() throws Exception {
        Transaction tx = txEnabled() ? transactions().txStart() : null;

        final IgniteCache<String, Integer> cache = jcache();

        try {
            cache.put("key1", 1);
            cache.put("key2", 2);

            if (tx != null)
                tx.commit();
        }
        finally {
            if (tx != null)
                tx.close();
        }

        GridTestUtils.assertThrows(log, new Callable<Void>() {
            @Override public Void call() throws Exception {
                cache.getAll(null).isEmpty();

                return null;
            }
        }, NullPointerException.class, null);

        assert cache.getAll(Collections.<String>emptySet()).isEmpty();

        Map<String, Integer> map1 = cache.getAll(ImmutableSet.of("key1", "key2", "key9999"));

        info("Retrieved map1: " + map1);

        assert 2 == map1.size() : "Invalid map: " + map1;

        assertEquals(1, (int)map1.get("key1"));
        assertEquals(2, (int)map1.get("key2"));
        assertNull(map1.get("key9999"));

        Map<String, Integer> map2 = cache.getAll(ImmutableSet.of("key1", "key2", "key9999"));

        info("Retrieved map2: " + map2);

        assert 2 == map2.size() : "Invalid map: " + map2;

        assertEquals(1, (int)map2.get("key1"));
        assertEquals(2, (int)map2.get("key2"));
        assertNull(map2.get("key9999"));

        // Now do the same checks but within transaction.
        if (txEnabled()) {
            try (Transaction tx0 = transactions().txStart()) {
                assert cache.getAll(Collections.<String>emptySet()).isEmpty();

                map1 = cache.getAll(ImmutableSet.of("key1", "key2", "key9999"));

                info("Retrieved map1: " + map1);

                assert 2 == map1.size() : "Invalid map: " + map1;

                assertEquals(1, (int)map1.get("key1"));
                assertEquals(2, (int)map1.get("key2"));
                assertNull(map1.get("key9999"));

                map2 = cache.getAll(ImmutableSet.of("key1", "key2", "key9999"));

                info("Retrieved map2: " + map2);

                assert 2 == map2.size() : "Invalid map: " + map2;

                assertEquals(1, (int)map2.get("key1"));
                assertEquals(2, (int)map2.get("key2"));
                assertNull(map2.get("key9999"));

                tx0.commit();
            }
        }
    }

    /**
     * @throws Exception In case of error.
     */
    public void testGetAllWithNulls() throws Exception {
        final IgniteCache<String, Integer> cache = jcache();

        final Set<String> c = new HashSet<>();

        c.add("key1");
        c.add(null);

        GridTestUtils.assertThrows(log, new Callable<Void>() {
            @Override public Void call() throws Exception {
                cache.getAll(c);

                return null;
            }
        }, NullPointerException.class, null);
    }

    /**
     * @throws Exception If failed.
     */
    public void testGetTxNonExistingKey() throws Exception {
        if (txEnabled()) {
            try (Transaction ignored = transactions().txStart()) {
                assert jcache().get("key999123") == null;
            }
        }
    }

    /**
     * @throws Exception In case of error.
     */
    public void testGetAllAsync() throws Exception {
        final IgniteCache<String, Integer> cache = jcache();

        final IgniteCache<String, Integer> cacheAsync = cache.withAsync();

        cache.put("key1", 1);
        cache.put("key2", 2);

        GridTestUtils.assertThrows(log, new Callable<Void>() {
            @Override public Void call() throws Exception {
                cacheAsync.getAll(null);

                return null;
            }
        }, NullPointerException.class, null);

        cacheAsync.getAll(Collections.<String>emptySet());
        IgniteFuture<Map<String, Integer>> fut2 = cacheAsync.future();

        cacheAsync.getAll(ImmutableSet.of("key1", "key2"));
        IgniteFuture<Map<String, Integer>> fut3 = cacheAsync.future();

        assert fut2.get().isEmpty();
        assert fut3.get().size() == 2 : "Invalid map: " + fut3.get();
        assert fut3.get().get("key1") == 1;
        assert fut3.get().get("key2") == 2;
    }

    /**
     * @throws Exception In case of error.
     */
    public void testPut() throws Exception {
        IgniteCache<String, Integer> cache = jcache();

        assert cache.getAndPut("key1", 1) == null;
        assert cache.getAndPut("key2", 2) == null;

        // Check inside transaction.
        assert cache.get("key1") == 1;
        assert cache.get("key2") == 2;

        // Put again to check returned values.
        assert cache.getAndPut("key1", 1) == 1;
        assert cache.getAndPut("key2", 2) == 2;

        checkContainsKey(true, "key1");
        checkContainsKey(true, "key2");

        assert cache.get("key1") != null;
        assert cache.get("key2") != null;
        assert cache.get("wrong") == null;

        // Check outside transaction.
        checkContainsKey(true, "key1");
        checkContainsKey(true, "key2");

        assert cache.get("key1") == 1;
        assert cache.get("key2") == 2;
        assert cache.get("wrong") == null;

        assertEquals((Integer)1, cache.getAndPut("key1", 10));
        assertEquals((Integer)2, cache.getAndPut("key2", 11));
    }

    /**
     * @throws Exception In case of error.
     */
    public void testPutTx() throws Exception {
        if (txEnabled()) {
            IgniteCache<String, Integer> cache = jcache();

            try (Transaction tx = transactions().txStart()) {
                assert cache.getAndPut("key1", 1) == null;
                assert cache.getAndPut("key2", 2) == null;

                // Check inside transaction.
                assert cache.get("key1") == 1;
                assert cache.get("key2") == 2;

                // Put again to check returned values.
                assert cache.getAndPut("key1", 1) == 1;
                assert cache.getAndPut("key2", 2) == 2;

                assert cache.get("key1") != null;
                assert cache.get("key2") != null;
                assert cache.get("wrong") == null;

                tx.commit();
            }

            // Check outside transaction.
            checkContainsKey(true, "key1");
            checkContainsKey(true, "key2");

            assert cache.get("key1") == 1;
            assert cache.get("key2") == 2;
            assert cache.get("wrong") == null;

            assertEquals((Integer)1, cache.getAndPut("key1", 10));
            assertEquals((Integer)2, cache.getAndPut("key2", 11));
        }
    }

    /**
     * @throws Exception If failed.
     */
    public void testTransformOptimisticReadCommitted() throws Exception {
        checkTransform(OPTIMISTIC, READ_COMMITTED);
    }

    /**
     * @throws Exception If failed.
     */
    public void testTransformOptimisticRepeatableRead() throws Exception {
        checkTransform(OPTIMISTIC, REPEATABLE_READ);
    }

    /**
     * @throws Exception If failed.
     */
    public void testTransformPessimisticReadCommitted() throws Exception {
        checkTransform(PESSIMISTIC, READ_COMMITTED);
    }

    /**
     * @throws Exception If failed.
     */
    public void testTransformPessimisticRepeatableRead() throws Exception {
        checkTransform(PESSIMISTIC, REPEATABLE_READ);
    }

    /**
     * @throws Exception If failed.
     */
    public void testIgniteTransformOptimisticReadCommitted() throws Exception {
        checkIgniteTransform(OPTIMISTIC, READ_COMMITTED);
    }

    /**
     * @throws Exception If failed.
     */
    public void testIgniteTransformOptimisticRepeatableRead() throws Exception {
        checkIgniteTransform(OPTIMISTIC, REPEATABLE_READ);
    }

    /**
     * @throws Exception If failed.
     */
    public void testIgniteTransformPessimisticReadCommitted() throws Exception {
        checkIgniteTransform(PESSIMISTIC, READ_COMMITTED);
    }

    /**
     * @throws Exception If failed.
     */
    public void testIgniteTransformPessimisticRepeatableRead() throws Exception {
        checkIgniteTransform(PESSIMISTIC, REPEATABLE_READ);
    }

    /**
     * @param concurrency Concurrency.
     * @param isolation Isolation.
     * @throws Exception If failed.
     */
    private void checkIgniteTransform(TransactionConcurrency concurrency, TransactionIsolation isolation)
        throws Exception {
        IgniteCache<String, Integer> cache = jcache();

        cache.put("key2", 1);
        cache.put("key3", 3);

        Transaction tx = txEnabled() ? ignite(0).transactions().txStart(concurrency, isolation) : null;

        try {
            assertEquals("null", cache.invoke("key1", INCR_IGNITE_PROCESSOR));
            assertEquals("1", cache.invoke("key2", INCR_IGNITE_PROCESSOR));
            assertEquals("3", cache.invoke("key3", RMV_IGNITE_PROCESSOR));

            if (tx != null)
                tx.commit();
        }
        catch (Exception e) {
            e.printStackTrace();

            throw e;
        }
        finally {
            if (tx != null)
                tx.close();
        }

        assertEquals((Integer)1, cache.get("key1"));
        assertEquals((Integer)2, cache.get("key2"));
        assertNull(cache.get("key3"));

        for (int i = 0; i < gridCount(); i++)
            assertNull("Failed for cache: " + i, jcache(i).localPeek("key3", CachePeekMode.ONHEAP));

        cache.remove("key1");
        cache.put("key2", 1);
        cache.put("key3", 3);

        assertEquals("null", cache.invoke("key1", INCR_IGNITE_PROCESSOR));
        assertEquals("1", cache.invoke("key2", INCR_IGNITE_PROCESSOR));
        assertEquals("3", cache.invoke("key3", RMV_IGNITE_PROCESSOR));

        assertEquals((Integer)1, cache.get("key1"));
        assertEquals((Integer)2, cache.get("key2"));
        assertNull(cache.get("key3"));

        for (int i = 0; i < gridCount(); i++)
            assertNull(jcache(i).localPeek("key3", CachePeekMode.ONHEAP));
    }

    /**
     * @param concurrency Concurrency.
     * @param isolation Isolation.
     * @throws Exception If failed.
     */
    private void checkTransform(TransactionConcurrency concurrency, TransactionIsolation isolation) throws Exception {
        IgniteCache<String, Integer> cache = jcache();

        cache.put("key2", 1);
        cache.put("key3", 3);

        Transaction tx = txEnabled() ? ignite(0).transactions().txStart(concurrency, isolation) : null;

        try {
            assertEquals("null", cache.invoke("key1", INCR_PROCESSOR));
            assertEquals("1", cache.invoke("key2", INCR_PROCESSOR));
            assertEquals("3", cache.invoke("key3", RMV_PROCESSOR));

            if (tx != null)
                tx.commit();
        }
        catch (Exception e) {
            e.printStackTrace();

            throw e;
        }
        finally {
            if (tx != null)
                tx.close();
        }

        assertEquals((Integer)1, cache.get("key1"));
        assertEquals((Integer)2, cache.get("key2"));
        assertNull(cache.get("key3"));

        for (int i = 0; i < gridCount(); i++)
            assertNull("Failed for cache: " + i, jcache(i).localPeek("key3", CachePeekMode.ONHEAP));

        cache.remove("key1");
        cache.put("key2", 1);
        cache.put("key3", 3);

        assertEquals("null", cache.invoke("key1", INCR_PROCESSOR));
        assertEquals("1", cache.invoke("key2", INCR_PROCESSOR));
        assertEquals("3", cache.invoke("key3", RMV_PROCESSOR));

        assertEquals((Integer)1, cache.get("key1"));
        assertEquals((Integer)2, cache.get("key2"));
        assertNull(cache.get("key3"));

        for (int i = 0; i < gridCount(); i++)
            assertNull(jcache(i).localPeek("key3", CachePeekMode.ONHEAP));
    }

    /**
     * @throws Exception If failed.
     */
    public void testTransformAllOptimisticReadCommitted() throws Exception {
        checkTransformAll(OPTIMISTIC, READ_COMMITTED);
    }

    /**
     * @throws Exception If failed.
     */
    public void testTransformAllOptimisticRepeatableRead() throws Exception {
        checkTransformAll(OPTIMISTIC, REPEATABLE_READ);
    }

    /**
     * @throws Exception If failed.
     */
    public void testTransformAllPessimisticReadCommitted() throws Exception {
        checkTransformAll(PESSIMISTIC, READ_COMMITTED);
    }

    /**
     * @throws Exception If failed.
     */
    public void testTransformAllPessimisticRepeatableRead() throws Exception {
        checkTransformAll(PESSIMISTIC, REPEATABLE_READ);
    }

    /**
     * @param concurrency Transaction concurrency.
     * @param isolation Transaction isolation.
     * @throws Exception If failed.
     */
    private void checkTransformAll(TransactionConcurrency concurrency, TransactionIsolation isolation)
        throws Exception {
        final IgniteCache<String, Integer> cache = jcache();

        cache.put("key2", 1);
        cache.put("key3", 3);

        if (txEnabled()) {
            Map<String, EntryProcessorResult<String>> res;

            try (Transaction tx = ignite(0).transactions().txStart(concurrency, isolation)) {
                res = cache.invokeAll(F.asSet("key1", "key2", "key3"), INCR_PROCESSOR);

                tx.commit();
            }

            assertEquals((Integer)1, cache.get("key1"));
            assertEquals((Integer)2, cache.get("key2"));
            assertEquals((Integer)4, cache.get("key3"));

            assertEquals("null", res.get("key1").get());
            assertEquals("1", res.get("key2").get());
            assertEquals("3", res.get("key3").get());

            assertEquals(3, res.size());

            cache.remove("key1");
            cache.put("key2", 1);
            cache.put("key3", 3);
        }

        Map<String, EntryProcessorResult<String>> res = cache.invokeAll(F.asSet("key1", "key2", "key3"), RMV_PROCESSOR);

        for (int i = 0; i < gridCount(); i++) {
            assertNull(jcache(i).localPeek("key1", CachePeekMode.ONHEAP));
            assertNull(jcache(i).localPeek("key2", CachePeekMode.ONHEAP));
            assertNull(jcache(i).localPeek("key3", CachePeekMode.ONHEAP));
        }

        assertEquals("null", res.get("key1").get());
        assertEquals("1", res.get("key2").get());
        assertEquals("3", res.get("key3").get());

        assertEquals(3, res.size());

        cache.remove("key1");
        cache.put("key2", 1);
        cache.put("key3", 3);

        res = cache.invokeAll(F.asSet("key1", "key2", "key3"), INCR_PROCESSOR);

        assertEquals((Integer)1, cache.get("key1"));
        assertEquals((Integer)2, cache.get("key2"));
        assertEquals((Integer)4, cache.get("key3"));

        assertEquals("null", res.get("key1").get());
        assertEquals("1", res.get("key2").get());
        assertEquals("3", res.get("key3").get());

        assertEquals(3, res.size());

        cache.remove("key1");
        cache.put("key2", 1);
        cache.put("key3", 3);

        res = cache.invokeAll(F.asMap("key1", INCR_PROCESSOR, "key2", INCR_PROCESSOR, "key3", INCR_PROCESSOR));

        assertEquals((Integer)1, cache.get("key1"));
        assertEquals((Integer)2, cache.get("key2"));
        assertEquals((Integer)4, cache.get("key3"));

        assertEquals("null", res.get("key1").get());
        assertEquals("1", res.get("key2").get());
        assertEquals("3", res.get("key3").get());

        assertEquals(3, res.size());
    }

    /**
     * @throws Exception If failed.
     */
    public void testTransformAllWithNulls() throws Exception {
        final IgniteCache<String, Integer> cache = jcache();

        GridTestUtils.assertThrows(log, new Callable<Void>() {
            @Override public Void call() throws Exception {
                cache.invokeAll((Set<String>)null, INCR_PROCESSOR);

                return null;
            }
        }, NullPointerException.class, null);

        GridTestUtils.assertThrows(log, new Callable<Void>() {
            @Override public Void call() throws Exception {
                cache.invokeAll(F.asSet("key1"), null);

                return null;
            }
        }, NullPointerException.class, null);

        {
            final Set<String> keys = new LinkedHashSet<>(2);

            keys.add("key1");
            keys.add(null);

            GridTestUtils.assertThrows(log, new Callable<Void>() {
                @Override public Void call() throws Exception {
                    cache.invokeAll(keys, INCR_PROCESSOR);

                    return null;
                }
            }, NullPointerException.class, null);

            GridTestUtils.assertThrows(log, new Callable<Void>() {
                @Override public Void call() throws Exception {
                    cache.invokeAll(F.asSet("key1"), null);

                    return null;
                }
            }, NullPointerException.class, null);
        }
    }

    /**
     * @throws Exception If failed.
     */
    public void testTransformSequentialOptimisticNoStart() throws Exception {
        checkTransformSequential0(false, OPTIMISTIC);
    }

    /**
     * @throws Exception If failed.
     */
    public void testTransformSequentialPessimisticNoStart() throws Exception {
        checkTransformSequential0(false, PESSIMISTIC);
    }

    /**
     * @throws Exception If failed.
     */
    public void testTransformSequentialOptimisticWithStart() throws Exception {
        checkTransformSequential0(true, OPTIMISTIC);
    }

    /**
     * @throws Exception If failed.
     */
    public void testTransformSequentialPessimisticWithStart() throws Exception {
        checkTransformSequential0(true, PESSIMISTIC);
    }

    /**
     * @param startVal Whether to put value.
     * @param concurrency Concurrency.
     * @throws Exception If failed.
     */
    private void checkTransformSequential0(boolean startVal, TransactionConcurrency concurrency)
        throws Exception {
        IgniteCache<String, Integer> cache = jcache();

        Transaction tx = txEnabled() ? ignite(0).transactions().txStart(concurrency, READ_COMMITTED) : null;

        try {
            if (startVal)
                cache.put("key", 2);
            else
                assertEquals(null, cache.get("key"));

            Integer expectedRes = startVal ? 2 : null;

            assertEquals(String.valueOf(expectedRes), cache.invoke("key", INCR_PROCESSOR));

            expectedRes = startVal ? 3 : 1;

            assertEquals(String.valueOf(expectedRes), cache.invoke("key", INCR_PROCESSOR));

            expectedRes++;

            assertEquals(String.valueOf(expectedRes), cache.invoke("key", INCR_PROCESSOR));

            if (tx != null)
                tx.commit();
        }
        finally {
            if (tx != null)
                tx.close();
        }

        Integer exp = (startVal ? 2 : 0) + 3;

        assertEquals(exp, cache.get("key"));

        for (int i = 0; i < gridCount(); i++) {
            if (ignite(i).affinity(null).isPrimaryOrBackup(grid(i).localNode(), "key"))
                assertEquals(exp, peek(jcache(i), "key"));
        }
    }

    /**
     * @throws Exception If failed.
     */
    public void testTransformAfterRemoveOptimistic() throws Exception {
        checkTransformAfterRemove(OPTIMISTIC);
    }

    /**
     * @throws Exception If failed.
     */
    public void testTransformAfterRemovePessimistic() throws Exception {
        checkTransformAfterRemove(PESSIMISTIC);
    }

    /**
     * @param concurrency Concurrency.
     * @throws Exception If failed.
     */
    private void checkTransformAfterRemove(TransactionConcurrency concurrency) throws Exception {
        IgniteCache<String, Integer> cache = jcache();

        cache.put("key", 4);

        Transaction tx = txEnabled() ? ignite(0).transactions().txStart(concurrency, READ_COMMITTED) : null;

        try {
            cache.remove("key");

            cache.invoke("key", INCR_PROCESSOR);
            cache.invoke("key", INCR_PROCESSOR);
            cache.invoke("key", INCR_PROCESSOR);

            if (tx != null)
                tx.commit();
        }
        finally {
            if (tx != null)
                tx.close();
        }

        assertEquals((Integer)3, cache.get("key"));
    }

    /**
     * @throws Exception If failed.
     */
    public void testTransformReturnValueGetOptimisticReadCommitted() throws Exception {
        checkTransformReturnValue(false, OPTIMISTIC, READ_COMMITTED);
    }

    /**
     * @throws Exception If failed.
     */
    public void testTransformReturnValueGetOptimisticRepeatableRead() throws Exception {
        checkTransformReturnValue(false, OPTIMISTIC, REPEATABLE_READ);
    }

    /**
     * @throws Exception If failed.
     */
    public void testTransformReturnValueGetPessimisticReadCommitted() throws Exception {
        checkTransformReturnValue(false, PESSIMISTIC, READ_COMMITTED);
    }

    /**
     * @throws Exception If failed.
     */
    public void testTransformReturnValueGetPessimisticRepeatableRead() throws Exception {
        checkTransformReturnValue(false, PESSIMISTIC, REPEATABLE_READ);
    }

    /**
     * @throws Exception If failed.
     */
    public void testTransformReturnValuePutInTx() throws Exception {
        checkTransformReturnValue(true, OPTIMISTIC, READ_COMMITTED);
    }

    /**
     * @param put Whether to put value.
     * @param concurrency Concurrency.
     * @param isolation Isolation.
     * @throws Exception If failed.
     */
    private void checkTransformReturnValue(boolean put,
        TransactionConcurrency concurrency,
        TransactionIsolation isolation)
        throws Exception
    {
        IgniteCache<String, Integer> cache = jcache();

        if (!put)
            cache.put("key", 1);

        Transaction tx = txEnabled() ? ignite(0).transactions().txStart(concurrency, isolation) : null;

        try {
            if (put)
                cache.put("key", 1);

            cache.invoke("key", INCR_PROCESSOR);

            assertEquals((Integer)2, cache.get("key"));

            if (tx != null) {
                // Second get inside tx. Make sure read value is not transformed twice.
                assertEquals((Integer)2, cache.get("key"));

                tx.commit();
            }
        }
        finally {
            if (tx != null)
                tx.close();
        }
    }

    /**
     * @throws Exception In case of error.
     */
    public void testGetAndPutAsync() throws Exception {
        IgniteCache<String, Integer> cache = jcache();

        IgniteCache<String, Integer> cacheAsync = cache.withAsync();

        cache.put("key1", 1);
        cache.put("key2", 2);

        cacheAsync.getAndPut("key1", 10);

        IgniteFuture<Integer> fut1 = cacheAsync.future();

        cacheAsync.getAndPut("key2", 11);

        IgniteFuture<Integer> fut2 = cacheAsync.future();

        assertEquals((Integer)1, fut1.get(5000));
        assertEquals((Integer)2, fut2.get(5000));

        assertEquals((Integer)10, cache.get("key1"));
        assertEquals((Integer)11, cache.get("key2"));
    }

    /**
     * @throws Exception In case of error.
     */
    public void testPutAsync0() throws Exception {
        IgniteCache<String, Integer> cacheAsync = jcache().withAsync();

        cacheAsync.getAndPut("key1", 0);

        IgniteFuture<Integer> fut1 = cacheAsync.future();

        cacheAsync.getAndPut("key2", 1);

        IgniteFuture<Integer> fut2 = cacheAsync.future();

        assert fut1.get(5000) == null;
        assert fut2.get(5000) == null;
    }

    /**
     * @throws Exception If failed.
     */
    public void testInvokeAsync() throws Exception {
        IgniteCache<String, Integer> cache = jcache();

        cache.put("key2", 1);
        cache.put("key3", 3);

        IgniteCache<String, Integer> cacheAsync = cache.withAsync();

        assertNull(cacheAsync.invoke("key1", INCR_PROCESSOR));

        IgniteFuture<?> fut0 = cacheAsync.future();

        assertNull(cacheAsync.invoke("key2", INCR_PROCESSOR));

        IgniteFuture<?> fut1 = cacheAsync.future();

        assertNull(cacheAsync.invoke("key3", RMV_PROCESSOR));

        IgniteFuture<?> fut2 = cacheAsync.future();

        fut0.get();
        fut1.get();
        fut2.get();

        assertEquals((Integer)1, cache.get("key1"));
        assertEquals((Integer)2, cache.get("key2"));
        assertNull(cache.get("key3"));

        for (int i = 0; i < gridCount(); i++)
            assertNull(jcache(i).localPeek("key3", CachePeekMode.ONHEAP));
    }

    /**
     * @throws Exception If failed.
     */
    public void testInvoke() throws Exception {
        final IgniteCache<String, Integer> cache = jcache();

        assertEquals("null", cache.invoke("k0", INCR_PROCESSOR));

        assertEquals((Integer)1, cache.get("k0"));

        assertEquals("1", cache.invoke("k0", INCR_PROCESSOR));

        assertEquals((Integer)2, cache.get("k0"));

        cache.put("k1", 1);

        assertEquals("1", cache.invoke("k1", INCR_PROCESSOR));

        assertEquals((Integer)2, cache.get("k1"));

        assertEquals("2", cache.invoke("k1", INCR_PROCESSOR));

        assertEquals((Integer)3, cache.get("k1"));

        EntryProcessor<String, Integer, Integer> c = new EntryProcessor<String, Integer, Integer>() {
            @Override public Integer process(MutableEntry<String, Integer> e, Object... args) {
                e.remove();

                return null;
            }
        };

        assertNull(cache.invoke("k1", c));
        assertNull(cache.get("k1"));

        for (int i = 0; i < gridCount(); i++)
            assertNull(jcache(i).localPeek("k1", CachePeekMode.ONHEAP));

        final EntryProcessor<String, Integer, Integer> errProcessor = new EntryProcessor<String, Integer, Integer>() {
            @Override public Integer process(MutableEntry<String, Integer> e, Object... args) {
                throw new EntryProcessorException("Test entry processor exception.");
            }
        };

        GridTestUtils.assertThrows(log, new Callable<Void>() {
            @Override public Void call() throws Exception {
                cache.invoke("k1", errProcessor);

                return null;
            }
        }, EntryProcessorException.class, "Test entry processor exception.");
    }

    /**
     * @throws Exception In case of error.
     */
    public void testPutx() throws Exception {
        if (txEnabled())
            checkPut(true);
    }

    /**
     * @throws Exception In case of error.
     */
    public void testPutxNoTx() throws Exception {
        checkPut(false);
    }

    /**
     * @param inTx Whether to start transaction.
     * @throws Exception If failed.
     */
    private void checkPut(boolean inTx) throws Exception {
        Transaction tx = inTx ? transactions().txStart() : null;

        IgniteCache<String, Integer> cache = jcache();

        try {
            cache.put("key1", 1);
            cache.put("key2", 2);

            // Check inside transaction.
            assert cache.get("key1") == 1;
            assert cache.get("key2") == 2;

            if (tx != null)
                tx.commit();
        }
        finally {
            if (tx != null)
                tx.close();
        }

        checkSize(F.asSet("key1", "key2"));

        // Check outside transaction.
        checkContainsKey(true, "key1");
        checkContainsKey(true, "key2");
        checkContainsKey(false, "wrong");

        assert cache.get("key1") == 1;
        assert cache.get("key2") == 2;
        assert cache.get("wrong") == null;
    }

    /**
     * @throws Exception If failed.
     */
    public void testPutAsync() throws Exception {
        Transaction tx = txEnabled() ? transactions().txStart() : null;

        IgniteCache<String, Integer> cacheAsync = jcache().withAsync();

        try {
            jcache().put("key2", 1);

            cacheAsync.put("key1", 10);

            IgniteFuture<?> fut1 = cacheAsync.future();

            cacheAsync.put("key2", 11);

            IgniteFuture<?> fut2 = cacheAsync.future();

            IgniteFuture<Transaction> f = null;

            if (tx != null) {
                tx = (Transaction)tx.withAsync();

                tx.commit();

                f = tx.future();
            }

            fut1.get();
            fut2.get();

            assert f == null || f.get().state() == COMMITTED;
        }
        finally {
            if (tx != null)
                tx.close();
        }

        checkSize(F.asSet("key1", "key2"));

        assert jcache().get("key1") == 10;
        assert jcache().get("key2") == 11;
    }

    /**
     * @throws Exception In case of error.
     */
    public void testPutAll() throws Exception {
        Map<String, Integer> map = F.asMap("key1", 1, "key2", 2);

        IgniteCache<String, Integer> cache = jcache();

        cache.putAll(map);

        checkSize(F.asSet("key1", "key2"));

        assert cache.get("key1") == 1;
        assert cache.get("key2") == 2;

        map.put("key1", 10);
        map.put("key2", 20);

        cache.putAll(map);

        checkSize(F.asSet("key1", "key2"));

        assert cache.get("key1") == 10;
        assert cache.get("key2") == 20;
    }

    /**
     * @throws Exception In case of error.
     */
    public void testNullInTx() throws Exception {
        if (!txEnabled())
            return;

        final IgniteCache<String, Integer> cache = jcache();

        for (int i = 0; i < 100; i++) {
            final String key = "key-" + i;

            assertNull(cache.get(key));

            GridTestUtils.assertThrows(log, new Callable<Void>() {
                @Override public Void call() throws Exception {
                    IgniteTransactions txs = transactions();

                    try (Transaction tx = txs.txStart()) {
                        cache.put(key, 1);

                        cache.put(null, 2);

                        tx.commit();
                    }

                    return null;
                }
            }, NullPointerException.class, null);

            assertNull(cache.get(key));

            cache.put(key, 1);

            assertEquals(1, (int) cache.get(key));

            GridTestUtils.assertThrows(log, new Callable<Void>() {
                @Override public Void call() throws Exception {
                    IgniteTransactions txs = transactions();

                    try (Transaction tx = txs.txStart()) {
                        cache.put(key, 2);

                        cache.remove(null);

                        tx.commit();
                    }

                    return null;
                }
            }, NullPointerException.class, null);

            assertEquals(1, (int) cache.get(key));

            cache.put(key, 2);

            assertEquals(2, (int)cache.get(key));

            GridTestUtils.assertThrows(log, new Callable<Void>() {
                @Override public Void call() throws Exception {
                    IgniteTransactions txs = transactions();

                    Map<String, Integer> map = new LinkedHashMap<>();

                    map.put("k1", 1);
                    map.put("k2", 2);
                    map.put(null, 3);

                    try (Transaction tx = txs.txStart()) {
                        cache.put(key, 1);

                        cache.putAll(map);

                        tx.commit();
                    }

                    return null;
                }
            }, NullPointerException.class, null);

            assertNull(cache.get("k1"));
            assertNull(cache.get("k2"));

            assertEquals(2, (int) cache.get(key));

            cache.put(key, 3);

            assertEquals(3, (int)cache.get(key));
        }
    }

    /**
     * @throws Exception In case of error.
     */
    public void testPutAllWithNulls() throws Exception {
        final IgniteCache<String, Integer> cache = jcache();

        {
            final Map<String, Integer> m = new LinkedHashMap<>(2);

            m.put("key1", 1);
            m.put(null, 2);

            GridTestUtils.assertThrows(log, new Callable<Void>() {
                @Override public Void call() throws Exception {
                    cache.putAll(m);

                    return null;
                }
            }, NullPointerException.class, null);

            cache.put("key1", 1);

            assertEquals(1, (int)cache.get("key1"));
        }

        {
            final Map<String, Integer> m = new LinkedHashMap<>(2);

            m.put("key3", 3);
            m.put("key4", null);

            GridTestUtils.assertThrows(log, new Callable<Void>() {
                @Override public Void call() throws Exception {
                    cache.putAll(m);

                    return null;
                }
            }, NullPointerException.class, null);

            m.put("key4", 4);

            cache.putAll(m);

            assertEquals(3, (int) cache.get("key3"));
            assertEquals(4, (int)cache.get("key4"));
        }

        assertThrows(log, new Callable<Object>() {
            @Nullable @Override public Object call() throws Exception {
                cache.put("key1", null);

                return null;
            }
        }, NullPointerException.class, A.NULL_MSG_PREFIX);

        assertThrows(log, new Callable<Object>() {
            @Nullable @Override public Object call() throws Exception {
                cache.getAndPut("key1", null);

                return null;
            }
        }, NullPointerException.class, A.NULL_MSG_PREFIX);

        assertThrows(log, new Callable<Object>() {
            @Nullable @Override public Object call() throws Exception {
                cache.put(null, 1);

                return null;
            }
        }, NullPointerException.class, A.NULL_MSG_PREFIX);

        assertThrows(log, new Callable<Object>() {
            @Nullable @Override public Object call() throws Exception {
                cache.replace(null, 1);

                return null;
            }
        }, NullPointerException.class, A.NULL_MSG_PREFIX);

        assertThrows(log, new Callable<Object>() {
            @Nullable @Override public Object call() throws Exception {
                cache.getAndReplace(null, 1);

                return null;
            }
        }, NullPointerException.class, A.NULL_MSG_PREFIX);

        assertThrows(log, new Callable<Object>() {
            @Nullable @Override public Object call() throws Exception {
                cache.replace("key", null);

                return null;
            }
        }, NullPointerException.class, A.NULL_MSG_PREFIX);

        assertThrows(log, new Callable<Object>() {
            @Nullable @Override public Object call() throws Exception {
                cache.getAndReplace("key", null);

                return null;
            }
        }, NullPointerException.class, A.NULL_MSG_PREFIX);

        assertThrows(log, new Callable<Object>() {
            @Nullable @Override public Object call() throws Exception {
                cache.replace(null, 1, 2);

                return null;
            }
        }, NullPointerException.class, A.NULL_MSG_PREFIX);

        assertThrows(log, new Callable<Object>() {
            @Nullable @Override public Object call() throws Exception {
                cache.replace("key", null, 2);

                return null;
            }
        }, NullPointerException.class, A.NULL_MSG_PREFIX);

        assertThrows(log, new Callable<Object>() {
            @Nullable @Override public Object call() throws Exception {
                cache.replace("key", 1, null);

                return null;
            }
        }, NullPointerException.class, A.NULL_MSG_PREFIX);
    }

    /**
     * @throws Exception In case of error.
     */
    public void testPutAllAsync() throws Exception {
        Map<String, Integer> map = F.asMap("key1", 1, "key2", 2);

        IgniteCache<String, Integer> cache = jcache();

        IgniteCache<String, Integer> cacheAsync = cache.withAsync();

        cacheAsync.putAll(map);

        IgniteFuture<?> f1 = cacheAsync.future();

        map.put("key1", 10);
        map.put("key2", 20);

        cacheAsync.putAll(map);

        IgniteFuture<?> f2 = cacheAsync.future();

        f2.get();
        f1.get();

        checkSize(F.asSet("key1", "key2"));

        assert cache.get("key1") == 10;
        assert cache.get("key2") == 20;
    }

    /**
     * @throws Exception In case of error.
     */
    public void testGetAndPutIfAbsent() throws Exception {
        Transaction tx = txEnabled() ? transactions().txStart() : null;

        IgniteCache<String, Integer> cache = jcache();

        try {
            assert cache.getAndPutIfAbsent("key", 1) == null;

            assert cache.get("key") != null;
            assert cache.get("key") == 1;

            assert cache.getAndPutIfAbsent("key", 2) != null;
            assert cache.getAndPutIfAbsent("key", 2) == 1;

            assert cache.get("key") != null;
            assert cache.get("key") == 1;

            if (tx != null)
                tx.commit();
        }
        finally {
            if (tx != null)
                tx.close();
        }

        assert cache.getAndPutIfAbsent("key", 2) != null;

        for (int i = 0; i < gridCount(); i++) {
            info("Peek on node [i=" + i + ", id=" + grid(i).localNode().id() + ", val=" +
                grid(i).jcache(null).localPeek("key", CachePeekMode.ONHEAP) + ']');
        }

        assertEquals((Integer)1, cache.getAndPutIfAbsent("key", 2));

        assert cache.get("key") != null;
        assert cache.get("key") == 1;

        // Check swap.
        cache.put("key2", 1);

        cache.localEvict(Collections.singleton("key2"));

        assertEquals((Integer)1, cache.getAndPutIfAbsent("key2", 3));

        // Check db.
        putToStore("key3", 3);

        assertEquals((Integer)3, cache.getAndPutIfAbsent("key3", 4));

        assertEquals((Integer)1, cache.get("key2"));
        assertEquals((Integer)3, cache.get("key3"));

        cache.localEvict(Collections.singleton("key2"));

        // Same checks inside tx.
        tx = txEnabled() ? transactions().txStart() : null;

        try {
            assertEquals((Integer)1, cache.getAndPutIfAbsent("key2", 3));

            if (tx != null)
                tx.commit();

            assertEquals((Integer)1, cache.get("key2"));
        }
        finally {
            if (tx != null)
                tx.close();
        }
    }

    /**
     * @throws Exception If failed.
     */
    public void testGetAndPutIfAbsentAsync() throws Exception {
        Transaction tx = txEnabled() ? transactions().txStart() : null;

        IgniteCache<String, Integer> cache = jcache();

        IgniteCache<String, Integer> cacheAsync = cache.withAsync();

        try {
            cacheAsync.getAndPutIfAbsent("key", 1);

            IgniteFuture<Integer> fut1 = cacheAsync.future();

            assertNull(fut1.get());
            assertEquals((Integer)1, cache.get("key"));

            cacheAsync.getAndPutIfAbsent("key", 2);

            IgniteFuture<Integer> fut2 = cacheAsync.future();

            assertEquals((Integer)1, fut2.get());
            assertEquals((Integer)1, cache.get("key"));

            if (tx != null)
                tx.commit();
        }
        finally {
            if (tx != null)
                tx.close();
        }

        // Check swap.
        cache.put("key2", 1);

        cache.localEvict(Collections.singleton("key2"));

        cacheAsync.getAndPutIfAbsent("key2", 3);

        assertEquals((Integer)1, cacheAsync.<Integer>future().get());

        // Check db.
        putToStore("key3", 3);

        cacheAsync.getAndPutIfAbsent("key3", 4);

        assertEquals((Integer)3, cacheAsync.<Integer>future().get());

        cache.localEvict(Collections.singleton("key2"));

        // Same checks inside tx.
        tx = txEnabled() ? transactions().txStart() : null;

        try {
            cacheAsync.getAndPutIfAbsent("key2", 3);

            assertEquals(1, cacheAsync.future().get());

            if (tx != null)
                tx.commit();

            assertEquals((Integer)1, cache.get("key2"));
        }
        finally {
            if (tx != null)
                tx.close();
        }
    }

    /**
     * @throws Exception If failed.
     */
    public void testPutIfAbsent() throws Exception {
        IgniteCache<String, Integer> cache = jcache();

        assertNull(cache.get("key"));
        assert cache.putIfAbsent("key", 1);
        assert cache.get("key") != null && cache.get("key") == 1;
        assert !cache.putIfAbsent("key", 2);
        assert cache.get("key") != null && cache.get("key") == 1;

        // Check swap.
        cache.put("key2", 1);

        cache.localEvict(Collections.singleton("key2"));

        assertFalse(cache.putIfAbsent("key2", 3));

        // Check db.
        putToStore("key3", 3);

        assertFalse(cache.putIfAbsent("key3", 4));

        cache.localEvict(Collections.singleton("key2"));

        // Same checks inside tx.
        Transaction tx = txEnabled() ? transactions().txStart() : null;

        try {
            assertFalse(cache.putIfAbsent("key2", 3));

            if (tx != null)
                tx.commit();

            assertEquals((Integer)1, cache.get("key2"));
        }
        finally {
            if (tx != null)
                tx.close();
        }
    }

    /**
     * @throws Exception In case of error.
     */
    public void testPutxIfAbsentAsync() throws Exception {
        if (txEnabled())
            checkPutxIfAbsentAsync(true);
    }

    /**
     * @throws Exception In case of error.
     */
    public void testPutxIfAbsentAsyncNoTx() throws Exception {
        checkPutxIfAbsentAsync(false);
    }

    /**
     * @param  inTx In tx flag.
     * @throws Exception If failed.
     */
    private void checkPutxIfAbsentAsync(boolean inTx) throws Exception {
        IgniteCache<String, Integer> cache = jcache();

        IgniteCache<String, Integer> cacheAsync = cache.withAsync();

        cacheAsync.putIfAbsent("key", 1);

        IgniteFuture<Boolean> fut1 = cacheAsync.future();

        assert fut1.get();
        assert cache.get("key") != null && cache.get("key") == 1;

        cacheAsync.putIfAbsent("key", 2);

        IgniteFuture<Boolean> fut2 = cacheAsync.future();

        assert !fut2.get();
        assert cache.get("key") != null && cache.get("key") == 1;

        // Check swap.
        cache.put("key2", 1);

        cache.localEvict(Collections.singleton("key2"));

        cacheAsync.putIfAbsent("key2", 3);

        assertFalse(cacheAsync.<Boolean>future().get());

        // Check db.
        putToStore("key3", 3);

        cacheAsync.putIfAbsent("key3", 4);

        assertFalse(cacheAsync.<Boolean>future().get());

        cache.localEvict(Arrays.asList("key2"));

        // Same checks inside tx.
        Transaction tx = inTx ? transactions().txStart() : null;

        try {
            cacheAsync.putIfAbsent("key2", 3);

            assertFalse(cacheAsync.<Boolean>future().get());

            cacheAsync.putIfAbsent("key3", 4);

            assertFalse(cacheAsync.<Boolean>future().get());

            if (tx != null)
                tx.commit();
        }
        finally {
            if (tx != null)
                tx.close();
        }

        assertEquals((Integer)1, cache.get("key2"));
        assertEquals((Integer)3, cache.get("key3"));
    }

    /**
     * @throws Exception In case of error.
     */
    public void testPutIfAbsentAsyncConcurrent() throws Exception {
        IgniteCache<String, Integer> cacheAsync = jcache().withAsync();

        cacheAsync.putIfAbsent("key1", 1);

        IgniteFuture<Boolean> fut1 = cacheAsync.future();

        cacheAsync.putIfAbsent("key2", 2);

        IgniteFuture<Boolean> fut2 = cacheAsync.future();

        assert fut1.get();
        assert fut2.get();
    }

    /**
     * @throws Exception If failed.
     */
    public void testGetAndReplace() throws Exception {
        IgniteCache<String, Integer> cache = jcache();

        cache.put("key", 1);

        assert cache.get("key") == 1;

        info("key 1 -> 2");

        assert cache.getAndReplace("key", 2) == 1;

        assert cache.get("key") == 2;

        assert cache.getAndReplace("wrong", 0) == null;

        assert cache.get("wrong") == null;

        info("key 0 -> 3");

        assert !cache.replace("key", 0, 3);

        assert cache.get("key") == 2;

        info("key 0 -> 3");

        assert !cache.replace("key", 0, 3);

        assert cache.get("key") == 2;

        info("key 2 -> 3");

        assert cache.replace("key", 2, 3);

        assert cache.get("key") == 3;

        info("evict key");

        cache.localEvict(Collections.singleton("key"));

        info("key 3 -> 4");

        assert cache.replace("key", 3, 4);

        assert cache.get("key") == 4;

        putToStore("key2", 5);

        info("key2 5 -> 6");

        assert cache.replace("key2", 5, 6);

        for (int i = 0; i < gridCount(); i++) {
            info("Peek key on grid [i=" + i + ", nodeId=" + grid(i).localNode().id() +
                ", peekVal=" + grid(i).jcache(null).localPeek("key", CachePeekMode.ONHEAP) + ']');

            info("Peek key2 on grid [i=" + i + ", nodeId=" + grid(i).localNode().id() +
                ", peekVal=" + grid(i).jcache(null).localPeek("key2", CachePeekMode.ONHEAP) + ']');
        }

        assertEquals((Integer)6, cache.get("key2"));

        cache.localEvict(Collections.singleton("key"));

        Transaction tx = txEnabled() ? transactions().txStart() : null;

        try {
            assert cache.replace("key", 4, 5);

            if (tx != null)
                tx.commit();

            assert cache.get("key") == 5;
        }
        finally {
            if (tx != null)
                tx.close();
        }
    }

    /**
     * @throws Exception If failed.
     */
    public void testReplace() throws Exception {
        IgniteCache<String, Integer> cache = jcache();

        cache.put("key", 1);

        assert cache.get("key") == 1;

        assert cache.replace("key", 2);

        assert cache.get("key") == 2;

        assert !cache.replace("wrong", 2);

        cache.localEvict(Collections.singleton("key"));

        assert cache.replace("key", 4);

        assert cache.get("key") == 4;

        putToStore("key2", 5);

        assert cache.replace("key2", 6);

        assertEquals((Integer)6, cache.get("key2"));

        cache.localEvict(Collections.singleton("key"));

        Transaction tx = txEnabled() ? transactions().txStart() : null;

        try {
            assert cache.replace("key", 5);

            if (tx != null)
                tx.commit();
        }
        finally {
            if (tx != null)
                tx.close();
        }

        assert cache.get("key") == 5;
    }

    /**
     * @throws Exception If failed.
     */
    public void testGetAndReplaceAsync() throws Exception {
        IgniteCache<String, Integer> cache = jcache();

        IgniteCache<String, Integer> cacheAsync = cache.withAsync();

        cache.put("key", 1);

        assert cache.get("key") == 1;

        cacheAsync.getAndReplace("key", 2);

        assert cacheAsync.future().get() == 1;

        assert cache.get("key") == 2;

        cacheAsync.getAndReplace("wrong", 0);

        assert cacheAsync.future().get() == null;

        assert cache.get("wrong") == null;

        cacheAsync.replace("key", 0, 3);

        assert !cacheAsync.<Boolean>future().get();

        assert cache.get("key") == 2;

        cacheAsync.replace("key", 0, 3);

        assert !cacheAsync.<Boolean>future().get();

        assert cache.get("key") == 2;

        cacheAsync.replace("key", 2, 3);

        assert cacheAsync.<Boolean>future().get();

        assert cache.get("key") == 3;

        cache.localEvict(Collections.singleton("key"));

        cacheAsync.replace("key", 3, 4);

        assert cacheAsync.<Boolean>future().get();

        assert cache.get("key") == 4;

        putToStore("key2", 5);

        cacheAsync.replace("key2", 5, 6);

        assert cacheAsync.<Boolean>future().get();

        assertEquals((Integer)6, cache.get("key2"));

        cache.localEvict(Collections.singleton("key"));

        Transaction tx = txEnabled() ? transactions().txStart() : null;

        try {
            cacheAsync.replace("key", 4, 5);

            assert cacheAsync.<Boolean>future().get();

            if (tx != null)
                tx.commit();
        }
        finally {
            if (tx != null)
                tx.close();
        }

        assert cache.get("key") == 5;
    }

    /**
     * @throws Exception If failed.
     */
    public void testReplacexAsync() throws Exception {
        IgniteCache<String, Integer> cache = jcache();

        IgniteCache<String, Integer> cacheAsync = cache.withAsync();

        cache.put("key", 1);

        assert cache.get("key") == 1;

        cacheAsync.replace("key", 2);

        assert cacheAsync.<Boolean>future().get();

        info("Finished replace.");

        assertEquals((Integer)2, cache.get("key"));

        cacheAsync.replace("wrond", 2);

        assert !cacheAsync.<Boolean>future().get();

        cache.localEvict(Collections.singleton("key"));

        cacheAsync.replace("key", 4);

        assert cacheAsync.<Boolean>future().get();

        assert cache.get("key") == 4;

        putToStore("key2", 5);

        cacheAsync.replace("key2", 6);

        assert cacheAsync.<Boolean>future().get();

        assert cache.get("key2") == 6;

        cache.localEvict(Collections.singleton("key"));

        Transaction tx = txEnabled() ? transactions().txStart() : null;

        try {
            cacheAsync.replace("key", 5);

            assert cacheAsync.<Boolean>future().get();

            if (tx != null)
                tx.commit();
        }
        finally {
            if (tx != null)
                tx.close();
        }

        assert cache.get("key") == 5;
    }

    /**
     * @throws Exception In case of error.
     */
    public void testGetAndRemove() throws Exception {
        IgniteCache<String, Integer> cache = jcache();

        cache.put("key1", 1);
        cache.put("key2", 2);

        assert !cache.remove("key1", 0);
        assert cache.get("key1") != null && cache.get("key1") == 1;
        assert cache.remove("key1", 1);
        assert cache.get("key1") == null;
        assert cache.getAndRemove("key2") == 2;
        assert cache.get("key2") == null;
        assert cache.getAndRemove("key2") == null;
    }

    /**
     * @throws Exception If failed.
     */
    public void testDeletedEntriesFlag() throws Exception {
        if (cacheMode() != LOCAL && cacheMode() != REPLICATED) {
            int cnt = 3;

            IgniteCache<String, Integer> cache = jcache();

            for (int i = 0; i < cnt; i++)
                cache.put(String.valueOf(i), i);

            for (int i = 0; i < cnt; i++)
                cache.remove(String.valueOf(i));

            for (int g = 0; g < gridCount(); g++) {
                for (int i = 0; i < cnt; i++) {
                    String key = String.valueOf(i);

                    GridCacheContext<String, Integer> cctx = context(g);

                    GridCacheEntryEx entry = cctx.isNear() ? cctx.near().dht().peekEx(key) :
                        cctx.cache().peekEx(key);

                    if (grid(0).affinity(null).mapKeyToPrimaryAndBackups(key).contains(grid(g).localNode())) {
                        assertNotNull(entry);
                        assertTrue(entry.deleted());
                    }
                    else
                        assertNull(entry);
                }
            }
        }
    }

    /**
     * @throws Exception If failed.
     */
    public void testRemoveLoad() throws Exception {
        int cnt = 10;

        Set<String> keys = new HashSet<>();

        for (int i = 0; i < cnt; i++)
            keys.add(String.valueOf(i));

        jcache().removeAll(keys);

        for (String key : keys)
            putToStore(key, Integer.parseInt(key));

        for (int g = 0; g < gridCount(); g++)
            grid(g).jcache(null).localLoadCache(null);

        for (int g = 0; g < gridCount(); g++) {
            for (int i = 0; i < cnt; i++) {
                String key = String.valueOf(i);

                if (grid(0).affinity(null).mapKeyToPrimaryAndBackups(key).contains(grid(g).localNode()))
                    assertEquals((Integer)i, jcache(g).localPeek(key, CachePeekMode.ONHEAP));
                else
                    assertNull(jcache(g).localPeek(key, CachePeekMode.ONHEAP));
            }
        }
    }

    /**
     * @throws Exception In case of error.
     */
    public void testRemoveAsync() throws Exception {
        IgniteCache<String, Integer> cache = jcache();

        IgniteCache<String, Integer> cacheAsync = cache.withAsync();

        cache.put("key1", 1);
        cache.put("key2", 2);

        cacheAsync.remove("key1", 0);

        assert !cacheAsync.<Boolean>future().get();

        assert cache.get("key1") != null && cache.get("key1") == 1;

        cacheAsync.remove("key1", 1);

        assert cacheAsync.<Boolean>future().get();

        assert cache.get("key1") == null;

        cacheAsync.getAndRemove("key2");

        assert cacheAsync.future().get() == 2;

        assert cache.get("key2") == null;

        cacheAsync.getAndRemove("key2");

        assert cacheAsync.future().get() == null;
    }

    /**
     * @throws Exception In case of error.
     */
    public void testRemove() throws Exception {
        IgniteCache<String, Integer> cache = jcache();

        cache.put("key1", 1);

        assert cache.remove("key1");
        assert cache.get("key1") == null;
        assert !cache.remove("key1");
    }

    /**
     * @throws Exception In case of error.
     */
    public void testRemovexAsync() throws Exception {
        IgniteCache<String, Integer> cache = jcache();

        IgniteCache<String, Integer> cacheAsync = cache.withAsync();

        cache.put("key1", 1);

        cacheAsync.remove("key1");

        assert cacheAsync.<Boolean>future().get();

        assert cache.get("key1") == null;

        cacheAsync.remove("key1");

        assert !cacheAsync.<Boolean>future().get();
    }

    /**
     * @throws Exception In case of error.
     */
    public void testGlobalRemoveAll() throws Exception {
        globalRemoveAll(false);
    }

    /**
     * @throws Exception In case of error.
     */
    public void testGlobalRemoveAllAsync() throws Exception {
        globalRemoveAll(true);
    }

    /**
     * @param async If {@code true} uses asynchronous operation.
     * @throws Exception In case of error.
     */
    private void globalRemoveAll(boolean async) throws Exception {
        IgniteCache<String, Integer> cache = jcache();

        cache.put("key1", 1);
        cache.put("key2", 2);
        cache.put("key3", 3);

        checkSize(F.asSet("key1", "key2", "key3"));

        atomicClockModeDelay(cache);

        IgniteCache<String, Integer> asyncCache = cache.withAsync();

        if (async) {
            asyncCache.removeAll(F.asSet("key1", "key2"));

            asyncCache.future().get();
        }
        else
            cache.removeAll(F.asSet("key1", "key2"));

        checkSize(F.asSet("key3"));

        checkContainsKey(false, "key1");
        checkContainsKey(false, "key2");
        checkContainsKey(true, "key3");

        // Put values again.
        cache.put("key1", 1);
        cache.put("key2", 2);
        cache.put("key3", 3);

        atomicClockModeDelay(cache);

        if (async) {
            IgniteCache<String, Integer> asyncCache0 = jcache(gridCount() > 1 ? 1 : 0).withAsync();

            asyncCache0.removeAll();

            asyncCache0.future().get();
        }
        else
            jcache(gridCount() > 1 ? 1 : 0).removeAll();

        assertEquals(0, cache.localSize());
        long entryCnt = hugeRemoveAllEntryCount();

        for (int i = 0; i < entryCnt; i++)
            cache.put(String.valueOf(i), i);

        for (int i = 0; i < entryCnt; i++)
            assertEquals(Integer.valueOf(i), cache.get(String.valueOf(i)));

        atomicClockModeDelay(cache);

        if (async) {
            asyncCache.removeAll();

            asyncCache.future().get();
        }
        else
            cache.removeAll();

        for (int i = 0; i < entryCnt; i++)
            assertNull(cache.get(String.valueOf(i)));
    }

    /**
     * @return Count of entries to be removed in removeAll() test.
     */
    protected long hugeRemoveAllEntryCount(){
        return 1000L;
    }

    /**
     * @throws Exception In case of error.
     */
    public void testRemoveAllWithNulls() throws Exception {
        final IgniteCache<String, Integer> cache = jcache();

        final Set<String> c = new LinkedHashSet<>();

        c.add("key1");
        c.add(null);

        GridTestUtils.assertThrows(log, new Callable<Void>() {
            @Override
            public Void call() throws Exception {
                cache.removeAll(c);

                return null;
            }
        }, NullPointerException.class, null);

        GridTestUtils.assertThrows(log, new Callable<Void>() {
            @Override public Void call() throws Exception {
                cache.removeAll(null);

                return null;
            }
        }, NullPointerException.class, null);

        GridTestUtils.assertThrows(log, new Callable<Void>() {
            @Override public Void call() throws Exception {
                cache.remove(null);

                return null;
            }
        }, NullPointerException.class, null);

        GridTestUtils.assertThrows(log, new Callable<Void>() {
            @Override public Void call() throws Exception {
                cache.getAndRemove(null);

                return null;
            }
        }, NullPointerException.class, null);

        GridTestUtils.assertThrows(log, new Callable<Void>() {
            @Override public Void call() throws Exception {
                cache.remove("key1", null);

                return null;
            }
        }, NullPointerException.class, null);
    }

    /**
     * @throws Exception In case of error.
     */
    public void testRemoveAllDuplicates() throws Exception {
        jcache().removeAll(ImmutableSet.of("key1", "key1", "key1"));
    }

    /**
     * @throws Exception In case of error.
     */
    public void testRemoveAllDuplicatesTx() throws Exception {
        if (txEnabled()) {
            try (Transaction tx = transactions().txStart()) {
                jcache().removeAll(ImmutableSet.of("key1", "key1", "key1"));

                tx.commit();
            }
        }
    }

    /**
     * @throws Exception In case of error.
     */
    public void testRemoveAllEmpty() throws Exception {
        jcache().removeAll();
    }

    /**
     * @throws Exception In case of error.
     */
    public void testRemoveAllAsync() throws Exception {
        IgniteCache<String, Integer> cache = jcache();

        IgniteCache<String, Integer> cacheAsync = cache.withAsync();

        cache.put("key1", 1);
        cache.put("key2", 2);
        cache.put("key3", 3);

        checkSize(F.asSet("key1", "key2", "key3"));

        cacheAsync.removeAll(F.asSet("key1", "key2"));

        cacheAsync.future().get();

        checkSize(F.asSet("key3"));

        checkContainsKey(false, "key1");
        checkContainsKey(false, "key2");
        checkContainsKey(true, "key3");
    }

    /**
     * @throws Exception In case of error.
     */
    public void testLoadAll() throws Exception {
        IgniteCache<String, Integer> cache = jcache();

        Set<String> keys = new HashSet<>(primaryKeysForCache(cache, 2));

        for (String key : keys)
            assertNull(cache.localPeek(key, CachePeekMode.ONHEAP));

        Map<String, Integer> vals = new HashMap<>();

        int i = 0;

        for (String key : keys) {
            cache.put(key, i);

            vals.put(key, i);

            i++;
        }

        for (String key : keys)
            assertEquals(vals.get(key), cache.localPeek(key, CachePeekMode.ONHEAP));

        cache.clear();

        for (String key : keys)
            assertNull(cache.localPeek(key, CachePeekMode.ONHEAP));

        loadAll(cache, keys, true);

        for (String key : keys)
            assertEquals(vals.get(key), cache.localPeek(key, CachePeekMode.ONHEAP));
    }

    /**
     * @throws Exception If failed.
     */
    public void testRemoveAfterClear() throws Exception {
        IgniteEx ignite = grid(0);

        CacheDistributionMode distroMode = ignite.jcache(null).getConfiguration(CacheConfiguration.class).getDistributionMode();

        if (distroMode == CacheDistributionMode.NEAR_ONLY || distroMode == CacheDistributionMode.CLIENT_ONLY) {
            if (gridCount() < 2)
                return;

            ignite = grid(1);
        }

        IgniteCache<Integer, Integer> cache = ignite.jcache(null);

        int key = 0;

        Collection<Integer> keys = new ArrayList<>();

        for (int k = 0; k < 2; k++) {
            while (!ignite.affinity(null).isPrimary(ignite.localNode(), key))
                key++;

            keys.add(key);

            key++;
        }

        info("Keys: " + keys);

        for (Integer k : keys)
            cache.put(k, k);

        cache.clear();

        for (int g = 0; g < gridCount(); g++) {
            Ignite grid0 = grid(g);

            grid0.jcache(null).removeAll();

            assertTrue(grid0.jcache(null).localSize() == 0);
        }
    }

    /**
     *
     */
    private void xxx() {
        System.out.printf("");
    }

    /**
     * @throws Exception In case of error.
     */
    public void testClear() throws Exception {
        IgniteCache<String, Integer> cache = jcache();

        Set<String> keys = new HashSet<>(primaryKeysForCache(cache, 3));

        for (String key : keys)
            assertNull(cache.get(key));

        Map<String, Integer> vals = new HashMap<>(keys.size());

        int i = 0;

        for (String key : keys) {
            cache.put(key, i);

            vals.put(key, i);

            i++;
        }

        for (String key : keys)
            assertEquals(vals.get(key), peek(cache, key));

        cache.clear();

        for (String key : keys)
            assertNull(peek(cache, key));

        for (i = 0; i < gridCount(); i++)
            jcache(i).clear();

        for (i = 0; i < gridCount(); i++)
            assert jcache(i).localSize() == 0;

        for (Map.Entry<String, Integer> entry : vals.entrySet())
            cache.put(entry.getKey(), entry.getValue());

        for (String key : keys)
            assertEquals(vals.get(key), peek(cache, key));

        String first = F.first(keys);

        if (lockingEnabled()) {
            Lock lock = cache.lock(first);

            lock.lock();

            try {
                cache.clear();

                assertEquals(vals.get(first), peek(cache, first));
            }
            finally {
                lock.unlock();
            }
        }
        else {
            cache.clear();

            cache.put(first, vals.get(first));
        }

        cache.clear();

        assert cache.localSize() == 0 : "Values after clear.";

        i = 0;

        for (String key : keys) {
            cache.put(key, i);

            vals.put(key, i);

            i++;
        }

        cache.put("key1", 1);
        cache.put("key2", 2);

        cache.localEvict(Sets.union(ImmutableSet.of("key1", "key2"), keys));

        assert cache.localSize(CachePeekMode.ONHEAP) == 0;

        cache.clear();

        cache.localPromote(ImmutableSet.of("key2", "key1"));

        assert cache.localPeek("key1", CachePeekMode.ONHEAP) == null;
        assert cache.localPeek("key2", CachePeekMode.ONHEAP) == null;
    }

    /**
     * @throws Exception If failed.
     */
    public void testGlobalClearAll() throws Exception {
        globalClearAll(false);
    }

    /**
     * @throws Exception If failed.
     */
    public void testGlobalClearAllAsync() throws Exception {
        globalClearAll(true);
    }

    /**
     * @param async If {@code true} uses async method.
     * @throws Exception If failed.
     */
    protected void globalClearAll(boolean async) throws Exception {
        // Save entries only on their primary nodes. If we didn't do so, clearLocally() will not remove all entries
        // because some of them were blocked due to having readers.
        for (int i = 0; i < gridCount(); i++) {
            for (String key : primaryKeysForCache(jcache(i), 3, 100_000))
                jcache(i).put(key, 1);
        }

        if (async) {
            IgniteCache<String, Integer> asyncCache = jcache().withAsync();

            asyncCache.clear();

            asyncCache.future().get();
        }
        else
            jcache().clear();

        for (int i = 0; i < gridCount(); i++)
            assert jcache(i).localSize() == 0;
    }

    /**
     * @throws Exception In case of error.
     */
    @SuppressWarnings("BusyWait")
    public void testLockUnlock() throws Exception {
        if (lockingEnabled()) {
            final CountDownLatch lockCnt = new CountDownLatch(1);
            final CountDownLatch unlockCnt = new CountDownLatch(1);

            grid(0).events().localListen(new IgnitePredicate<Event>() {
                @Override public boolean apply(Event evt) {
                    switch (evt.type()) {
                        case EVT_CACHE_OBJECT_LOCKED:
                            lockCnt.countDown();

                            break;
                        case EVT_CACHE_OBJECT_UNLOCKED:
                            unlockCnt.countDown();

                            break;
                    }

                    return true;
                }
            }, EVT_CACHE_OBJECT_LOCKED, EVT_CACHE_OBJECT_UNLOCKED);

            IgniteCache<String, Integer> cache = jcache();

            String key = primaryKeysForCache(cache, 1).get(0);

            cache.put(key, 1);

            assert !cache.isLocalLocked(key, false);

            Lock lock = cache.lock(key);

            lock.lock();

            try {
                lockCnt.await();

                assert cache.isLocalLocked(key, false);
            }
            finally {
                lock.unlock();
            }

            unlockCnt.await();

            for (int i = 0; i < 100; i++)
                if (cache.isLocalLocked(key, false))
                    Thread.sleep(10);
                else
                    break;

            assert !cache.isLocalLocked(key, false);
        }
    }

    /**
     * @throws Exception In case of error.
     */
    @SuppressWarnings("BusyWait")
    public void testLockUnlockAll() throws Exception {
        if (lockingEnabled()) {
            IgniteCache<String, Integer> cache = jcache();

            cache.put("key1", 1);
            cache.put("key2", 2);

            assert !cache.isLocalLocked("key1", false);
            assert !cache.isLocalLocked("key2", false);

            Lock lock1_2 = cache.lockAll(ImmutableSet.of("key1", "key2"));

            lock1_2.lock();

            try {
                assert cache.isLocalLocked("key1", false);
                assert cache.isLocalLocked("key2", false);
            }
            finally {
                lock1_2.unlock();
            }

            for (int i = 0; i < 100; i++)
                if (cache.isLocalLocked("key1", false) || cache.isLocalLocked("key2", false))
                    Thread.sleep(10);
                else
                    break;

            assert !cache.isLocalLocked("key1", false);
            assert !cache.isLocalLocked("key2", false);

            lock1_2.lock();

            try {
                assert cache.isLocalLocked("key1", false);
                assert cache.isLocalLocked("key2", false);
            }
            finally {
                lock1_2.unlock();
            }

            for (int i = 0; i < 100; i++)
                if (cache.isLocalLocked("key1", false) || cache.isLocalLocked("key2", false))
                    Thread.sleep(10);
                else
                    break;

            assert !cache.isLocalLocked("key1", false);
            assert !cache.isLocalLocked("key2", false);
        }
    }

    /**
     * @throws Exception In case of error.
     */
    public void testPeek() throws Exception {
        Ignite ignite = primaryIgnite("key");
        IgniteCache<String, Integer> cache = ignite.jcache(null);

        assert cache.localPeek("key", CachePeekMode.ONHEAP) == null;

        cache.put("key", 1);

        cache.replace("key", 2);

        assert cache.localPeek("key", CachePeekMode.ONHEAP) == 2;
    }

    /**
     * @throws Exception If failed.
     */
    public void testPeekTxRemoveOptimistic() throws Exception {
        checkPeekTxRemove(OPTIMISTIC);
    }

    /**
     * @throws Exception If failed.
     */
    public void testPeekTxRemovePessimistic() throws Exception {
        checkPeekTxRemove(PESSIMISTIC);
    }

    /**
     * @param concurrency Concurrency.
     * @throws Exception If failed.
     */
    private void checkPeekTxRemove(TransactionConcurrency concurrency) throws Exception {
        if (txEnabled()) {
            Ignite ignite = primaryIgnite("key");
            IgniteCache<String, Integer> cache = ignite.jcache(null);

            cache.put("key", 1);

            try (Transaction tx = ignite.transactions().txStart(concurrency, READ_COMMITTED)) {
                cache.remove("key");

                assertNull(cache.get("key")); // localPeek ignores transactions.
                assertNotNull(cache.localPeek("key")); // localPeek ignores transactions.

                tx.commit();
            }
        }
    }

    /**
     * @throws Exception If failed.
     */
    public void testPeekRemove() throws Exception {
        IgniteCache<String, Integer> cache = primaryCache("key");

        cache.put("key", 1);
        cache.remove("key");

        assertNull(cache.localPeek("key", CachePeekMode.ONHEAP));
    }

    /**
     * @throws Exception In case of error.
     */
    public void testPeekMode() throws Exception {
        String key = "testPeekMode";

        GridCache<String, Integer> cache = ((IgniteKernal)primaryIgnite(key)).cache(null);

        cache.put(key, 1);

        assert cache.peek(key, F.asList(TX)) == null;
        assert cache.peek(key, F.asList(SWAP)) == null;
        assert cache.peek(key, F.asList(DB)) == 1;
        assert cache.peek(key, F.asList(TX, GLOBAL)) == 1;

        if (cacheMode() == LOCAL) {
            assert cache.peek(key, F.asList(TX, NEAR_ONLY)) == 1;
            assert cache.peek(key, F.asList(TX, PARTITIONED_ONLY)) == 1;
        }

        assert cache.peek(key, F.asList(SMART)) == 1;

        assert cache.peek("wrongKey", F.asList(TX, GLOBAL, SWAP, DB)) == null;

        if (cacheMode() == LOCAL) {
            assert cache.peek("wrongKey", F.asList(TX, NEAR_ONLY, SWAP, DB)) == null;
            assert cache.peek("wrongKey", F.asList(TX, PARTITIONED_ONLY, SWAP, DB)) == null;
        }

        if (txEnabled()) {
            Transaction tx = cache.txStart();

            cache.replace(key, 2);

            assert cache.peek(key, F.asList(GLOBAL)) == 1;

            if (cacheMode() == LOCAL) {
                assert cache.peek(key, F.asList(NEAR_ONLY)) == 1;
                assert cache.peek(key, F.asList(PARTITIONED_ONLY)) == 1;
            }

            assert cache.peek(key, F.asList(TX)) == 2;
            assert cache.peek(key, F.asList(SMART)) == 2;
            assert cache.peek(key, F.asList(SWAP)) == null;
            assert cache.peek(key, F.asList(DB)) == 1;

            tx.commit();
        }
        else
            cache.replace(key, 2);

        assertEquals((Integer)2, cache.peek(key, F.asList(GLOBAL)));

        if (cacheMode() == LOCAL) {
            assertEquals((Integer)2, cache.peek(key, F.asList(NEAR_ONLY)));
            assertEquals((Integer)2, cache.peek(key, F.asList(PARTITIONED_ONLY)));
        }

        assertNull(cache.peek(key, F.asList(TX)));
        assertNull(cache.peek(key, F.asList(SWAP)));
        assertEquals((Integer)2, cache.peek(key, F.asList(DB)));

        assertTrue(cache.evict(key));

        assertNull(cache.peek(key, F.asList(SMART)));
        assertNull(cache.peek(key, F.asList(TX, GLOBAL)));

        if (cacheMode() == LOCAL) {
            assertNull(cache.peek(key, F.asList(TX, NEAR_ONLY)));
            assertNull(cache.peek(key, F.asList(TX, PARTITIONED_ONLY)));
        }

        assertEquals((Integer)2, cache.peek(key, F.asList(SWAP)));
        assertEquals((Integer)2, cache.peek(key, F.asList(DB)));
        assertEquals((Integer)2, cache.peek(key, F.asList(SMART, SWAP, DB)));

        assertEquals((Integer)2, cache.peek(key, F.asList(SWAP)));
    }

    /**
     * @throws Exception In case of error.
     */
    public void testEvictExpired() throws Exception {
        IgniteCache<String, Integer> cache = jcache();

        String key = primaryKeysForCache(cache, 1).get(0);

        cache.put(key, 1);

        assertEquals((Integer)1, cache.get(key));

        long ttl = 500;

        final ExpiryPolicy expiry = new TouchedExpiryPolicy(new Duration(MILLISECONDS, ttl));

        grid(0).jcache(null).withExpiryPolicy(expiry).put(key, 1);

        Thread.sleep(ttl + 100);

        // Expired entry should not be swapped.
        cache.localEvict(Collections.singleton(key));

        assertNull(cache.localPeek(key, CachePeekMode.ONHEAP));

        cache.localPromote(Collections.singleton(key));

        assertNull(cache.localPeek(key, CachePeekMode.ONHEAP));

        assertTrue(cache.localSize() == 0);

        load(cache, key, true);

        CacheAffinity<String> aff = ignite(0).affinity(null);

        for (int i = 0; i < gridCount(); i++) {
            if (aff.isPrimary(grid(i).cluster().localNode(), key))
                assertEquals((Integer)1, peek(jcache(i), key));

            if (aff.isBackup(grid(i).cluster().localNode(), key))
                assertEquals((Integer)1, peek(jcache(i), key));
        }
    }

    /**
     * JUnit.
     *
     * @throws Exception If failed.
     */
    public void testPeekExpired() throws Exception {
        IgniteCache<String, Integer> c = jcache();

        String key = primaryKeysForCache(c, 1).get(0);

        info("Using key: " + key);

        c.put(key, 1);

        assertEquals(Integer.valueOf(1), c.localPeek(key, CachePeekMode.ONHEAP));

        int ttl = 500;

        final ExpiryPolicy expiry = new TouchedExpiryPolicy(new Duration(MILLISECONDS, ttl));

        c.withExpiryPolicy(expiry).put(key, 1);

        Thread.sleep(ttl + 100);

        assert c.localPeek(key, CachePeekMode.ONHEAP) == null;

        assert c.localSize() == 0 : "Cache is not empty.";
    }

    /**
     * JUnit.
     *
     * @throws Exception If failed.
     */
    public void testPeekExpiredTx() throws Exception {
        if (txEnabled()) {
            IgniteCache<String, Integer> c = jcache();

            String key = "1";
            int ttl = 500;

            try (Transaction tx = grid(0).transactions().txStart()) {
                final ExpiryPolicy expiry = new TouchedExpiryPolicy(new Duration(MILLISECONDS, ttl));

                grid(0).jcache(null).withExpiryPolicy(expiry).put(key, 1);

                tx.commit();
            }

            Thread.sleep(ttl + 100);

            assertNull(c.localPeek(key, CachePeekMode.ONHEAP));

            assert c.localSize() == 0;
        }
    }

    /**
     * @throws Exception If failed.
     */
    public void testTtlTx() throws Exception {
        if (txEnabled())
            checkTtl(true, false);
    }

    /**
     * @throws Exception If failed.
     */
    public void testTtlNoTx() throws Exception {
        checkTtl(false, false);
    }

    /**
     * @throws Exception If failed.
     */
    public void testTtlNoTxOldEntry() throws Exception {
        checkTtl(false, true);
    }

    /**
     * @param inTx In tx flag.
     * @param oldEntry {@code True} to check TTL on old entry, {@code false} on new.
     * @throws Exception If failed.
     */
    private void checkTtl(boolean inTx, boolean oldEntry) throws Exception {
        int ttl = 1000;

        final ExpiryPolicy expiry = new TouchedExpiryPolicy(new Duration(MILLISECONDS, ttl));

        final IgniteCache<String, Integer> c = jcache();

        final String key = primaryKeysForCache(jcache(), 1).get(0);

        GridCacheAdapter<String, Integer> internalCache = internalCache(fullCache());

        if (internalCache.isNear())
            internalCache = internalCache.context().near().dht();

        GridCacheEntryEx entry;

        if (oldEntry) {
            c.put(key, 1);

            entry = internalCache.peekEx(key);

            assert entry != null;

            assertEquals(0, entry.ttl());
            assertEquals(0, entry.expireTime());
        }

        long startTime = System.currentTimeMillis();

        if (inTx) {
            // Rollback transaction for the first time.
            Transaction tx = transactions().txStart();

            try {
                jcache().withExpiryPolicy(expiry).put(key, 1);
            }
            finally {
                tx.rollback();
            }

            if (oldEntry) {
                entry = internalCache.peekEx(key);

                assertEquals(0, entry.ttl());
                assertEquals(0, entry.expireTime());
            }
        }

        // Now commit transaction and check that ttl and expire time have been saved.
        Transaction tx = inTx ? transactions().txStart() : null;

        try {
            jcache().withExpiryPolicy(expiry).put(key, 1);

            if (tx != null)
                tx.commit();
        }
        finally {
            if (tx != null)
                tx.close();
        }

        long[] expireTimes = new long[gridCount()];

        for (int i = 0; i < gridCount(); i++) {
            if (grid(i).affinity(null).isPrimaryOrBackup(grid(i).localNode(), key)) {
                GridCacheAdapter<String, Integer> cache = internalCache(jcache(i));

                if (cache.context().isNear())
                    cache = cache.context().near().dht();

                GridCacheEntryEx curEntry = cache.peekEx(key);

                assertEquals(ttl, curEntry.ttl());

                assert curEntry.expireTime() > startTime;

                expireTimes[i] = curEntry.expireTime();
            }
        }

        // One more update from the same cache entry to ensure that expire time is shifted forward.
        U.sleep(100);

        tx = inTx ? transactions().txStart() : null;

        try {
            jcache().withExpiryPolicy(expiry).put(key, 2);

            if (tx != null)
                tx.commit();
        }
        finally {
            if (tx != null)
                tx.close();
        }

        for (int i = 0; i < gridCount(); i++) {
            if (grid(i).affinity(null).isPrimaryOrBackup(grid(i).localNode(), key)) {
                GridCacheAdapter<String, Integer> cache = internalCache(jcache(i));

                if (cache.context().isNear())
                    cache = cache.context().near().dht();

                GridCacheEntryEx curEntry = cache.peekEx(key);

                assertEquals(ttl, curEntry.ttl());

                assert curEntry.expireTime() > startTime;

                expireTimes[i] = curEntry.expireTime();
            }
        }

        // And one more direct update to ensure that expire time is shifted forward.
        U.sleep(100);

        tx = inTx ? transactions().txStart() : null;

        try {
            jcache().withExpiryPolicy(expiry).put(key, 3);

            if (tx != null)
                tx.commit();
        }
        finally {
            if (tx != null)
                tx.close();
        }

        for (int i = 0; i < gridCount(); i++) {
            if (grid(i).affinity(null).isPrimaryOrBackup(grid(i).localNode(), key)) {
                GridCacheAdapter<String, Integer> cache = internalCache(jcache(i));

                if (cache.context().isNear())
                    cache = cache.context().near().dht();

                GridCacheEntryEx curEntry = cache.peekEx(key);

                assertEquals(ttl, curEntry.ttl());

                assert curEntry.expireTime() > startTime;

                expireTimes[i] = curEntry.expireTime();
            }
        }

        // And one more update to ensure that ttl is not changed and expire time is not shifted forward.
        U.sleep(100);

        log.info("Put 4");

        tx = inTx ? transactions().txStart() : null;

        try {
            jcache().put(key, 4);

            if (tx != null)
                tx.commit();
        }
        finally {
            if (tx != null)
                tx.close();
        }

        log.info("Put 4 done");

        for (int i = 0; i < gridCount(); i++) {
            if (grid(i).affinity(null).isPrimaryOrBackup(grid(i).localNode(), key)) {
                GridCacheAdapter<String, Integer> cache = internalCache(jcache(i));

                if (cache.context().isNear())
                    cache = cache.context().near().dht();

                GridCacheEntryEx curEntry = cache.peekEx(key);

                assertEquals(ttl, curEntry.ttl());
                assertEquals(expireTimes[i], curEntry.expireTime());
            }
        }

        // Avoid reloading from store.
        map.remove(key);

        assertTrue(GridTestUtils.waitForCondition(new GridAbsPredicateX() {
            @SuppressWarnings("unchecked")
            @Override public boolean applyx() {
                try {
                    Integer val = c.get(key);

                    if (val != null) {
                        info("Value is in cache [key=" + key + ", val=" + val + ']');

                        return false;
                    }

                    // Get "cache" field from GridCacheProxyImpl.
                    GridCacheAdapter c0 = cacheFromCtx(c);

                    if (!c0.context().deferredDelete()) {
                        GridCacheEntryEx e0 = c0.peekEx(key);

                        return e0 == null || (e0.rawGet() == null && e0.valueBytes() == null);
                    }
                    else
                        return true;
                }
                catch (GridCacheEntryRemovedException e) {
                    throw new RuntimeException(e);
                }
            }
        }, Math.min(ttl * 10, getTestTimeout())));

        if (internalCache.isLocal())
            return;

        assert c.get(key) == null;

        internalCache = internalCache(fullCache());

        if (internalCache.isNear())
            internalCache = internalCache.context().near().dht();

        // Ensure that old TTL and expire time are not longer "visible".
        entry = internalCache.peekEx(key);

        assertEquals(0, entry.ttl());
        assertEquals(0, entry.expireTime());

        // Ensure that next update will not pick old expire time.

        tx = inTx ? transactions().txStart() : null;

        try {
            jcache().put(key, 10);

            if (tx != null)
                tx.commit();
        }
        finally {
            if (tx != null)
                tx.close();
        }

        U.sleep(2000);

        entry = internalCache.peekEx(key);

        assertEquals((Integer)10, c.get(key));

        assertEquals(0, entry.ttl());
        assertEquals(0, entry.expireTime());
    }

    /**
     * @throws Exception In case of error.
     */
    public void testLocalEvict() throws Exception {
        IgniteCache<String, Integer> cache = jcache();

        List<String> keys = primaryKeysForCache(cache, 3);

        String key1 = keys.get(0);
        String key2 = keys.get(1);
        String key3 = keys.get(2);

        cache.put(key1, 1);
        cache.put(key2, 2);
        cache.put(key3, 3);

        assert cache.localPeek(key1, CachePeekMode.ONHEAP) == 1;
        assert cache.localPeek(key2, CachePeekMode.ONHEAP) == 2;
        assert cache.localPeek(key3, CachePeekMode.ONHEAP) == 3;

        cache.localEvict(F.asList(key1, key2));

        assert cache.localPeek(key1, CachePeekMode.ONHEAP) == null;
        assert cache.localPeek(key2, CachePeekMode.ONHEAP) == null;
        assert cache.localPeek(key3, CachePeekMode.ONHEAP) == 3;

        loadAll(cache, ImmutableSet.of(key1, key2), true);

        CacheAffinity<String> aff = ignite(0).affinity(null);

        for (int i = 0; i < gridCount(); i++) {
            if (aff.isPrimaryOrBackup(grid(i).cluster().localNode(), key1))
                assertEquals((Integer)1, peek(jcache(i), key1));

            if (aff.isPrimaryOrBackup(grid(i).cluster().localNode(), key2))
                assertEquals((Integer)2, peek(jcache(i), key2));

            if (aff.isPrimaryOrBackup(grid(i).cluster().localNode(), key3))
                assertEquals((Integer)3, peek(jcache(i), key3));
        }
    }

    /**
     * @throws Exception If failed.
     */
    public void testUnswap() throws Exception {
        GridCache<String, Integer> cache = cache();

        List<String> keys = primaryKeysForCache(jcache(), 3);

        String k1 = keys.get(0);
        String k2 = keys.get(1);
        String k3 = keys.get(2);

        cache.put(k1, 1);
        cache.put(k2, 2);
        cache.put(k3, 3);

        final AtomicInteger swapEvts = new AtomicInteger(0);
        final AtomicInteger unswapEvts = new AtomicInteger(0);

        Collection<String> locKeys = new HashSet<>();

        if (CU.isAffinityNode(cache.configuration())) {
            locKeys.addAll(cache.primaryKeySet());

            info("Local keys (primary): " + locKeys);

            locKeys.addAll(cache.keySet(new CacheEntryPredicateAdapter() {
                @Override public boolean apply(GridCacheEntryEx e) {
                    return grid(0).affinity(null).isBackup(grid(0).localNode(), e.key().value(e.context(), false));
                }
            }));

            info("Local keys (primary + backup): " + locKeys);
        }

        for (int i = 0; i < gridCount(); i++) {
            grid(i).events().localListen(new IgnitePredicate<Event>() {
                @Override public boolean apply(Event evt) {
                    info("Received event: " + evt);

                    switch (evt.type()) {
                        case EVT_CACHE_OBJECT_SWAPPED:
                            swapEvts.incrementAndGet();

                            break;
                        case EVT_CACHE_OBJECT_UNSWAPPED:
                            unswapEvts.incrementAndGet();

                            break;
                    }

                    return true;
                }
            }, EVT_CACHE_OBJECT_SWAPPED, EVT_CACHE_OBJECT_UNSWAPPED);
        }

        assert cache.evict(k2);
        assert cache.evict(k3);

        assertNotNull(cache.localPeek(k1, new CachePeekMode[] {CachePeekMode.ONHEAP, CachePeekMode.OFFHEAP}, null));
        assertNull(cache.localPeek(k2, new CachePeekMode[] {CachePeekMode.ONHEAP, CachePeekMode.OFFHEAP}, null));
        assertNull(cache.localPeek(k3, new CachePeekMode[] {CachePeekMode.ONHEAP, CachePeekMode.OFFHEAP}, null));

        int cnt = 0;

        if (locKeys.contains(k2)) {
            assertEquals((Integer)2, cache.promote(k2));

            cnt++;
        }
        else
            assertNull(cache.promote(k2));

        if (locKeys.contains(k3)) {
            assertEquals((Integer)3, cache.promote(k3));

            cnt++;
        }
        else
            assertNull(cache.promote(k3));

        assertEquals(cnt, swapEvts.get());
        assertEquals(cnt, unswapEvts.get());

        assert cache.evict(k1);

        assertEquals((Integer)1, cache.get(k1));

        if (locKeys.contains(k1))
            cnt++;

        assertEquals(cnt, swapEvts.get());
        assertEquals(cnt, unswapEvts.get());

        cache.clear();

        // Check with multiple arguments.
        cache.put(k1, 1);
        cache.put(k2, 2);
        cache.put(k3, 3);

        swapEvts.set(0);
        unswapEvts.set(0);

        cache.evict(k2);
        cache.evict(k3);

        assertNotNull(cache.localPeek(k1, new CachePeekMode[] {CachePeekMode.ONHEAP, CachePeekMode.OFFHEAP}, null));
        assertNull(cache.localPeek(k2, new CachePeekMode[] {CachePeekMode.ONHEAP, CachePeekMode.OFFHEAP}, null));
        assertNull(cache.localPeek(k3, new CachePeekMode[] {CachePeekMode.ONHEAP, CachePeekMode.OFFHEAP}, null));

        cache.promoteAll(F.asList(k2, k3));

        cnt = 0;

        if (locKeys.contains(k2))
            cnt++;

        if (locKeys.contains(k3))
            cnt++;

        assertEquals(cnt, swapEvts.get());
        assertEquals(cnt, unswapEvts.get());
    }

    /**
     * JUnit.
     */
    public void testCacheProxy() {
        IgniteCache<String, Integer> cache = jcache();

        assert cache instanceof IgniteCacheProxy;
    }

    /**
     * JUnit.
     *
     * @throws Exception If failed.
     */
    public void testCompactExpired() throws Exception {
        IgniteCache<String, Integer> cache = jcache();

        String key = F.first(primaryKeysForCache(cache, 1));

        cache.put(key, 1);

        long ttl = 500;

        final ExpiryPolicy expiry = new TouchedExpiryPolicy(new Duration(MILLISECONDS, ttl));

        grid(0).jcache(null).withExpiryPolicy(expiry).put(key, 1);

        Thread.sleep(ttl + 100);

        // Peek will actually remove entry from cache.
        assertNull(cache.localPeek(key, CachePeekMode.ONHEAP));

        assert cache.localSize() == 0;
    }

    /**
     * JUnit.
     *
     * @throws Exception If failed.
     */
    public void testOptimisticTxMissingKey() throws Exception {
        if (txEnabled()) {
            try (Transaction tx = transactions().txStart(OPTIMISTIC, READ_COMMITTED)) {
                // Remove missing key.
                assertTrue(jcache().remove(UUID.randomUUID().toString()));

                tx.commit();
            }
        }
    }

    /**
     * JUnit.
     *
     * @throws Exception If failed.
     */
    public void testOptimisticTxMissingKeyNoCommit() throws Exception {
        if (txEnabled()) {
            try (Transaction tx = transactions().txStart(OPTIMISTIC, READ_COMMITTED)) {
                // Remove missing key.
                assertTrue(jcache().remove(UUID.randomUUID().toString()));

                tx.setRollbackOnly();
            }
        }
    }

    /**
     * @throws Exception If failed.
     */
    public void testOptimisticTxReadCommittedInTx() throws Exception {
        checkRemovexInTx(OPTIMISTIC, READ_COMMITTED);
    }

    /**
     * @throws Exception If failed.
     */
    public void testOptimisticTxRepeatableReadInTx() throws Exception {
        checkRemovexInTx(OPTIMISTIC, REPEATABLE_READ);
    }

    /**
     * @throws Exception If failed.
     */
    public void testPessimisticTxReadCommittedInTx() throws Exception {
        checkRemovexInTx(PESSIMISTIC, READ_COMMITTED);
    }

    /**
     * @throws Exception If failed.
     */
    public void testPessimisticTxRepeatableReadInTx() throws Exception {
        checkRemovexInTx(PESSIMISTIC, REPEATABLE_READ);
    }

    /**
     * @param concurrency Concurrency.
     * @param isolation Isolation.
     * @throws Exception If failed.
     */
    private void checkRemovexInTx(TransactionConcurrency concurrency, TransactionIsolation isolation) throws Exception {
        if (txEnabled()) {
            final int cnt = 10;

            CU.inTx(ignite(0), jcache(), concurrency, isolation, new CIX1<IgniteCache<String, Integer>>() {
                @Override public void applyx(IgniteCache<String, Integer> cache) {
                    for (int i = 0; i < cnt; i++)
                        cache.put("key" + i, i);
                }
            });

            CU.inTx(ignite(0), jcache(), concurrency, isolation, new CIX1<IgniteCache<String, Integer>>() {
                @Override public void applyx(IgniteCache<String, Integer> cache) {
                    for (int i = 0; i < cnt; i++)
                        assertEquals(new Integer(i), cache.get("key" + i));
                }
            });

            CU.inTx(ignite(0), jcache(), concurrency, isolation, new CIX1<IgniteCache<String, Integer>>() {
                @Override public void applyx(IgniteCache<String, Integer> cache) {
                    for (int i = 0; i < cnt; i++)
                        assertTrue(cache.remove("key" + i));
                }
            });
        }
    }

    /**
     * JUnit.
     *
     * @throws Exception If failed.
     */
    public void testPessimisticTxMissingKey() throws Exception {
        if (txEnabled()) {
            try (Transaction tx = transactions().txStart(PESSIMISTIC, READ_COMMITTED)) {
                // Remove missing key.
                assertFalse(jcache().remove(UUID.randomUUID().toString()));

                tx.commit();
            }
        }
    }

    /**
     * JUnit.
     *
     * @throws Exception If failed.
     */
    public void testPessimisticTxMissingKeyNoCommit() throws Exception {
        if (txEnabled()) {
            try (Transaction tx = transactions().txStart(PESSIMISTIC, READ_COMMITTED)) {
                // Remove missing key.
                assertFalse(jcache().remove(UUID.randomUUID().toString()));

                tx.setRollbackOnly();
            }
        }
    }

    /**
     * @throws Exception If failed.
     */
    public void testPessimisticTxRepeatableRead() throws Exception {
        if (txEnabled()) {
            try (Transaction ignored = transactions().txStart(PESSIMISTIC, REPEATABLE_READ)) {
                jcache().put("key", 1);

                assert jcache().get("key") == 1;
            }
        }
    }

    /**
     * @throws Exception If failed.
     */
    public void testPessimisticTxRepeatableReadOnUpdate() throws Exception {
        if (txEnabled()) {
            try (Transaction ignored = transactions().txStart(PESSIMISTIC, REPEATABLE_READ)) {
                jcache().put("key", 1);

                assert jcache().getAndPut("key", 2) == 1;
            }
        }
    }

    /**
     * @throws Exception In case of error.
     */
    public void testToMap() throws Exception {
        IgniteCache<String, Integer> cache = jcache();

        if (offheapTiered(cache))
            return;

        cache.put("key1", 1);
        cache.put("key2", 2);

        Map<String, Integer> map = new HashMap<>();

        for (int i = 0; i < gridCount(); i++) {
            for (Cache.Entry<String, Integer> entry : jcache(i))
                map.put(entry.getKey(), entry.getValue());
        }

        assert map != null;
        assert map.size() == 2;
        assert map.get("key1") == 1;
        assert map.get("key2") == 2;
    }

    /**
     * @param keys Expected keys.
     * @throws Exception If failed.
     */
    protected void checkSize(Collection<String> keys) throws Exception {
        if (nearEnabled())
            assertEquals(keys.size(), jcache().localSize());
        else {
            for (int i = 0; i < gridCount(); i++) {
                GridCacheContext<String, Integer> ctx = context(i);

                if (offheapTiered(ctx.cache()))
                    continue;

                int size = 0;

                for (String key : keys) {
                    if (ctx.affinity().localNode(key, ctx.discovery().topologyVersion())) {
                        GridCacheEntryEx e =
                            ctx.isNear() ? ctx.near().dht().peekEx(key) : ctx.cache().peekEx(key);

                        assert e != null : "Entry is null [idx=" + i + ", key=" + key + ", ctx=" + ctx + ']';
                        assert !e.deleted() : "Entry is deleted: " + e;

                        size++;
                    }
                }

                assertEquals("Incorrect size on cache #" + i, size, jcache(i).localSize());
            }
        }
    }

    /**
     * @param keys Expected keys.
     * @throws Exception If failed.
     */
    protected void checkKeySize(Collection<String> keys) throws Exception {
        if (nearEnabled())
            assertEquals("Invalid key size: " + jcache().localSize(), keys.size(), jcache().localSize());
        else {
            for (int i = 0; i < gridCount(); i++) {
                GridCacheContext<String, Integer> ctx = context(i);

                int size = 0;

                for (String key : keys)
                    if (ctx.affinity().localNode(key, ctx.discovery().topologyVersion()))
                        size++;

                assertEquals("Incorrect key size on cache #" + i, size, jcache(i).localSize());
            }
        }
    }

    /**
     * @param exp Expected value.
     * @param key Key.
     * @throws Exception If failed.
     */
    private void checkContainsKey(boolean exp, String key) throws Exception {
        if (nearEnabled())
            assertEquals(exp, jcache().containsKey(key));
        else {
            boolean contains = false;

            for (int i = 0; i < gridCount(); i++)
                if (containsKey(jcache(i), key)) {
                    contains = true;

                    break;
                }

            assertEquals("Key: " + key, exp, contains);
        }
    }

    /**
     * @param key Key.
     */
    protected Ignite primaryIgnite(String key) {
        ClusterNode node = grid(0).affinity(null).mapKeyToNode(key);

        if (node == null)
            throw new IgniteException("Failed to find primary node.");

        UUID nodeId = node.id();

        for (int i = 0; i < gridCount(); i++) {
            if (context(i).localNodeId().equals(nodeId))
                return ignite(i);
        }

        throw new IgniteException("Failed to find primary node.");
    }

    /**
     * @param key Key.
     * @return Cache.
     */
    protected IgniteCache<String, Integer> primaryCache(String key) {
        return primaryIgnite(key).jcache(null);
    }

    /**
     * @param cache Cache.
     * @param cnt Keys count.
     * @return Collection of keys for which given cache is primary.
     */
    protected List<String> primaryKeysForCache(IgniteCache<String, Integer> cache, int cnt, int startFrom) {
        List<String> found = new ArrayList<>(cnt);

        Ignite ignite = cache.unwrap(Ignite.class);
        CacheAffinity<Object> affinity = ignite.affinity(cache.getName());

        for (int i = startFrom; i < startFrom + 100_000; i++) {
            String key = "key" + i;

            if (affinity.isPrimary(ignite.cluster().localNode(), key)) {
                found.add(key);

                if (found.size() == cnt)
                    return found;
            }
        }

        throw new IgniteException("Unable to find " + cnt + " keys as primary for cache.");
    }

    /**
     * @param cache Cache.
     * @param cnt Keys count.
     * @return Collection of keys for which given cache is primary.
     * @throws IgniteCheckedException If failed.
     */
    protected List<String> primaryKeysForCache(IgniteCache<String, Integer> cache, int cnt)
        throws IgniteCheckedException {
        return primaryKeysForCache(cache, cnt, 1);
    }

    /**
     * @throws Exception If failed.
     */
    public void testIgniteCacheIterator() throws Exception {
        IgniteCache<String, Integer> cache = jcache(0);

        assertFalse(cache.iterator().hasNext());

        final int SIZE = 10_000;

        Map<String, Integer> entries = new HashMap<>();

        Map<String, Integer> putMap = new HashMap<>();

        for (int i = 0; i < SIZE; ++i) {
            String key = Integer.toString(i);

            putMap.put(key, i);

            entries.put(key, i);
<<<<<<< HEAD

            if (putMap.size() == 500) {
                cache.putAll(putMap);

                info("Puts finished: " + (i + 1));

=======

            if (putMap.size() == 500) {
                cache.putAll(putMap);

                info("Puts finished: " + (i + 1));

>>>>>>> bf2b5ac2
                putMap.clear();
            }
        }

        cache.putAll(putMap);

        checkIteratorHasNext();

        checkIteratorCache(entries);

        checkIteratorRemove(cache, entries);

        checkIteratorEmpty(cache);
    }

    /**
     *
     */
    public void _testCopyOnGet() {
        IgniteCache<Integer, TestMutableObj> mutObjCache = ignite(0).jcache(null);
        IgniteCache<Integer, TestImmutableObj> immObjCache = ignite(0).jcache(null);

        CacheConfiguration cfg = mutObjCache.getConfiguration(CacheConfiguration.class);

        boolean cpyOnGet = cfg.isCopyOnGet();

        CacheAffinity<Integer> aff = ignite(0).affinity(null);

        boolean near = cfg.getDistributionMode() == CacheDistributionMode.NEAR_PARTITIONED ||
            cfg.getDistributionMode() == CacheDistributionMode.NEAR_ONLY;

        ClusterNode locNode = ignite(0).cluster().localNode();

        for (int i = 0; i < 100; i++) {
            boolean primary = aff.isPrimary(locNode, i);
            boolean backup = aff.isBackup(locNode, i);
            boolean loc = near || primary || backup;

            TestMutableObj putObj0 = new TestMutableObj(i);

            mutObjCache.put(i, putObj0);

            TestMutableObj getObj0 = mutObjCache.get(i);

            assertEquals(i, getObj0.val);

            if (!cpyOnGet && loc)
                assertSame(putObj0, getObj0);
            else
                assertNotSame(putObj0, getObj0);

            TestImmutableObj putObj1 = new TestImmutableObj(i);

            immObjCache.put(i, putObj1);

            TestImmutableObj getObj1 = immObjCache.get(i);

            assertEquals(i, getObj1.val);

            if (loc && !offHeapValues())
                assertSame("Same expected [key=" + i + ", primary=" + primary + ", backup=" + backup + ']',
                    putObj1,
                    getObj1);
            else
                assertNotSame(
                        "Not same expected [key=" + i + ", primary=" + primary + ", backup=" + backup + ']',
                        putObj1,
                        getObj1);
        }
    }

    /**
     *
     */
    public static class TestMutableObj {
       /** */
       public int val;

        /**
         * @param val Value.
         */
        public TestMutableObj(int val) {
            this.val = val;
        }
    }

    /**
     *
     */
    @IgniteImmutable
    public static class TestImmutableObj {
       /** */
       public int val;

        /**
         * @param val Value.
         */
        public TestImmutableObj(int val) {
            this.val = val;
        }
    }

    /**
     * If hasNext() is called repeatedly, it should return the same result.
     */
    private void checkIteratorHasNext() {
        Iterator<Cache.Entry<String, Integer>> iter = jcache(0).iterator();

        assertEquals(iter.hasNext(), iter.hasNext());

        while (iter.hasNext())
            iter.next();

        assertFalse(iter.hasNext());
    }

    /**
     * @param cache Cache.
     * @param entries Expected entries in the cache.
     */
    private void checkIteratorRemove(IgniteCache<String, Integer> cache, Map<String, Integer> entries) {
        // Check that we can remove element.
        String rmvKey = Integer.toString(5);

        removeCacheIterator(cache, rmvKey);

        entries.remove(rmvKey);

        assertFalse(cache.containsKey(rmvKey));
        assertNull(cache.get(rmvKey));

        checkIteratorCache(entries);

        // Check that we cannot call Iterator.remove() without next().
        final Iterator<Cache.Entry<String, Integer>> iter = jcache(0).iterator();

        assertTrue(iter.hasNext());

        iter.next();

        iter.remove();

        GridTestUtils.assertThrows(log, new Callable<Object>() {
            @Override public Void call() throws Exception {
                iter.remove();

                return null;
            }
        }, IllegalStateException.class, null);
    }

    /**
     * @param cache Cache.
     * @param key Key to remove.
     */
    private void removeCacheIterator(IgniteCache<String, Integer> cache, String key) {
        Iterator<Cache.Entry<String, Integer>> iter = cache.iterator();

        int delCnt = 0;

        while (iter.hasNext()) {
            Cache.Entry<String, Integer> cur = iter.next();

            if (cur.getKey().equals(key)) {
                iter.remove();

                delCnt++;
            }
        }

        assertEquals(1, delCnt);
    }

    /**
     * @param entries Expected entries in the cache.
     */
    private void checkIteratorCache(Map<String, Integer> entries) {
        for (int i = 0; i < gridCount(); ++i)
            checkIteratorCache(jcache(i), entries);
    }

    /**
     * @param cache Cache.
     * @param entries Expected entries in the cache.
     */
    private void checkIteratorCache(IgniteCache<String, Integer> cache, Map<String, Integer> entries) {
        Iterator<Cache.Entry<String, Integer>> iter = cache.iterator();

        int cnt = 0;

        while (iter.hasNext()) {
            Cache.Entry<String, Integer> cur = iter.next();

            assertTrue(entries.containsKey(cur.getKey()));
            assertEquals(entries.get(cur.getKey()), cur.getValue());

            cnt++;
        }

        assertEquals(entries.size(), cnt);
    }

    /**
     * Checks iterators are cleared.
     */
    private void checkIteratorsCleared() {
        for (int j = 0; j < gridCount(); j++) {

            GridCacheQueryManager queries = context(j).queries();

            Map map = GridTestUtils.getFieldValue(queries, GridCacheQueryManager.class, "qryIters");

            for (Object obj : map.values())
                assertEquals("Iterators not removed for grid " + j, 0, ((Map) obj).size());
        }
    }

    /**
     * Checks iterators are cleared after using.
     *
     * @param cache Cache.
     * @throws Exception If failed.
     */
    private void checkIteratorEmpty(IgniteCache<String, Integer> cache) throws Exception {
        int cnt = 5;

        for (int i = 0; i < cnt; ++i) {
            Iterator<Cache.Entry<String, Integer>> iter = cache.iterator();

            iter.next();

            assert iter.hasNext();
        }

        System.gc();

        for (int i = 0; i < 10; i++) {
            try {
                cache.size(); // Trigger weak queue poll.

                checkIteratorsCleared();
            }
            catch (AssertionFailedError e) {
                if (i == 9)
                    throw e;

                log.info("Set iterators not cleared, will wait");

                Thread.sleep(500);
            }
        }
    }

    /**
     * @param cache Cache.
     * @throws Exception If failed.
     */
    protected void atomicClockModeDelay(IgniteCache cache) throws Exception {
        CacheConfiguration ccfg = (CacheConfiguration)cache.getConfiguration(CacheConfiguration.class);

        if (ccfg.getCacheMode() != LOCAL &&
            ccfg.getAtomicityMode() == CacheAtomicityMode.ATOMIC &&
            ccfg.getAtomicWriteOrderMode() == CacheAtomicWriteOrderMode.CLOCK)
            U.sleep(100);
    }
}<|MERGE_RESOLUTION|>--- conflicted
+++ resolved
@@ -3906,21 +3906,12 @@
             putMap.put(key, i);
 
             entries.put(key, i);
-<<<<<<< HEAD
 
             if (putMap.size() == 500) {
                 cache.putAll(putMap);
 
                 info("Puts finished: " + (i + 1));
 
-=======
-
-            if (putMap.size() == 500) {
-                cache.putAll(putMap);
-
-                info("Puts finished: " + (i + 1));
-
->>>>>>> bf2b5ac2
                 putMap.clear();
             }
         }
