/*
 * Licensed to the Apache Software Foundation (ASF) under one or more
 * contributor license agreements.  See the NOTICE file distributed with
 * this work for additional information regarding copyright ownership.
 * The ASF licenses this file to You under the Apache License, Version 2.0
 * (the "License"); you may not use this file except in compliance with
 * the License.  You may obtain a copy of the License at
 *
 *      http://www.apache.org/licenses/LICENSE-2.0
 *
 * Unless required by applicable law or agreed to in writing, software
 * distributed under the License is distributed on an "AS IS" BASIS,
 * WITHOUT WARRANTIES OR CONDITIONS OF ANY KIND, either express or implied.
 * See the License for the specific language governing permissions and
 * limitations under the License.
 */

package org.apache.ignite.internal.processors.cache.transactions;

import java.io.Serializable;
import java.util.ArrayList;
import java.util.Collection;
import java.util.Collections;
import java.util.HashMap;
import java.util.List;
import java.util.Map;
import java.util.Set;
import java.util.concurrent.Callable;
import java.util.concurrent.CyclicBarrier;
import java.util.concurrent.atomic.AtomicInteger;
import java.util.concurrent.atomic.AtomicReference;
import org.apache.ignite.Ignite;
import org.apache.ignite.IgniteCache;
import org.apache.ignite.IgniteCheckedException;
import org.apache.ignite.IgniteException;
import org.apache.ignite.cache.CacheMode;
import org.apache.ignite.cache.CacheWriteSynchronizationMode;
import org.apache.ignite.cluster.ClusterNode;
import org.apache.ignite.configuration.CacheConfiguration;
import org.apache.ignite.configuration.IgniteConfiguration;
import org.apache.ignite.configuration.NearCacheConfiguration;
import org.apache.ignite.internal.IgniteInternalFuture;
import org.apache.ignite.internal.IgniteInterruptedCheckedException;
import org.apache.ignite.internal.IgniteKernal;
import org.apache.ignite.internal.managers.communication.GridIoMessage;
import org.apache.ignite.internal.processors.cache.GridCacheAdapter;
import org.apache.ignite.internal.processors.cache.GridCacheConcurrentMap;
import org.apache.ignite.internal.processors.cache.GridCacheMapEntry;
import org.apache.ignite.internal.processors.cache.GridCacheSharedContext;
import org.apache.ignite.internal.processors.cache.IgniteCacheProxy;
import org.apache.ignite.internal.processors.cache.KeyCacheObject;
import org.apache.ignite.internal.processors.cache.distributed.near.GridNearTxPrepareRequest;
import org.apache.ignite.internal.processors.cache.distributed.near.GridNearTxPrepareResponse;
import org.apache.ignite.internal.processors.cache.version.GridCacheVersion;
import org.apache.ignite.internal.util.GridConcurrentHashSet;
import org.apache.ignite.internal.util.typedef.internal.U;
import org.apache.ignite.lang.IgniteClosure;
import org.apache.ignite.lang.IgniteInClosure;
import org.apache.ignite.plugin.extensions.communication.Message;
import org.apache.ignite.spi.IgniteSpiException;
import org.apache.ignite.spi.communication.tcp.TcpCommunicationSpi;
import org.apache.ignite.spi.discovery.tcp.TcpDiscoverySpi;
import org.apache.ignite.spi.discovery.tcp.ipfinder.vm.TcpDiscoveryVmIpFinder;
import org.apache.ignite.testframework.GridTestUtils;
import org.apache.ignite.testframework.junits.common.GridCommonAbstractTest;
import org.apache.ignite.transactions.Transaction;
import org.apache.ignite.transactions.TransactionDeadlockException;
import org.apache.ignite.transactions.TransactionTimeoutException;

import static org.apache.ignite.cache.CacheMode.PARTITIONED;
import static org.apache.ignite.cache.CacheMode.REPLICATED;
import static org.apache.ignite.internal.processors.affinity.AffinityTopologyVersion.NONE;
import static org.apache.ignite.internal.util.typedef.X.cause;
import static org.apache.ignite.internal.util.typedef.X.hasCause;
import static org.apache.ignite.transactions.TransactionConcurrency.OPTIMISTIC;
import static org.apache.ignite.transactions.TransactionIsolation.REPEATABLE_READ;

/**
 *
 */
public class TxOptimisticDeadlockDetectionTest extends GridCommonAbstractTest {
    /** Ip finder. */
    private static final TcpDiscoveryVmIpFinder IP_FINDER = new TcpDiscoveryVmIpFinder(true);

    /** Cache name. */
    private static final String CACHE_NAME = "cache";

    /** Nodes count (actually two times more nodes will started: server + client). */
    private static final int NODES_CNT = 4;

    /** No op transformer. */
    private static final NoOpTransformer NO_OP_TRANSFORMER = new NoOpTransformer();

    /** Wrapping transformer. */
    private static final WrappingTransformer WRAPPING_TRANSFORMER = new WrappingTransformer();

    /** Client mode flag. */
    private static boolean client;

    /** {@inheritDoc} */
    @SuppressWarnings("unchecked")
    @Override protected IgniteConfiguration getConfiguration(String igniteInstanceName) throws Exception {
        IgniteConfiguration cfg = super.getConfiguration(igniteInstanceName);

        TcpDiscoverySpi discoSpi = new TcpDiscoverySpi();

        discoSpi.setIpFinder(IP_FINDER);

        if (isDebug()) {
            discoSpi.failureDetectionTimeoutEnabled(false);

            cfg.setDiscoverySpi(discoSpi);
        }

        TcpCommunicationSpi commSpi = new TestCommunicationSpi();

        cfg.setCommunicationSpi(commSpi);

        cfg.setClientMode(client);

<<<<<<< HEAD
        cfg.setDiscoverySpi(discoSpi);

        // Test spi blocks message send, this can cause hang with striped pool.
        cfg.setStripedPoolSize(-1);

=======
>>>>>>> 48e78a99
        return cfg;
    }

    /** {@inheritDoc} */
    @Override protected void beforeTestsStarted() throws Exception {
        super.beforeTestsStarted();

        client = false;

        startGrids(NODES_CNT);

        client = true;

        for (int i = 0; i < NODES_CNT; i++)
            startGrid(i + NODES_CNT);
    }

    /** {@inheritDoc} */
    @Override protected void afterTestsStopped() throws Exception {
        super.afterTestsStopped();

        stopAllGrids();
    }

    /**
     * @throws Exception If failed.
     */
    public void testDeadlocksPartitioned() throws Exception {
        for (CacheWriteSynchronizationMode syncMode : CacheWriteSynchronizationMode.values()) {
            doTestDeadlocks(createCache(PARTITIONED, syncMode, false), NO_OP_TRANSFORMER);
            doTestDeadlocks(createCache(PARTITIONED, syncMode, false), WRAPPING_TRANSFORMER);
        }
    }

    /**
     * @throws Exception If failed.
     */
    public void testDeadlocksPartitionedNear() throws Exception {
        for (CacheWriteSynchronizationMode syncMode : CacheWriteSynchronizationMode.values()) {
            doTestDeadlocks(createCache(PARTITIONED, syncMode, true), NO_OP_TRANSFORMER);
            doTestDeadlocks(createCache(PARTITIONED, syncMode, true), WRAPPING_TRANSFORMER);
        }
    }

    /**
     * @throws Exception If failed.
     */
    public void testDeadlocksReplicated() throws Exception {
        for (CacheWriteSynchronizationMode syncMode : CacheWriteSynchronizationMode.values()) {
            doTestDeadlocks(createCache(REPLICATED, syncMode, false), NO_OP_TRANSFORMER);
            doTestDeadlocks(createCache(REPLICATED, syncMode, false), WRAPPING_TRANSFORMER);
        }
    }

    /**
     * @param cacheMode Cache mode.
     * @param syncMode Write sync mode.
     * @param near Near.
     * @return Created cache.
     */
    @SuppressWarnings("unchecked")
    private IgniteCache createCache(CacheMode cacheMode, CacheWriteSynchronizationMode syncMode, boolean near) {
        CacheConfiguration ccfg = defaultCacheConfiguration();

        ccfg.setName(CACHE_NAME);
        ccfg.setCacheMode(cacheMode);
        ccfg.setBackups(1);
        ccfg.setNearConfiguration(near ? new NearCacheConfiguration() : null);
        ccfg.setWriteSynchronizationMode(syncMode);

        IgniteCache cache = ignite(0).createCache(ccfg);

        if (near) {
            for (int i = 0; i < NODES_CNT; i++) {
                Ignite client = ignite(i + NODES_CNT);

                assertTrue(client.configuration().isClientMode());

                client.createNearCache(ccfg.getName(), new NearCacheConfiguration<>());
            }
        }

        return cache;
    }

    /**
     * @param cache Cache.
     * @param transformer Transformer closure.
     * @throws Exception If failed.
     */
    private void doTestDeadlocks(IgniteCache cache, IgniteClosure<Integer, Object> transformer) throws Exception {
        try {
            awaitPartitionMapExchange();

            doTestDeadlock(3, false, true, true, transformer);
            doTestDeadlock(3, false, false, false, transformer);
            doTestDeadlock(3, false, false, true, transformer);

            doTestDeadlock(4, false, true, true, transformer);
            doTestDeadlock(4, false, false, false, transformer);
            doTestDeadlock(4, false, false, true, transformer);
        }
        catch (Throwable e) {
            U.error(log, "Unexpected exception: ", e);

            fail();
        }
        finally {
            if (cache != null)
                cache.destroy();
        }
    }

    /**
     * @throws Exception If failed.
     */
    private void doTestDeadlock(
        final int txCnt,
        final boolean loc,
        boolean lockPrimaryFirst,
        final boolean clientTx,
        final IgniteClosure<Integer, Object> transformer
    ) throws Exception {
        log.info(">>> Test deadlock [txCnt=" + txCnt + ", loc=" + loc + ", lockPrimaryFirst=" + lockPrimaryFirst +
            ", clientTx=" + clientTx + ", transformer=" + transformer.getClass().getName() + ']');

        TestCommunicationSpi.init(txCnt);

        final AtomicInteger threadCnt = new AtomicInteger();

        final CyclicBarrier barrier = new CyclicBarrier(txCnt);

        final AtomicReference<TransactionDeadlockException> deadlockErr = new AtomicReference<>();

        final List<List<Integer>> keySets = generateKeys(txCnt, loc, !lockPrimaryFirst);

        final Set<Integer> involvedKeys = new GridConcurrentHashSet<>();
        final Set<Integer> involvedLockedKeys = new GridConcurrentHashSet<>();
        final Set<IgniteInternalTx> involvedTxs = new GridConcurrentHashSet<>();

        IgniteInternalFuture<Long> fut = GridTestUtils.runMultiThreadedAsync(new Runnable() {
            @Override public void run() {
                int threadNum = threadCnt.incrementAndGet();

                Ignite ignite = loc ? ignite(0) : ignite(clientTx ? threadNum - 1 + txCnt : threadNum - 1);

                IgniteCache<Object, Integer> cache = ignite.cache(CACHE_NAME);

                List<Integer> keys = keySets.get(threadNum - 1);

                int txTimeout = 500 + txCnt * 100;

                try (Transaction tx = ignite.transactions().txStart(OPTIMISTIC, REPEATABLE_READ, txTimeout, 0)) {
                    IgniteInternalTx tx0 = ((TransactionProxyImpl)tx).tx();

                    involvedTxs.add(tx0);

                    Integer key = keys.get(0);

                    involvedKeys.add(key);

                    Object k;

                    log.info(">>> Performs put [node=" + ((IgniteKernal)ignite).localNode().id() +
                        ", tx=" + tx.xid() + ", key=" + transformer.apply(key) + ']');

                    cache.put(transformer.apply(key), 0);

                    involvedLockedKeys.add(key);

                    barrier.await();

                    key = keys.get(1);

                    ClusterNode primaryNode =
                        ((IgniteCacheProxy)cache).context().affinity().primaryByKey(key, NONE);

                    List<Integer> primaryKeys =
                        primaryKeys(grid(primaryNode).cache(CACHE_NAME), 5, key + (100 * threadNum));

                    Map<Object, Integer> entries = new HashMap<>();

                    involvedKeys.add(key);

                    entries.put(transformer.apply(key), 0);

                    for (Integer i : primaryKeys) {
                        involvedKeys.add(i);

                        entries.put(transformer.apply(i), 1);

                        k = transformer.apply(i + 13);

                        involvedKeys.add(i + 13);

                        entries.put(k, 2);
                    }

                    log.info(">>> Performs put [node=" + ((IgniteKernal)ignite).localNode().id() +
                        ", tx=" + tx.xid() + ", entries=" + entries + ']');

                    cache.putAll(entries);

                    tx.commit();
                }
                catch (Throwable e) {
                    log.info("Expected exception: " + e);

                    e.printStackTrace(System.out);

                    // At least one stack trace should contain TransactionDeadlockException.
                    if (hasCause(e, TransactionTimeoutException.class) &&
                        hasCause(e, TransactionDeadlockException.class)) {
                        if (deadlockErr.compareAndSet(null, cause(e, TransactionDeadlockException.class))) {
                            log.info("At least one stack trace should contain " +
                                TransactionDeadlockException.class.getSimpleName());

                            e.printStackTrace(System.out);
                        }
                    }
                }
            }
        }, loc ? 2 : txCnt, "tx-thread");

        try {
            fut.get();
        }
        catch (IgniteCheckedException e) {
            U.error(null, "Unexpected exception", e);

            fail();
        }

        U.sleep(1000);

        TransactionDeadlockException deadlockE = deadlockErr.get();

        assertNotNull("Failed to detect deadlock", deadlockE);

        boolean fail = false;

        // Check transactions, futures and entry locks state.
        for (int i = 0; i < NODES_CNT * 2; i++) {
            Ignite ignite = ignite(i);

            int cacheId = ((IgniteCacheProxy)ignite.cache(CACHE_NAME)).context().cacheId();

            GridCacheSharedContext<Object, Object> cctx = ((IgniteKernal)ignite).context().cache().context();

            IgniteTxManager txMgr = cctx.tm();

            Collection<IgniteInternalTx> activeTxs = txMgr.activeTransactions();

            for (IgniteInternalTx tx : activeTxs) {
                Collection<IgniteTxEntry> entries = tx.allEntries();

                for (IgniteTxEntry entry : entries) {
                    if (entry.cacheId() == cacheId) {
                        fail = true;

                        U.error(log, "Transaction still exists: " + "\n" + tx.xidVersion() +
                            "\n" + tx.nearXidVersion() + "\n nodeId=" + cctx.localNodeId() + "\n tx=" + tx);
                    }
                }
            }

            Collection<IgniteInternalFuture<?>> futs = txMgr.deadlockDetectionFutures();

            assertTrue(futs.isEmpty());

            GridCacheAdapter<Object, Integer> intCache = internalCache(i, CACHE_NAME);

            GridCacheConcurrentMap map = intCache.map();

            for (Integer key : involvedKeys) {
                Object key0 = transformer.apply(key);

                KeyCacheObject keyCacheObj = intCache.context().toCacheKeyObject(key0);

                GridCacheMapEntry entry = map.getEntry(keyCacheObj);

                if (entry != null)
                    assertNull("Entry still has locks " + entry, entry.mvccAllLocal());
            }
        }

        if (fail)
            fail("Some transactions still exist");

        // Check deadlock report
        String msg = deadlockE.getMessage();

        for (IgniteInternalTx tx : involvedTxs)
            assertTrue(msg.contains(
                "[txId=" + tx.xidVersion() + ", nodeId=" + tx.nodeId() + ", threadId=" + tx.threadId() + ']'));

        for (Integer key : involvedKeys) {
            if (involvedLockedKeys.contains(key))
                assertTrue(msg.contains("[key=" + transformer.apply(key) + ", cache=" + CACHE_NAME + ']'));
            else
                assertFalse(msg.contains("[key=" + transformer.apply(key)));
        }
    }

    /**
     * @param nodesCnt Nodes count.
     * @param loc Local cache.
     */
    private List<List<Integer>> generateKeys(int nodesCnt, boolean loc, boolean reverse) throws IgniteCheckedException {
        List<List<Integer>> keySets = new ArrayList<>();

        if (loc) {
            List<Integer> keys = primaryKeys(ignite(0).cache(CACHE_NAME), 2);

            keySets.add(new ArrayList<>(keys));

            Collections.reverse(keys);

            keySets.add(keys);
        }
        else {
            for (int i = 0; i < nodesCnt; i++) {
                List<Integer> keys = new ArrayList<>(2);

                int n1 = i + 1;
                int n2 = n1 + 1;

                int i1 = n1 < nodesCnt ? n1 : n1 - nodesCnt;
                int i2 = n2 < nodesCnt ? n2 : n2 - nodesCnt;

                keys.add(primaryKey(ignite(i1).cache(CACHE_NAME)));
                keys.add(primaryKey(ignite(i2).cache(CACHE_NAME)));

                if (reverse)
                    Collections.reverse(keys);

                keySets.add(keys);
            }
        }

        return keySets;
    }

    /**
     *
     */
    private static class NoOpTransformer implements IgniteClosure<Integer, Object> {
        /** {@inheritDoc} */
        @Override public Object apply(Integer val) {
            return val;
        }
    }

    /**
     *
     */
    private static class WrappingTransformer implements IgniteClosure<Integer, Object> {
        /** {@inheritDoc} */
        @Override public Object apply(Integer val) {
            return new KeyObject(val);
        }
    }

    /**
     *
     */
    private static class KeyObject implements Serializable {
        /** Id. */
        private int id;

        /** Name. */
        private String name;

        /**
         * @param id Id.
         */
        public KeyObject(int id) {
            this.id = id;
            this.name = "KeyObject" + id;
        }

        /** {@inheritDoc} */
        @Override public String toString() {
            return "KeyObject{" +
                "id=" + id +
                ", name='" + name + '\'' +
                '}';
        }

        /** {@inheritDoc} */
        @Override public boolean equals(Object o) {
            if (this == o)
                return true;

            if (o == null || getClass() != o.getClass())
                return false;

            KeyObject obj = (KeyObject)o;

            return id == obj.id && name.equals(obj.name);

        }

        /** {@inheritDoc} */
        @Override public int hashCode() {
            return id;
        }
    }

    /**
     *
     */
    private static class TestCommunicationSpi extends TcpCommunicationSpi {
        /** Tx count. */
        private static volatile int TX_CNT;

        /** Tx ids. */
        private static final Set<GridCacheVersion> TX_IDS = new GridConcurrentHashSet<>();

        /**
         * @param txCnt Tx count.
         */
        private static void init(int txCnt) {
            TX_CNT = txCnt;
            TX_IDS.clear();
        }

        /** {@inheritDoc} */
        @Override public void sendMessage(
            final ClusterNode node,
            final Message msg,
            final IgniteInClosure<IgniteException> ackC
        ) throws IgniteSpiException {
            if (msg instanceof GridIoMessage) {
                Message msg0 = ((GridIoMessage)msg).message();

                if (msg0 instanceof GridNearTxPrepareRequest) {
                    final GridNearTxPrepareRequest req = (GridNearTxPrepareRequest)msg0;

                    GridCacheVersion txId = req.version();

                    if (TX_IDS.contains(txId) && TX_IDS.size() < TX_CNT) {
                        GridTestUtils.runAsync(new Callable<Void>() {
                            @Override public Void call() throws Exception {
                                while (TX_IDS.size() < TX_CNT) {
                                    try {
                                        U.sleep(50);
                                    }
                                    catch (IgniteInterruptedCheckedException e) {
                                        e.printStackTrace();
                                    }
                                }

                                TestCommunicationSpi.super.sendMessage(node, msg, ackC);

                                return null;
                            }
                        });

                        return;
                    }
                }
                else if (msg0 instanceof GridNearTxPrepareResponse) {
                    GridNearTxPrepareResponse res = (GridNearTxPrepareResponse)msg0;

                    GridCacheVersion txId = res.version();

                    TX_IDS.add(txId);
                }
            }

            super.sendMessage(node, msg, ackC);
        }
    }
}<|MERGE_RESOLUTION|>--- conflicted
+++ resolved
@@ -118,14 +118,8 @@
 
         cfg.setClientMode(client);
 
-<<<<<<< HEAD
         cfg.setDiscoverySpi(discoSpi);
 
-        // Test spi blocks message send, this can cause hang with striped pool.
-        cfg.setStripedPoolSize(-1);
-
-=======
->>>>>>> 48e78a99
         return cfg;
     }
 
