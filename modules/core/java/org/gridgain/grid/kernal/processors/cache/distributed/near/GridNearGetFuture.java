/* @java.file.header */

/*  _________        _____ __________________        _____
 *  __  ____/___________(_)______  /__  ____/______ ____(_)_______
 *  _  / __  __  ___/__  / _  __  / _  / __  _  __ `/__  / __  __ \
 *  / /_/ /  _  /    _  /  / /_/ /  / /_/ /  / /_/ / _  /  _  / / /
 *  \____/   /_/     /_/   \_,__/   \____/   \__,_/  /_/   /_/ /_/
 */

package org.gridgain.grid.kernal.processors.cache.distributed.near;

import org.gridgain.grid.*;
import org.gridgain.grid.cache.*;
import org.gridgain.grid.kernal.processors.cache.*;
import org.gridgain.grid.kernal.processors.cache.distributed.dht.*;
import org.gridgain.grid.lang.*;
import org.gridgain.grid.logger.*;
import org.gridgain.grid.util.*;
import org.gridgain.grid.util.typedef.*;
import org.gridgain.grid.util.typedef.internal.*;
import org.gridgain.grid.util.future.*;
import org.gridgain.grid.util.tostring.*;
import org.jetbrains.annotations.*;

import java.io.*;
import java.util.*;
import java.util.concurrent.atomic.*;

import static org.gridgain.grid.GridSystemProperties.*;
import static org.gridgain.grid.cache.GridCacheTxIsolation.*;
import static org.gridgain.grid.kernal.processors.cache.GridCacheUtils.*;

/**
 *
 */
public final class GridNearGetFuture<K, V> extends GridCompoundIdentityFuture<Map<K, V>>
    implements GridCacheFuture<Map<K, V>> {
    /** Default max remap count value. */
    public static final int DFLT_MAX_REMAP_CNT = 3;

    /** Logger reference. */
    private static final AtomicReference<GridLogger> logRef = new AtomicReference<>();

    /** Maximum number of attempts to remap key to the same primary node. */
    private static final int MAX_REMAP_CNT;

    /** Context. */
    private GridCacheContext<K, V> cctx;

    /** Keys. */
    private Collection<? extends K> keys;

    /** Reload flag. */
    private boolean reload;

    /** Force primary flag. */
    private boolean forcePrimary;

    /** Future ID. */
    private GridUuid futId;

    /** Version. */
    private GridCacheVersion ver;

    /** Transaction. */
    private GridCacheTxLocalEx<K, V> tx;

    /** Filters. */
    private GridPredicate<GridCacheEntry<K, V>>[] filters;

    /** Logger. */
    private GridLogger log;

    /** Trackable flag. */
    private boolean trackable;

    /** Remap count. */
    private AtomicInteger remapCnt = new AtomicInteger();

    /**
     * Initializes max remap count.
     */
    static {
        int dfltRemapCnt = DFLT_MAX_REMAP_CNT;

        String s = X.getSystemOrEnv(GG_NEAR_GET_MAX_REMAPS, Integer.toString(dfltRemapCnt));

        int cnt;

        try {
            cnt = Integer.parseInt(s);
        }
        catch (NumberFormatException ignore) {
            cnt = dfltRemapCnt;
        }

        MAX_REMAP_CNT = cnt;
    }

    /**
     * Empty constructor required for {@link Externalizable}.
     */
    public GridNearGetFuture() {
        // No-op.
    }

    /**
     * @param cctx Context.
     * @param keys Keys.
     * @param reload Reload flag.
     * @param forcePrimary If {@code true} get will be performed on primary node even if
     *      called on backup node.
     * @param tx Transaction.
     * @param filters Filters.
     */
    public GridNearGetFuture(
        GridCacheContext<K, V> cctx,
        Collection<? extends K> keys,
        boolean reload,
        boolean forcePrimary,
        @Nullable GridCacheTxLocalEx<K, V> tx,
        @Nullable GridPredicate<GridCacheEntry<K, V>>[] filters
    ) {
        super(cctx.kernalContext(), CU.<K, V>mapsReducer(keys.size()));

        assert cctx != null;
        assert !F.isEmpty(keys);

        this.cctx = cctx;
        this.keys = keys;
        this.reload = reload;
        this.forcePrimary = forcePrimary;
        this.filters = filters;
        this.tx = tx;

        futId = GridUuid.randomUuid();

        ver = tx == null ? cctx.versions().next() : tx.xidVersion();

        log = U.logger(ctx, logRef, GridNearGetFuture.class);
    }

    /**
     * Initializes future.
     */
    public void init() {
        long topVer = tx == null ? ctx.discovery().topologyVersion() : tx.topologyVersion();

        map(keys, Collections.<GridNode, LinkedHashMap<K, Boolean>>emptyMap(), topVer);

        markInitialized();
    }

    /** {@inheritDoc} */
    @Override public boolean trackable() {
        return trackable;
    }

    /** {@inheritDoc} */
    @Override public void markNotTrackable() {
        // Should not flip trackable flag from true to false since get future can be remapped.
    }

    /**
     * @return Keys.
     */
    Collection<? extends K> keys() {
        return keys;
    }

    /** {@inheritDoc} */
    @Override public GridUuid futureId() {
        return futId;
    }

    /** {@inheritDoc} */
    @Override public GridCacheVersion version() {
        return ver;
    }

    /** {@inheritDoc} */
    @Override public Collection<? extends GridNode> nodes() {
        return
            F.viewReadOnly(futures(), new GridClosure<GridFuture<Map<K, V>>, GridNode>() {
                @Nullable @Override public GridNode apply(GridFuture<Map<K, V>> f) {
                    if (isMini(f))
                        return ((MiniFuture)f).node();

                    return cctx.discovery().localNode();
                }
            });
    }

    /** {@inheritDoc} */
    @Override public boolean onNodeLeft(UUID nodeId) {
        for (GridFuture<Map<K, V>> fut : futures())
            if (isMini(fut)) {
                MiniFuture f = (MiniFuture)fut;

                if (f.node().id().equals(nodeId)) {
                    f.onResult(new GridTopologyException("Remote node left grid (will retry): " + nodeId));

                    return true;
                }
            }

        return false;
    }

    /**
     * @param nodeId Sender.
     * @param res Result.
     */
    void onResult(UUID nodeId, GridNearGetResponse<K, V> res) {
        for (GridFuture<Map<K, V>> fut : futures())
            if (isMini(fut)) {
                MiniFuture f = (MiniFuture)fut;

                if (f.futureId().equals(res.miniId())) {
                    assert f.node().id().equals(nodeId);

                    f.onResult(res);
                }
            }
    }

    /** {@inheritDoc} */
    @Override public boolean onDone(Map<K, V> res, Throwable err) {
        if (super.onDone(res, err)) {
            // Don't forget to clean up.
            if (trackable)
                cctx.mvcc().removeFuture(this);

            return true;
        }

        return false;
    }

    /**
     * @param f Future.
     * @return {@code True} if mini-future.
     */
    private boolean isMini(GridFuture<Map<K, V>> f) {
        return f.getClass().equals(MiniFuture.class);
    }

    /**
     * @param keys Keys.
     * @param mapped Mappings to check for duplicates.
     * @param topVer Topology version to map on.
     */
    private void map(Collection<? extends K> keys, Map<GridNode, LinkedHashMap<K, Boolean>> mapped, final long topVer) {
        Collection<GridNode> affNodes = CU.affinityNodes(cctx, topVer);

        if (affNodes.isEmpty()) {
            assert !isAffinityNode(cctx.config());

            onDone(new GridTopologyException("Failed to map keys for near-only cache (all partition " +
                "nodes left the grid)."));

            return;
        }

        Map<GridNode, LinkedHashMap<K, Boolean>> mappings =
            new HashMap<>(affNodes.size());

        Map<K, GridCacheVersion> savedVers = null;

        // Assign keys to primary nodes.
        for (K key : keys) {
            if (key != null)
                savedVers = map(key, mappings, topVer, mapped, savedVers);
        }

        if (isDone())
            return;

        final Map<K, GridCacheVersion> saved = savedVers;

        // Create mini futures.
        for (Map.Entry<GridNode, LinkedHashMap<K, Boolean>> entry : mappings.entrySet()) {
            final GridNode n = entry.getKey();

            final LinkedHashMap<K, Boolean> mappedKeys = entry.getValue();

            assert !mappedKeys.isEmpty();

            // If this is the primary or backup node for the keys.
            if (n.isLocal()) {
                final GridDhtFuture<Collection<GridCacheEntryInfo<K, V>>> fut =
                    dht().getDhtAsync(n.id(), -1, mappedKeys, reload, topVer, filters);

                final Collection<Integer> invalidParts = fut.invalidPartitions();

                if (!F.isEmpty(invalidParts)) {
                    Collection<K> remapKeys = new ArrayList<>(keys.size());

                    for (K key : keys) {
                        if (key != null && invalidParts.contains(cctx.affinity().partition(key)))
                            remapKeys.add(key);
                    }

                    long updTopVer = ctx.discovery().topologyVersion();

                    assert updTopVer > topVer : "Got invalid partitions for local node but topology version did " +
                        "not change [topVer=" + topVer + ", updTopVer=" + updTopVer +
                        ", invalidParts=" + invalidParts + ']';

                    // Remap recursively.
                    map(remapKeys, mappings, updTopVer);
                }

                // Add new future.
                add(fut.chain(new C1<GridFuture<Collection<GridCacheEntryInfo<K, V>>>, Map<K, V>>() {
                    @Override public Map<K, V> apply(GridFuture<Collection<GridCacheEntryInfo<K, V>>> fut) {
                        try {
                            return loadEntries(n.id(), mappedKeys.keySet(), fut.get(), saved, topVer);
                        }
                        catch (Exception e) {
                            U.error(log, "Failed to get values from dht cache [fut=" + fut + "]", e);

                            onDone(e);

                            return Collections.emptyMap();
                        }
                    }
                }));
            }
            else {
                if (!trackable) {
                    trackable = true;

                    cctx.mvcc().addFuture(this);
                }

                MiniFuture fut = new MiniFuture(n, mappedKeys, saved, topVer);

                GridCacheMessage<K, V> req = new GridNearGetRequest<>(futId, fut.futureId(), ver, mappedKeys,
                    reload, topVer, filters);

                add(fut); // Append new future.

                try {
                    cctx.io().send(n, req);
                }
                catch (GridException e) {
                    // Fail the whole thing.
                    if (e instanceof GridTopologyException)
                        fut.onResult((GridTopologyException)e);
                    else
                        fut.onResult(e);
                }
            }
        }
    }

    /**
     * @param mappings Mappings.
     * @param key Key to map.
     * @param topVer Topology version
     * @param mapped Previously mapped.
     * @param savedVers Saved versions.
     * @return Map.
     */
    private Map<K, GridCacheVersion> map(K key, Map<GridNode, LinkedHashMap<K, Boolean>> mappings,
        long topVer, Map<GridNode, LinkedHashMap<K, Boolean>> mapped, Map<K, GridCacheVersion> savedVers) {
        final GridNearCacheAdapter<K, V> near = cache();

        // Allow to get cached value from the local node.
        boolean allowLocRead = !forcePrimary || cctx.affinity().primary(cctx.localNode(), key, topVer);

        GridCacheEntryEx<K, V> entry = allowLocRead ? near.peekEx(key) : null;

        while (true) {
            try {
                V v = null;

                boolean isNear = entry != null;

                // First we peek into near cache.
                if (isNear)
                    v = entry.innerGet(tx, /*swap*/false, /*read-through*/false, /*fail-fast*/true, /*unmarshal*/true,
                        true/*metrics*/, true/*events*/, topVer, filters);

                GridNode primary = null;

                if (v == null && allowLocRead) {
                    GridDhtCacheAdapter<K, V> dht = cache().dht();

                    try {
                        entry = dht.context().isSwapOrOffheapEnabled() ? dht.entryEx(key) : dht.peekEx(key);

                        // If near cache does not have value, then we peek DHT cache.
                        if (entry != null) {
<<<<<<< HEAD
                            boolean isNew = entry.isNewLocked(topVer);
=======
                            boolean isNew = entry.isNewLocked() || !entry.valid(topVer);
>>>>>>> 67fd9eee

                            v = entry.innerGet(tx, /*swap*/true, /*read-through*/false, /*fail-fast*/true,
                                /*unmarshal*/true, /*update-metrics*/false, !isNear, topVer, filters);

                            // Entry was not in memory or in swap, so we remove it from cache.
                            if (v == null && isNew && entry.markObsoleteIfEmpty(ver))
                                dht.removeIfObsolete(key);
                        }

                        if (v != null)
                            near.metrics0().onRead(true);
                        else {
                            primary = cctx.affinity().primary(key, topVer);

                            if (!primary.isLocal())
                                near.metrics0().onRead(false);
                        }
                    }
                    catch (GridDhtInvalidPartitionException ignored) {
                        // No-op.
                    }
                    finally {
                        if (entry != null && (tx == null || (!tx.implicit() && tx.isolation() == READ_COMMITTED))) {
                            dht.context().evicts().touch(entry, topVer);

                            entry = null;
                        }
                    }
                }

                if (v != null && !reload)
                    add(new GridFinishedFuture<>(cctx.kernalContext(), Collections.singletonMap(key, v)));
                else {
                    if (primary == null)
                        primary = cctx.affinity().primary(key, topVer);

                    GridNearCacheEntry<K, V> nearEntry = allowLocRead ? near.peekExx(key) : null;

                    entry = nearEntry;

                    if (savedVers == null)
                        savedVers = new HashMap<>(3);

                    savedVers.put(key, nearEntry == null ? null : nearEntry.dhtVersion());

                    LinkedHashMap<K, Boolean> keys = mapped.get(primary);

                    if (keys != null && keys.containsKey(key)) {
                        if (remapCnt.incrementAndGet() > MAX_REMAP_CNT) {
                            onDone(new GridTopologyException("Failed to remap key to a new node after " + MAX_REMAP_CNT
                                + " attempts (key got remapped to the same node) [key=" + key + ", node=" +
                                U.toShortString(primary) + ", mappings=" + mapped + ']'));

                            return savedVers;
                        }
                    }

                    // Don't add reader if transaction acquires lock anyway to avoid deadlock.
                    boolean addRdr = tx == null || tx.optimistic();

                    if (!addRdr && tx.readCommitted() && !tx.writeSet().contains(key))
                        addRdr = true;

                    LinkedHashMap<K, Boolean> old = mappings.get(primary);

                    if (old == null)
                        mappings.put(primary, old = new LinkedHashMap<>(3, 1f));

                    old.put(key, addRdr);
                }

                break;
            }
            catch (GridException e) {
                onDone(e);

                break;
            }
            catch (GridCacheEntryRemovedException ignored) {
                entry = allowLocRead ? near.peekEx(key) : null;
            }
            catch (GridCacheFilterFailedException e) {
                if (log.isDebugEnabled())
                    log.debug("Filter validation failed for entry: " + e);

                break;
            }
            finally {
                if (entry != null && !reload && tx == null)
                    cctx.evicts().touch(entry, topVer);
            }
        }

        return savedVers;
    }

    /**
     * @return Near cache.
     */
    private GridNearCacheAdapter<K, V> cache() {
        return (GridNearCacheAdapter<K, V>)cctx.cache();
    }

    /**
     * @return DHT cache.
     */
    private GridDhtCacheAdapter<K, V> dht() {
        return cache().dht();
    }

    /**
     * @param nodeId Node id.
     * @param keys Keys.
     * @param infos Entry infos.
     * @param savedVers Saved versions.
     * @return Result map.
     */
    private Map<K, V> loadEntries(UUID nodeId, Collection<K> keys, Collection<GridCacheEntryInfo<K, V>> infos,
        Map<K, GridCacheVersion> savedVers, long topVer) {
        boolean empty = F.isEmpty(keys);

        Map<K, V> map = empty ? Collections.<K, V>emptyMap() : new GridLeanMap<K, V>(keys.size());

        if (!empty) {
            boolean atomic = cctx.atomic();

            GridCacheVersion ver = atomic ? null : F.isEmpty(infos) ? null : cctx.versions().next();

            for (GridCacheEntryInfo<K, V> info : infos) {
                try {
                    info.unmarshalValue(cctx, cctx.deploy().globalLoader());

                    // Entries available locally in DHT should not be loaded into near cache for reading.
                    if (!cctx.cache().affinity().isPrimaryOrBackup(cctx.localNode(), info.key())) {
                        GridNearCacheEntry<K, V> entry = cache().entryExx(info.key());

                        GridCacheVersion saved = savedVers.get(info.key());

                        // Load entry into cache.
<<<<<<< HEAD
                        entry.loadedValue(tx, nodeId, info.value(), info.valueBytes(), ver, info.version(), saved,
                            info.ttl(), info.expireTime(), true, topVer);
=======
                        entry.loadedValue(tx,
                            nodeId,
                            info.value(),
                            info.valueBytes(),
                            atomic ? info.version() : ver,
                            info.version(),
                            saved,
                            info.ttl(),
                            info.expireTime(),
                            true);
>>>>>>> 67fd9eee
                    }
                }
                catch (GridCacheEntryRemovedException ignore) {
                    if (log.isDebugEnabled())
                        log.debug("Got removed entry while processing get response (will not retry).");
                }
                catch (GridException e) {
                    // Fail.
                    onDone(e);

                    return Collections.emptyMap();
                }

                map.put(info.key(), info.value());
            }
        }

        return map;
    }

    /**
     * Mini-future for get operations. Mini-futures are only waiting on a single
     * node as opposed to multiple nodes.
     */
    private class MiniFuture extends GridFutureAdapter<Map<K, V>> {
        /** */
        private final GridUuid futId = GridUuid.randomUuid();

        /** Node ID. */
        private GridNode node;

        /** Keys. */
        @GridToStringInclude
        private LinkedHashMap<K, Boolean> keys;

        /** Saved entry versions. */
        private Map<K, GridCacheVersion> savedVers;

        /** Topology version on which this future was mapped. */
        private long topVer;

        /**
         * Empty constructor required for {@link Externalizable}.
         */
        public MiniFuture() {
            // No-op.
        }

        /**
         * @param node Node.
         * @param keys Keys.
         * @param savedVers Saved entry versions.
         * @param topVer Topology version.
         */
        MiniFuture(GridNode node, LinkedHashMap<K, Boolean> keys, Map<K, GridCacheVersion> savedVers, long topVer) {
            super(cctx.kernalContext());

            this.node = node;
            this.keys = keys;
            this.savedVers = savedVers;
            this.topVer = topVer;
        }

        /**
         * @return Future ID.
         */
        GridUuid futureId() {
            return futId;
        }

        /**
         * @return Node ID.
         */
        public GridNode node() {
            return node;
        }

        /**
         * @return Keys.
         */
        public Collection<K> keys() {
            return keys.keySet();
        }

        /**
         * @param e Error.
         */
        void onResult(Throwable e) {
            if (log.isDebugEnabled())
                log.debug("Failed to get future result [fut=" + this + ", err=" + e + ']');

            // Fail.
            onDone(e);
        }

        /**
         * @param e Topology exception.
         */
        void onResult(GridTopologyException e) {
            if (log.isDebugEnabled())
                log.debug("Remote node left grid while sending or waiting for reply (will retry): " + this);

            long updTopVer = ctx.discovery().topologyVersion();

            assert updTopVer > topVer : "Got topology exception but topology version did " +
                "not change [topVer=" + topVer + ", updTopVer=" + updTopVer +
                ", nodeId=" + node.id() + ']';

            // Remap.
            map(keys.keySet(), F.t(node, keys), updTopVer);

            onDone(Collections.<K, V>emptyMap());
        }

        /**
         * @param res Result callback.
         */
        void onResult(final GridNearGetResponse<K, V> res) {
            final Collection<Integer> invalidParts = res.invalidPartitions();

            // If error happened on remote node, fail the whole future.
            if (res.error() != null) {
                onDone(res.error());

                return;
            }

            // Remap invalid partitions.
            if (!F.isEmpty(invalidParts)) {
                long rmtTopVer = res.topologyVersion();

                assert rmtTopVer != 0;

                if (rmtTopVer <= topVer) {
                    // Fail the whole get future.
                    onDone(new GridException("Failed to process invalid partitions response (remote node reported " +
                        "invalid partitions but remote topology version does not differ from local) " +
                        "[topVer=" + topVer + ", rmtTopVer=" + rmtTopVer + ", invalidParts=" + invalidParts +
                        ", nodeId=" + node.id() + ']'));

                    return;
                }

                if (log.isDebugEnabled())
                    log.debug("Remapping mini get future [invalidParts=" + invalidParts + ", fut=" + this + ']');

                // Need to wait for next topology version to remap.
                GridFuture<Long> topFut = ctx.discovery().topologyFuture(rmtTopVer);

                topFut.listenAsync(new CIX1<GridFuture<Long>>() {
                    @Override public void applyx(GridFuture<Long> fut) throws GridException {
                        long readyTopVer = fut.get();

                        // This will append new futures to compound list.
                        map(F.view(keys.keySet(), new P1<K>() {
                            @Override public boolean apply(K key) {
                                return invalidParts.contains(cctx.affinity().partition(key));
                            }
                        }), F.t(node, keys), readyTopVer);

                        // It is critical to call onDone after adding futures to compound list.
                        onDone(loadEntries(node.id(), keys.keySet(), res.entries(), savedVers, topVer));
                    }
                });
            }
            else
                onDone(loadEntries(node.id(), keys.keySet(), res.entries(), savedVers, topVer));
        }

        /** {@inheritDoc} */
        @Override public String toString() {
            return S.toString(MiniFuture.class, this);
        }
    }
}<|MERGE_RESOLUTION|>--- conflicted
+++ resolved
@@ -393,11 +393,7 @@
 
                         // If near cache does not have value, then we peek DHT cache.
                         if (entry != null) {
-<<<<<<< HEAD
-                            boolean isNew = entry.isNewLocked(topVer);
-=======
                             boolean isNew = entry.isNewLocked() || !entry.valid(topVer);
->>>>>>> 67fd9eee
 
                             v = entry.innerGet(tx, /*swap*/true, /*read-through*/false, /*fail-fast*/true,
                                 /*unmarshal*/true, /*update-metrics*/false, !isNear, topVer, filters);
@@ -537,10 +533,6 @@
                         GridCacheVersion saved = savedVers.get(info.key());
 
                         // Load entry into cache.
-<<<<<<< HEAD
-                        entry.loadedValue(tx, nodeId, info.value(), info.valueBytes(), ver, info.version(), saved,
-                            info.ttl(), info.expireTime(), true, topVer);
-=======
                         entry.loadedValue(tx,
                             nodeId,
                             info.value(),
@@ -551,7 +543,6 @@
                             info.ttl(),
                             info.expireTime(),
                             true);
->>>>>>> 67fd9eee
                     }
                 }
                 catch (GridCacheEntryRemovedException ignore) {
