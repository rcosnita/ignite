/*
 * Licensed to the Apache Software Foundation (ASF) under one or more
 * contributor license agreements.  See the NOTICE file distributed with
 * this work for additional information regarding copyright ownership.
 * The ASF licenses this file to You under the Apache License, Version 2.0
 * (the "License"); you may not use this file except in compliance with
 * the License.  You may obtain a copy of the License at
 *
 *      http://www.apache.org/licenses/LICENSE-2.0
 *
 * Unless required by applicable law or agreed to in writing, software
 * distributed under the License is distributed on an "AS IS" BASIS,
 * WITHOUT WARRANTIES OR CONDITIONS OF ANY KIND, either express or implied.
 * See the License for the specific language governing permissions and
 * limitations under the License.
 */

package org.apache.ignite.internal.processors.spring;

import org.apache.ignite.*;
import org.apache.ignite.configuration.*;
import org.apache.ignite.internal.processors.resource.*;
import org.apache.ignite.internal.util.typedef.*;
import org.apache.ignite.internal.util.typedef.internal.*;
import org.apache.ignite.lang.*;
import org.jetbrains.annotations.*;
import org.springframework.beans.*;
import org.springframework.beans.factory.*;
import org.springframework.beans.factory.config.*;
import org.springframework.beans.factory.support.*;
import org.springframework.beans.factory.xml.*;
import org.springframework.context.*;
import org.springframework.context.support.*;
import org.springframework.core.io.*;

import java.io.*;
import java.net.*;
import java.util.*;
import java.util.concurrent.atomic.*;

/**
 * Spring configuration processor.
 */
public class IgniteSpringProcessorImpl implements IgniteSpringProcessor {
<<<<<<< HEAD
    /** Path to {@code ignite.xml} file. */
    public static final String IGNITE_XML_PATH = "META-INF/gridgain.xml";
=======
    /** Path to {@code gridgain.xml} file. */
    public static final String IGNITE_XML_PATH = "META-INF/ignite.xml";
>>>>>>> 0b7b2518

    /** System class loader user version. */
    private static final AtomicReference<String> SYS_LDR_VER = new AtomicReference<>(null);

    /**
     * Try to execute LogFactory.getFactory().setAttribute("org.apache.commons.logging.Log", null)
     * to turn off default logging for Spring Framework.
     */
    static {
        Class<?> logFactoryCls = null;

        try {
            logFactoryCls = Class.forName("org.apache.commons.logging.LogFactory");
        }
        catch (ClassNotFoundException ignored) {
            // No-op.
        }

        if (logFactoryCls != null) {
            try {
                Object factory = logFactoryCls.getMethod("getFactory").invoke(null);

                factory.getClass().getMethod("setAttribute", String.class, Object.class).
                    invoke(factory, "org.apache.commons.logging.Log", null);
            }
            catch (Exception ignored) {
                // No-op.
            }
        }
    }

    /** {@inheritDoc} */
    @Override public IgniteBiTuple<Collection<IgniteConfiguration>, ? extends GridSpringResourceContext> loadConfigurations(
        URL cfgUrl, String... excludedProps) throws IgniteCheckedException {
        ApplicationContext springCtx;

        try {
            springCtx = applicationContext(cfgUrl, excludedProps);
        }
        catch (BeansException e) {
            if (X.hasCause(e, ClassNotFoundException.class))
                throw new IgniteCheckedException("Failed to instantiate Spring XML application context " +
                    "(make sure all classes used in Spring configuration are present at CLASSPATH) " +
                    "[springUrl=" + cfgUrl + ']', e);
            else
                throw new IgniteCheckedException("Failed to instantiate Spring XML application context [springUrl=" +
                    cfgUrl + ", err=" + e.getMessage() + ']', e);
        }

        Map<String, IgniteConfiguration> cfgMap;

        try {
            cfgMap = springCtx.getBeansOfType(IgniteConfiguration.class);
        }
        catch (BeansException e) {
            throw new IgniteCheckedException("Failed to instantiate bean [type=" + IgniteConfiguration.class + ", err=" +
                e.getMessage() + ']', e);
        }

        if (cfgMap == null || cfgMap.isEmpty())
            throw new IgniteCheckedException("Failed to find grid configuration in: " + cfgUrl);

        return F.t(cfgMap.values(), new GridSpringResourceContextImpl(springCtx));
    }

    /** {@inheritDoc} */
    @Override public Map<Class<?>, Object> loadBeans(URL cfgUrl, Class<?>... beanClasses) throws IgniteCheckedException {
        assert beanClasses.length > 0;

        GenericApplicationContext springCtx;

        try {
            springCtx = new GenericApplicationContext();

            new XmlBeanDefinitionReader(springCtx).loadBeanDefinitions(new UrlResource(cfgUrl));

            springCtx.refresh();
        }
        catch (BeansException e) {
            if (X.hasCause(e, ClassNotFoundException.class))
                throw new IgniteCheckedException("Failed to instantiate Spring XML application context " +
                    "(make sure all classes used in Spring configuration are present at CLASSPATH) " +
                    "[springUrl=" + cfgUrl + ']', e);
            else
                throw new IgniteCheckedException("Failed to instantiate Spring XML application context [springUrl=" +
                    cfgUrl + ", err=" + e.getMessage() + ']', e);
        }

        Map<Class<?>, Object> beans = new HashMap<>();

        for (Class<?> cls : beanClasses)
            beans.put(cls, bean(springCtx, cls));

        return beans;
    }

    /** {@inheritDoc} */
    @Override public String userVersion(ClassLoader ldr, IgniteLogger log) {
        assert ldr != null;
        assert log != null;

        // For system class loader return cached version.
        if (ldr == U.gridClassLoader() && SYS_LDR_VER.get() != null)
            return SYS_LDR_VER.get();

        String usrVer = U.DFLT_USER_VERSION;

        InputStream in = ldr.getResourceAsStream(IGNITE_XML_PATH);

        if (in != null) {
            // Note: use ByteArrayResource instead of InputStreamResource because
            // InputStreamResource doesn't work.
            ByteArrayOutputStream out = new ByteArrayOutputStream();

            try {
                U.copy(in, out);

                DefaultListableBeanFactory factory = new DefaultListableBeanFactory();

                XmlBeanDefinitionReader reader = new XmlBeanDefinitionReader(factory);

                reader.loadBeanDefinitions(new ByteArrayResource(out.toByteArray()));

                usrVer = (String)factory.getBean("userVersion");

                usrVer = usrVer == null ? U.DFLT_USER_VERSION : usrVer.trim();
            }
            catch (NoSuchBeanDefinitionException ignored) {
                if (log.isInfoEnabled())
                    log.info("User version is not explicitly defined (will use default version) [file=" +
                        IGNITE_XML_PATH + ", clsLdr=" + ldr + ']');

                usrVer = U.DFLT_USER_VERSION;
            }
            catch (BeansException e) {
                U.error(log, "Failed to parse Spring XML file (will use default user version) [file=" +
                    IGNITE_XML_PATH + ", clsLdr=" + ldr + ']', e);

                usrVer = U.DFLT_USER_VERSION;
            }
            catch (IOException e) {
                U.error(log, "Failed to read Spring XML file (will use default user version) [file=" +
                    IGNITE_XML_PATH + ", clsLdr=" + ldr + ']', e);

                usrVer = U.DFLT_USER_VERSION;
            }
            finally {
                U.close(out, log);
            }
        }

        // For system class loader return cached version.
        if (ldr == U.gridClassLoader())
            SYS_LDR_VER.compareAndSet(null, usrVer);

        return usrVer;
    }

    /**
     * Gets bean configuration.
     *
     * @param ctx Spring context.
     * @param beanCls Bean class.
     * @return Spring bean.
     */
    @Nullable private static <T> T bean(ListableBeanFactory ctx, Class<T> beanCls) {
        Map.Entry<String, T> entry = F.firstEntry(ctx.getBeansOfType(beanCls));

        return entry == null ? null : entry.getValue();
    }

    /**
     * Creates Spring application context. Optionally excluded properties can be specified,
     * it means that if such a property is found in {@link org.apache.ignite.configuration.IgniteConfiguration}
     * then it is removed before the bean is instantiated.
     * For example, {@code streamerConfiguration} can be excluded from the configs that Visor uses.
     *
     * @param cfgUrl Resource where config file is located.
     * @param excludedProps Properties to be excluded.
     * @return Spring application context.
     */
    public static ApplicationContext applicationContext(URL cfgUrl, final String... excludedProps) {
        GenericApplicationContext springCtx = new GenericApplicationContext();

        BeanFactoryPostProcessor postProc = new BeanFactoryPostProcessor() {
            @Override public void postProcessBeanFactory(ConfigurableListableBeanFactory beanFactory)
                throws BeansException {
                for (String beanName : beanFactory.getBeanDefinitionNames()) {
                    BeanDefinition def = beanFactory.getBeanDefinition(beanName);

                    if (def.getBeanClassName() != null) {
                        try {
                            Class.forName(def.getBeanClassName());
                        }
                        catch (ClassNotFoundException ignored) {
                            ((BeanDefinitionRegistry)beanFactory).removeBeanDefinition(beanName);

                            continue;
                        }
                    }

                    MutablePropertyValues vals = def.getPropertyValues();

                    for (PropertyValue val : new ArrayList<>(vals.getPropertyValueList())) {
                        for (String excludedProp : excludedProps) {
                            if (val.getName().equals(excludedProp))
                                vals.removePropertyValue(val);
                        }
                    }
                }
            }
        };

        springCtx.addBeanFactoryPostProcessor(postProc);

        new XmlBeanDefinitionReader(springCtx).loadBeanDefinitions(new UrlResource(cfgUrl));

        springCtx.refresh();

        return springCtx;
    }
}<|MERGE_RESOLUTION|>--- conflicted
+++ resolved
@@ -42,13 +42,8 @@
  * Spring configuration processor.
  */
 public class IgniteSpringProcessorImpl implements IgniteSpringProcessor {
-<<<<<<< HEAD
     /** Path to {@code ignite.xml} file. */
-    public static final String IGNITE_XML_PATH = "META-INF/gridgain.xml";
-=======
-    /** Path to {@code gridgain.xml} file. */
     public static final String IGNITE_XML_PATH = "META-INF/ignite.xml";
->>>>>>> 0b7b2518
 
     /** System class loader user version. */
     private static final AtomicReference<String> SYS_LDR_VER = new AtomicReference<>(null);
