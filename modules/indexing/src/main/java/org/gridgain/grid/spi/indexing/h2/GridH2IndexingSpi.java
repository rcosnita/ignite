--- conflicted
+++ resolved
@@ -164,13 +164,6 @@
     public static final String VAL_FIELD_NAME = "_val";
 
     /** */
-<<<<<<< HEAD
-    private static final GridIndexingQueryFilter[] EMPTY_FILTER = new GridIndexingQueryFilter[0];
-=======
-    private static final Object[][] EMPTY_DATA = new Object[0][];
->>>>>>> 233fc492
-
-    /** */
     private static final Field COMMAND_FIELD;
 
     /**
@@ -686,11 +679,7 @@
         throws GridSpiException {
         localSpi.set(GridH2IndexingSpi.this);
 
-<<<<<<< HEAD
-        setFilters(filters != null ? filters : EMPTY_FILTER);
-=======
-                setFilters(filters);
->>>>>>> 233fc492
+        setFilters(filters);
 
         try {
             Connection conn = connectionForThread(schema(spaceName));
@@ -888,16 +877,7 @@
         if (tbl == null)
             return new GridEmptyCloseableIterator<>();
 
-<<<<<<< HEAD
-        setFilters(filters != null ? filters : EMPTY_FILTER);
-=======
-        return new KeyValIterator(executeQueryWithCache(new T3<>(tbl.fullTableName(), qry, params),
-            new COX<QueryResult>() {
-            @Override public QueryResult applyx() throws GridSpiException {
-                setFilters(filters);
-
-                localSpi.set(GridH2IndexingSpi.this);
->>>>>>> 233fc492
+        setFilters(filters);
 
         localSpi.set(GridH2IndexingSpi.this);
 
