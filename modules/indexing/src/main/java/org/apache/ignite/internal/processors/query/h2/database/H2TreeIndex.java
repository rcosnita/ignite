/*
 * Licensed to the Apache Software Foundation (ASF) under one or more
 * contributor license agreements.  See the NOTICE file distributed with
 * this work for additional information regarding copyright ownership.
 * The ASF licenses this file to You under the Apache License, Version 2.0
 * (the "License"); you may not use this file except in compliance with
 * the License.  You may obtain a copy of the License at
 *
 *      http://www.apache.org/licenses/LICENSE-2.0
 *
 * Unless required by applicable law or agreed to in writing, software
 * distributed under the License is distributed on an "AS IS" BASIS,
 * WITHOUT WARRANTIES OR CONDITIONS OF ANY KIND, either express or implied.
 * See the License for the specific language governing permissions and
 * limitations under the License.
 */

package org.apache.ignite.internal.processors.query.h2.database;

import java.util.ArrayList;
import java.util.Collection;
import java.util.Iterator;
import java.util.List;
import java.util.Map;
import java.util.UUID;
import javax.cache.CacheException;
import org.apache.ignite.IgniteCheckedException;
import org.apache.ignite.IgniteLogger;
import org.apache.ignite.cluster.ClusterNode;
import org.apache.ignite.internal.GridKernalContext;
import org.apache.ignite.internal.GridTopic;
import org.apache.ignite.internal.cache.query.index.Index;
import org.apache.ignite.internal.cache.query.index.sorted.IndexRow;
import org.apache.ignite.internal.cache.query.index.sorted.IndexRowImpl;
import org.apache.ignite.internal.cache.query.index.sorted.IndexSearchRowImpl;
import org.apache.ignite.internal.cache.query.index.sorted.IndexValueCursor;
import org.apache.ignite.internal.cache.query.index.sorted.InlineIndexRowHandler;
import org.apache.ignite.internal.cache.query.index.sorted.SortedIndexDefinition;
import org.apache.ignite.internal.cache.query.index.sorted.inline.IndexQueryContext;
import org.apache.ignite.internal.cache.query.index.sorted.inline.InlineIndexImpl;
import org.apache.ignite.internal.cache.query.index.sorted.keys.IndexKey;
import org.apache.ignite.internal.cache.query.index.sorted.keys.IndexKeyFactory;
import org.apache.ignite.internal.managers.communication.GridIoPolicy;
import org.apache.ignite.internal.managers.communication.GridMessageListener;
import org.apache.ignite.internal.processors.cache.GridCacheContext;
import org.apache.ignite.internal.processors.cache.persistence.CacheDataRow;
import org.apache.ignite.internal.processors.cache.persistence.tree.BPlusTree;
import org.apache.ignite.internal.processors.query.h2.H2Cursor;
import org.apache.ignite.internal.processors.query.h2.H2Utils;
import org.apache.ignite.internal.processors.query.h2.IgniteH2Indexing;
import org.apache.ignite.internal.processors.query.h2.opt.GridH2RowDescriptor;
import org.apache.ignite.internal.processors.query.h2.opt.GridH2Table;
import org.apache.ignite.internal.processors.query.h2.opt.H2CacheRow;
import org.apache.ignite.internal.processors.query.h2.opt.H2Row;
import org.apache.ignite.internal.processors.query.h2.opt.QueryContext;
import org.apache.ignite.internal.processors.query.h2.opt.QueryContextRegistry;
import org.apache.ignite.internal.processors.query.h2.opt.join.CursorIteratorWrapper;
import org.apache.ignite.internal.processors.query.h2.opt.join.DistributedJoinContext;
import org.apache.ignite.internal.processors.query.h2.opt.join.DistributedLookupBatch;
import org.apache.ignite.internal.processors.query.h2.opt.join.RangeSource;
import org.apache.ignite.internal.processors.query.h2.opt.join.RangeStream;
import org.apache.ignite.internal.processors.query.h2.opt.join.SegmentKey;
import org.apache.ignite.internal.processors.query.h2.twostep.msg.GridH2IndexRangeRequest;
import org.apache.ignite.internal.processors.query.h2.twostep.msg.GridH2IndexRangeResponse;
import org.apache.ignite.internal.processors.query.h2.twostep.msg.GridH2RowMessage;
import org.apache.ignite.internal.processors.query.h2.twostep.msg.GridH2RowRange;
import org.apache.ignite.internal.processors.query.h2.twostep.msg.GridH2RowRangeBounds;
import org.apache.ignite.internal.processors.query.h2.twostep.msg.GridH2ValueMessage;
import org.apache.ignite.internal.processors.query.h2.twostep.msg.GridH2ValueMessageFactory;
import org.apache.ignite.internal.processors.tracing.MTC;
import org.apache.ignite.internal.processors.tracing.MTC.TraceSurroundings;
import org.apache.ignite.internal.processors.tracing.Span;
import org.apache.ignite.internal.util.GridSpinBusyLock;
import org.apache.ignite.internal.util.lang.GridCursor;
import org.apache.ignite.internal.util.typedef.CIX2;
import org.apache.ignite.internal.util.typedef.T2;
import org.apache.ignite.internal.util.typedef.internal.U;
import org.apache.ignite.lang.IgniteBiTuple;
import org.apache.ignite.plugin.extensions.communication.Message;
import org.apache.ignite.spi.indexing.IndexingQueryCacheFilter;
import org.h2.engine.Session;
import org.h2.index.Cursor;
import org.h2.index.IndexCondition;
import org.h2.index.IndexLookupBatch;
import org.h2.index.IndexType;
import org.h2.message.DbException;
import org.h2.result.SearchRow;
import org.h2.table.IndexColumn;
import org.h2.table.TableFilter;
import org.h2.value.Value;
import org.jetbrains.annotations.NotNull;

import static java.util.Collections.singletonList;
import static org.apache.ignite.internal.processors.query.h2.twostep.msg.GridH2IndexRangeResponse.STATUS_ERROR;
import static org.apache.ignite.internal.processors.query.h2.twostep.msg.GridH2IndexRangeResponse.STATUS_NOT_FOUND;
import static org.apache.ignite.internal.processors.query.h2.twostep.msg.GridH2IndexRangeResponse.STATUS_OK;
import static org.apache.ignite.internal.processors.tracing.SpanTags.ERROR;
import static org.apache.ignite.internal.processors.tracing.SpanTags.SQL_IDX;
import static org.apache.ignite.internal.processors.tracing.SpanTags.SQL_IDX_RANGE_ROWS;
import static org.apache.ignite.internal.processors.tracing.SpanTags.SQL_TABLE;
import static org.apache.ignite.internal.processors.tracing.SpanType.SQL_IDX_RANGE_REQ;
import static org.apache.ignite.internal.processors.tracing.SpanType.SQL_IDX_RANGE_RESP;
import static org.h2.result.Row.MEMORY_CALCULATE;

/**
 * H2 Index over {@link BPlusTree}.
 */
@SuppressWarnings({"unchecked"})
public class H2TreeIndex extends H2TreeIndexBase {
    /** Underlying Ignite index. */
    private InlineIndexImpl queryIndex;

    /** Kernal context. */
    private GridKernalContext ctx;

    /** Cache context. */
    private GridCacheContext<?, ?> cctx;

    /** Table name. */
    private String tblName;

    /** Index name. */
    private String idxName;

    /** */
    private final IgniteLogger log;

    /** */
    private final Object msgTopic;

    /** Query context registry. */
    private final QueryContextRegistry qryCtxRegistry;

    /** */
    private final GridMessageListener msgLsnr;

    /** */
    private final CIX2<ClusterNode, Message> locNodeHnd = new CIX2<ClusterNode, Message>() {
        @Override public void applyx(ClusterNode locNode, Message msg) {
            onMessage0(locNode.id(), msg);
        }
    };

    /** */
    public H2TreeIndex(InlineIndexImpl queryIndex, GridH2Table tbl, IndexColumn[] cols, boolean pk, IgniteLogger log) {
        super(tbl, queryIndex.name(), cols,
            pk ? IndexType.createPrimaryKey(false, false) :
                IndexType.createNonUnique(false, false, false));

        cctx = tbl.cacheContext();
        ctx = cctx.kernalContext();

        tblName = tbl.getName();
        idxName = queryIndex.name();

        this.log = log;

        this.queryIndex = queryIndex;

        qryCtxRegistry = ((IgniteH2Indexing)(ctx.query().getIndexing())).queryContextRegistry();

        // Initialize distributed joins.
        msgTopic = new IgniteBiTuple<>(GridTopic.TOPIC_QUERY, tbl.identifierString() + '.' + getName());

        msgLsnr = new GridMessageListener() {
            @Override public void onMessage(UUID nodeId, Object msg, byte plc) {
                GridSpinBusyLock l = tbl.rowDescriptor().indexing().busyLock();

                if (!l.enterBusy())
                    return;

                try {
                    onMessage0(nodeId, msg);
                }
                finally {
                    l.leaveBusy();
                }
            }
        };

        ctx.io().addMessageListener(msgTopic, msgLsnr);
    }

    /** {@inheritDoc} */
    @Override public int inlineSize() {
        return queryIndex.inlineSize();
    }

    /** {@inheritDoc} */
    @Override public int segmentsCount() {
        return queryIndex.segmentsCount();
    }

    /** {@inheritDoc} */
    @Override public long totalRowCount(IndexingQueryCacheFilter partsFilter) {
        return 0;
    }

    /** {@inheritDoc} */
    @Override public Cursor find(Session ses, SearchRow lower, SearchRow upper) {
        assert lower == null || lower instanceof H2Row : lower;
        assert upper == null || upper instanceof H2Row : upper;

        try {
            T2<IndexRow, IndexRow> key = prepareIndexKeys(lower, upper);

            QueryContext qctx = ses != null ? H2Utils.context(ses) : null;

            GridCursor<IndexRow> cursor = queryIndex.find(key.get1(), key.get2(), true, true, segment(qctx), idxQryContext(qctx));

            GridCursor<H2Row> h2cursor = new IndexValueCursor<>(cursor, this::mapIndexRow);

            return new H2Cursor(h2cursor);
        }
        catch (IgniteCheckedException e) {
            throw DbException.convert(e);
        }
    }

    /** */
    private IndexQueryContext idxQryContext(QueryContext qctx) {
        assert qctx != null || !cctx.mvccEnabled();

        if (qctx == null)
            return null;

        return new IndexQueryContext(qctx.filter(), null, qctx.mvccSnapshot());
    }

    /** */
    private T2<IndexRow, IndexRow> prepareIndexKeys(SearchRow lower, SearchRow upper) {
        InlineIndexRowHandler rowHnd = queryIndex.segment(0).rowHandler();

        return new T2<>(prepareIndexKey(lower, rowHnd), prepareIndexKey(upper, rowHnd));
    }

    /** */
    private IndexRow prepareIndexKey(SearchRow row, InlineIndexRowHandler rowHnd) {
        if (row == null)
            return null;

        else if (row instanceof H2CacheRow)
            return new IndexRowImpl(rowHnd, (CacheDataRow)row, getCachedKeys((H2CacheRow)row));
        else
            return preparePlainIndexKey(row, rowHnd);
    }

    /** Extract cached values of a row to skip the double work of getting index keys from Ignite cache. */
    private IndexKey[] getCachedKeys(H2CacheRow row) {
        IndexKey[] cached = new IndexKey[columnIds.length];

        for (int i = 0; i < columnIds.length; ++i) {
            Object key = row.getCached(columnIds[i]);
            if (key == null)
                break;

            cached[i] = IndexKeyFactory.wrap(
                key, columns[i].getType(), cctx.cacheObjectContext(), queryIndex.keyTypeSettings());
        }

        return cached;
    }

    /** */
    private IndexRow preparePlainIndexKey(SearchRow row, InlineIndexRowHandler rowHnd) {
        int idxColsLen = indexColumns.length;

        IndexKey[] keys = row == null ? null : new IndexKey[idxColsLen];

        for (int i = 0; i < idxColsLen; ++i) {
            int colId = indexColumns[i].column.getColumnId();

            Value v = row.getValue(colId);

            keys[i] = v == null ? null : IndexKeyFactory.wrap(
                v.getObject(), v.getType(), cctx.cacheObjectContext(), queryIndex.keyTypeSettings());
        }

        return new IndexSearchRowImpl(keys, rowHnd);
    }

    /** */
    private H2Row mapIndexRow(IndexRow row) {
        if (row == null)
            return null;

        return new H2CacheRow(rowDescriptor(), row.cacheDataRow());
    }

    /** {@inheritDoc} */
    @Override public long getRowCount(Session ses) {
        try {
            QueryContext qctx = H2Utils.context(ses);

            return queryIndex.count(segment(qctx), idxQryContext(qctx));
        }
        catch (IgniteCheckedException e) {
            throw DbException.convert(e);
        }
    }

    /** {@inheritDoc} */
    @Override public Cursor findFirstOrLast(Session ses, boolean b) {
        try {
            QueryContext qctx = H2Utils.context(ses);

            IndexQueryContext qryCtx = idxQryContext(qctx);

            GridCursor<IndexRow> cursor = b ?
                queryIndex.findFirst(segment(qctx), qryCtx)
                : queryIndex.findLast(segment(qctx), qryCtx);

            return new H2Cursor(new IndexValueCursor<>(cursor, this::mapIndexRow));
        }
        catch (IgniteCheckedException e) {
            throw DbException.convert(e);
        }
    }

    /**
     * Determines if provided row can be treated as expired at the current moment.
     *
     * @param row row to check.
     * @throws NullPointerException if provided row is {@code null}.
     */
    private static boolean isExpired(@NotNull H2Row row) {
        return row.expireTime() > 0 && row.expireTime() <= U.currentTimeMillis();
    }

    /** {@inheritDoc} */
    @Override public void destroy(boolean rmvIdx) {
        try {
            queryIndex.destroy(!rmvIdx);

            super.destroy(rmvIdx);

        } finally {
            if (msgLsnr != null)
                ctx.io().removeMessageListener(msgTopic, msgLsnr);
        }
    }

    /**
     * Destroy index immediately.
     *
     * @throws IgniteCheckedException If failed.
     */
    public void destroyImmediately() throws IgniteCheckedException {
        try {
            queryIndex.destroy0(false, true);

            super.destroy(false);
        } finally {
            if (msgLsnr != null)
                ctx.io().removeMessageListener(msgTopic, msgLsnr);
        }
    }

    /** {@inheritDoc} */
    @Override public H2CacheRow put(H2CacheRow row) {
        throw new IllegalStateException("Must not be invoked.");
    }

    /** {@inheritDoc} */
    @Override public boolean putx(H2CacheRow row) {
        throw new IllegalStateException("Must not be invoked.");
    }

    /** {@inheritDoc} */
    @Override public boolean removex(SearchRow row) {
        throw new IllegalStateException("Must not be invoked.");
    }

    /** {@inheritDoc} */
    @Override public IndexLookupBatch createLookupBatch(TableFilter[] filters, int filter) {
        QueryContext qctx = H2Utils.context(filters[filter].getSession());

        if (qctx == null || qctx.distributedJoinContext() == null || !getTable().isPartitioned())
            return null;

        IndexColumn affCol = getTable().getAffinityKeyColumn();
        GridH2RowDescriptor desc = getTable().rowDescriptor();

        int affColId = -1;
        boolean ucast = false;

        if (affCol != null) {
            affColId = affCol.column.getColumnId();
            int[] masks = filters[filter].getMasks();

            if (masks != null) {
                ucast = (masks[affColId] & IndexCondition.EQUALITY) != 0 ||
                    desc.checkKeyIndexCondition(masks, IndexCondition.EQUALITY);
            }
        }

        return new DistributedLookupBatch(this, cctx, ucast, affColId);
    }

    /**
     * @param nodes Nodes.
     * @param msg Message.
     */
    public void send(Collection<ClusterNode> nodes, Message msg) {
        boolean res = getTable().rowDescriptor().indexing().send(msgTopic,
            -1,
            nodes,
            msg,
            null,
            locNodeHnd,
            GridIoPolicy.IDX_POOL,
            false
        );

        if (!res)
            throw H2Utils.retryException("Failed to send message to nodes: " + nodes);
    }

    /**
     * @param nodeId Source node ID.
     * @param msg Message.
     */
    private void onMessage0(UUID nodeId, Object msg) {
        ClusterNode node = ctx.discovery().node(nodeId);

        if (node == null)
            return;

        try {
            if (msg instanceof GridH2IndexRangeRequest)
                onIndexRangeRequest(node, (GridH2IndexRangeRequest)msg);
            else if (msg instanceof GridH2IndexRangeResponse)
                onIndexRangeResponse(node, (GridH2IndexRangeResponse)msg);
        }
        catch (Throwable th) {
            U.error(log, "Failed to handle message[nodeId=" + nodeId + ", msg=" + msg + "]", th);

            if (th instanceof Error)
                throw th;
        }
    }

    /**
     * @param node Requesting node.
     * @param msg Request message.
     */
    private void onIndexRangeRequest(final ClusterNode node, final GridH2IndexRangeRequest msg) {
        // We don't use try with resources on purpose - the catch block must also be executed in the context of this span.
        TraceSurroundings trace = MTC.support(ctx.tracing().create(SQL_IDX_RANGE_REQ, MTC.span()));

        Span span = MTC.span();

        try {
            span.addTag(SQL_IDX, () -> idxName);
            span.addTag(SQL_TABLE, () -> tblName);

            GridH2IndexRangeResponse res = new GridH2IndexRangeResponse();

            res.originNodeId(msg.originNodeId());
            res.queryId(msg.queryId());
            res.originSegmentId(msg.originSegmentId());
            res.segment(msg.segment());
            res.batchLookupId(msg.batchLookupId());

            QueryContext qctx = qryCtxRegistry.getShared(
                msg.originNodeId(),
                msg.queryId(),
                msg.originSegmentId()
            );

            if (qctx == null)
                res.status(STATUS_NOT_FOUND);
            else {
                DistributedJoinContext joinCtx = qctx.distributedJoinContext();

                assert joinCtx != null;

                try {
                    RangeSource src;

                    if (msg.bounds() != null) {
                        // This is the first request containing all the search rows.
                        assert !msg.bounds().isEmpty() : "empty bounds";

                        src = new RangeSource(this, msg.bounds(), msg.segment(), idxQryContext(qctx));
                    }
                    else {
                        // This is request to fetch next portion of data.
                        src = joinCtx.getSource(node.id(), msg.segment(), msg.batchLookupId());

                        assert src != null;
                    }

                    List<GridH2RowRange> ranges = new ArrayList<>();

                    int maxRows = joinCtx.pageSize();

                    assert maxRows > 0 : maxRows;

                    while (maxRows > 0) {
                        GridH2RowRange range = src.next(maxRows);

                        if (range == null)
                            break;

                        ranges.add(range);

                        if (range.rows() != null)
                            maxRows -= range.rows().size();
                    }

                    assert !ranges.isEmpty();

                    if (src.hasMoreRows()) {
                        // Save source for future fetches.
                        if (msg.bounds() != null)
                            joinCtx.putSource(node.id(), msg.segment(), msg.batchLookupId(), src);
                    }
                    else if (msg.bounds() == null) {
                        // Drop saved source.
                        joinCtx.putSource(node.id(), msg.segment(), msg.batchLookupId(), null);
                    }

                    res.ranges(ranges);
                    res.status(STATUS_OK);

                    span.addTag(SQL_IDX_RANGE_ROWS, () ->
                        Integer.toString(ranges.stream().mapToInt(GridH2RowRange::rowsSize).sum()));
                }
                catch (Throwable th) {
                    span.addTag(ERROR, th::getMessage);

                    U.error(log, "Failed to process request: " + msg, th);

                    res.error(th.getClass() + ": " + th.getMessage());
                    res.status(STATUS_ERROR);
                }
            }

            send(singletonList(node), res);
        }
        catch (Throwable th) {
            span.addTag(ERROR, th::getMessage);

            throw th;
        }
        finally {
            if (trace != null)
                trace.close();
        }
    }

    /**
     * @param node Responded node.
     * @param msg Response message.
     */
    private void onIndexRangeResponse(ClusterNode node, GridH2IndexRangeResponse msg) {
        try (TraceSurroundings ignored = MTC.support(ctx.tracing().create(SQL_IDX_RANGE_RESP, MTC.span()))) {
            QueryContext qctx = qryCtxRegistry.getShared(
                msg.originNodeId(),
                msg.queryId(),
                msg.originSegmentId()
            );

            if (qctx == null)
                return;

            DistributedJoinContext joinCtx = qctx.distributedJoinContext();

            assert joinCtx != null;

            Map<SegmentKey, RangeStream> streams = joinCtx.getStreams(msg.batchLookupId());

            if (streams == null)
                return;

            RangeStream stream = streams.get(new SegmentKey(node, msg.segment()));

            assert stream != null;

            stream.onResponse(msg);
        }
    }

    /**
     * Find rows for the segments (distributed joins).
     *
     * @param bounds Bounds.
     * @param segment Segment.
     * @param qryCtx Index query context.
     * @return Iterator.
     */
    public Iterator<H2Row> findForSegment(GridH2RowRangeBounds bounds, int segment, IndexQueryContext qryCtx) {
        SearchRow lower = toSearchRow(bounds.first());
        SearchRow upper = toSearchRow(bounds.last());

        T2<IndexRow, IndexRow> key = prepareIndexKeys(lower, upper);

        try {
            GridCursor<IndexRow> range = queryIndex.find(key.get1(), key.get2(), true, true, segment, qryCtx);

            if (range == null)
                range = IndexValueCursor.EMPTY;

            GridCursor<H2Row> h2cursor = new IndexValueCursor<>(range, this::mapIndexRow);

            H2Cursor cur = new H2Cursor(h2cursor);

            return new CursorIteratorWrapper(cur);
        }

        catch (IgniteCheckedException e) {
            throw DbException.convert(e);
        }
    }

    /**
     * @param msg Row message.
     * @return Search row.
     */
    private SearchRow toSearchRow(GridH2RowMessage msg) {
        if (msg == null)
            return null;

        Value[] vals = new Value[getTable().getColumns().length];

        assert vals.length > 0;

        List<GridH2ValueMessage> msgVals = msg.values();

        for (int i = 0; i < indexColumns.length; i++) {
            if (i >= msgVals.size())
                continue;

            try {
                vals[indexColumns[i].column.getColumnId()] = msgVals.get(i).value(ctx);
            }
            catch (IgniteCheckedException e) {
                throw new CacheException(e);
            }
        }

        return database.createRow(vals, MEMORY_CALCULATE);
    }

    /**
     * @param row Search row.
     * @return Row message.
     */
    public GridH2RowMessage toSearchRowMessage(SearchRow row) {
        if (row == null)
            return null;

        List<GridH2ValueMessage> vals = new ArrayList<>(indexColumns.length);

        for (IndexColumn idxCol : indexColumns) {
            Value val = row.getValue(idxCol.column.getColumnId());

            if (val == null)
                break;

            try {
                vals.add(GridH2ValueMessageFactory.toMessage(val));
            }
            catch (IgniteCheckedException e) {
                throw new CacheException(e);
            }
        }

        GridH2RowMessage res = new GridH2RowMessage();

        res.values(vals);

        return res;
    }

    /**
     * Returns number of elements in the tree by scanning pages of the bottom (leaf) level.
     *
     * @return Number of elements in the tree.
     * @throws IgniteCheckedException If failed.
     */
    public long size() throws IgniteCheckedException {
        return queryIndex.totalCount();
    }

<<<<<<< HEAD
    /** {@inheritDoc} */
    @Override public <T extends Index> T unwrap(Class<T> clazz) {
        if (clazz.isInstance(queryIndex))
            return clazz.cast(queryIndex);

        return super.unwrap(clazz);
=======
    /**
     * Creates a new index that is an exact copy of this index.
     *
     * @return New index.
     */
    public H2TreeIndex createCopy(InlineIndexImpl inlineIndex, SortedIndexDefinition idxDef) throws IgniteCheckedException {
        return new H2TreeIndex(inlineIndex, tbl, indexColumns, idxDef.primary(), log);
    }

    /**
     * @return Index's id.
     */
    public UUID indexId() {
        return queryIndex.id();
    }

    /**
     * @return Index.
     */
    public InlineIndexImpl index() {
        return queryIndex;
>>>>>>> 8fa8d92e
    }
}<|MERGE_RESOLUTION|>--- conflicted
+++ resolved
@@ -684,35 +684,34 @@
         return queryIndex.totalCount();
     }
 
-<<<<<<< HEAD
+    /**
+     * Creates a new index that is an exact copy of this index.
+     *
+     * @return New index.
+     */
+    public H2TreeIndex createCopy(InlineIndexImpl inlineIndex, SortedIndexDefinition idxDef) throws IgniteCheckedException {
+        return new H2TreeIndex(inlineIndex, tbl, indexColumns, idxDef.primary(), log);
+    }
+
+    /**
+     * @return Index's id.
+     */
+    public UUID indexId() {
+        return queryIndex.id();
+    }
+
+    /**
+     * @return Index.
+     */
+    public InlineIndexImpl index() {
+        return queryIndex;
+    }
+
     /** {@inheritDoc} */
     @Override public <T extends Index> T unwrap(Class<T> clazz) {
         if (clazz.isInstance(queryIndex))
             return clazz.cast(queryIndex);
 
         return super.unwrap(clazz);
-=======
-    /**
-     * Creates a new index that is an exact copy of this index.
-     *
-     * @return New index.
-     */
-    public H2TreeIndex createCopy(InlineIndexImpl inlineIndex, SortedIndexDefinition idxDef) throws IgniteCheckedException {
-        return new H2TreeIndex(inlineIndex, tbl, indexColumns, idxDef.primary(), log);
-    }
-
-    /**
-     * @return Index's id.
-     */
-    public UUID indexId() {
-        return queryIndex.id();
-    }
-
-    /**
-     * @return Index.
-     */
-    public InlineIndexImpl index() {
-        return queryIndex;
->>>>>>> 8fa8d92e
     }
 }