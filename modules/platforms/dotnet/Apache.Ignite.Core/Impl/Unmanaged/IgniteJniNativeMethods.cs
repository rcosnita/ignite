/*
 * Licensed to the Apache Software Foundation (ASF) under one or more
 * contributor license agreements.  See the NOTICE file distributed with
 * this work for additional information regarding copyright ownership.
 * The ASF licenses this file to You under the Apache License, Version 2.0
 * (the "License"); you may not use this file except in compliance with
 * the License.  You may obtain a copy of the License at
 *
 *      http://www.apache.org/licenses/LICENSE-2.0
 *
 * Unless required by applicable law or agreed to in writing, software
 * distributed under the License is distributed on an "AS IS" BASIS,
 * WITHOUT WARRANTIES OR CONDITIONS OF ANY KIND, either express or implied.
 * See the License for the specific language governing permissions and
 * limitations under the License.
 */

namespace Apache.Ignite.Core.Impl.Unmanaged
{
    using System.Runtime.InteropServices;
    using System.Security;

    /// <summary>
    /// Ignite JNI native methods.
    /// </summary>
    [SuppressUnmanagedCodeSecurity]
    internal static unsafe class IgniteJniNativeMethods
    {
        [DllImport(IgniteUtils.FileIgniteJniDll, EntryPoint = "IgniteReallocate")]
        public static extern int Reallocate(long memPtr, int cap);

        [DllImport(IgniteUtils.FileIgniteJniDll, EntryPoint = "IgniteIgnitionStart")]
        public static extern void* IgnitionStart(void* ctx, sbyte* cfgPath, sbyte* gridName, int factoryId, 
            long dataPtr);

        [DllImport(IgniteUtils.FileIgniteJniDll, EntryPoint = "IgniteIgnitionStop")]
        [return: MarshalAs(UnmanagedType.U1)]
        public static extern bool IgnitionStop(void* ctx, sbyte* gridName, [MarshalAs(UnmanagedType.U1)] bool cancel);

        [DllImport(IgniteUtils.FileIgniteJniDll, EntryPoint = "IgniteIgnitionStopAll")]
        public static extern void IgnitionStopAll(void* ctx, [MarshalAs(UnmanagedType.U1)] bool cancel);

        [DllImport(IgniteUtils.FileIgniteJniDll, EntryPoint = "IgniteProcessorReleaseStart")]
        public static extern void ProcessorReleaseStart(void* ctx, void* obj);

        [DllImport(IgniteUtils.FileIgniteJniDll, EntryPoint = "IgniteProcessorProjection")]
        public static extern void* ProcessorProjection(void* ctx, void* obj);

        [DllImport(IgniteUtils.FileIgniteJniDll, EntryPoint = "IgniteProcessorCache")]
        public static extern void* ProcessorCache(void* ctx, void* obj, sbyte* name);

        [DllImport(IgniteUtils.FileIgniteJniDll, EntryPoint = "IgniteProcessorCreateCache")]
        public static extern void* ProcessorCreateCache(void* ctx, void* obj, sbyte* name);

        [DllImport(IgniteUtils.FileIgniteJniDll, EntryPoint = "IgniteProcessorCreateCacheFromConfig")]
        public static extern void* ProcessorCreateCacheFromConfig(void* ctx, void* obj, long memPtr);

        [DllImport(IgniteUtils.FileIgniteJniDll, EntryPoint = "IgniteProcessorGetOrCreateCache")]
        public static extern void* ProcessorGetOrCreateCache(void* ctx, void* obj, sbyte* name);

        [DllImport(IgniteUtils.FileIgniteJniDll, EntryPoint = "IgniteProcessorGetOrCreateCacheFromConfig")]
        public static extern void* ProcessorGetOrCreateCacheFromConfig(void* ctx, void* obj, long memPtr);

        [DllImport(IgniteUtils.FileIgniteJniDll, EntryPoint = "IgniteProcessorCreateNearCache")]
        public static extern void* ProcessorCreateNearCache(void* ctx, void* obj, sbyte* name, long memPtr);

        [DllImport(IgniteUtils.FileIgniteJniDll, EntryPoint = "IgniteProcessorGetOrCreateNearCache")]
        public static extern void* ProcessorGetOrCreateNearCache(void* ctx, void* obj, sbyte* name, long memPtr);

        [DllImport(IgniteUtils.FileIgniteJniDll, EntryPoint = "IgniteProcessorDestroyCache")]
        public static extern void ProcessorDestroyCache(void* ctx, void* obj, sbyte* name);

        [DllImport(IgniteUtils.FileIgniteJniDll, EntryPoint = "IgniteProcessorAffinity")]
        public static extern void* ProcessorAffinity(void* ctx, void* obj, sbyte* name);

        [DllImport(IgniteUtils.FileIgniteJniDll, EntryPoint = "IgniteProcessorDataStreamer")]
        public static extern void* ProcessorDataStreamer(void* ctx, void* obj, sbyte* name, 
            [MarshalAs(UnmanagedType.U1)] bool keepBinary);

        [DllImport(IgniteUtils.FileIgniteJniDll, EntryPoint = "IgniteProcessorTransactions")]
        public static extern void* ProcessorTransactions(void* ctx, void* obj);

        [DllImport(IgniteUtils.FileIgniteJniDll, EntryPoint = "IgniteProcessorCompute")]
        public static extern void* ProcessorCompute(void* ctx, void* obj, void* prj);

        [DllImport(IgniteUtils.FileIgniteJniDll, EntryPoint = "IgniteProcessorMessage")]
        public static extern void* ProcessorMessage(void* ctx, void* obj, void* prj);

        [DllImport(IgniteUtils.FileIgniteJniDll, EntryPoint = "IgniteProcessorEvents")]
        public static extern void* ProcessorEvents(void* ctx, void* obj, void* prj);

        [DllImport(IgniteUtils.FileIgniteJniDll, EntryPoint = "IgniteProcessorServices")]
        public static extern void* ProcessorServices(void* ctx, void* obj, void* prj);

        [DllImport(IgniteUtils.FileIgniteJniDll, EntryPoint = "IgniteProcessorExtensions")]
        public static extern void* ProcessorExtensions(void* ctx, void* obj);

        [DllImport(IgniteUtils.FileIgniteJniDll, EntryPoint = "IgniteProcessorAtomicLong")]
        public static extern void* ProcessorAtomicLong(void* ctx, void* obj, sbyte* name, long initVal,
            [MarshalAs(UnmanagedType.U1)] bool create);

        [DllImport(IgniteUtils.FileIgniteJniDll, EntryPoint = "IgniteProcessorAtomicSequence")]
        public static extern void* ProcessorAtomicSequence(void* ctx, void* obj, sbyte* name, long initVal,
            [MarshalAs(UnmanagedType.U1)] bool create);

        [DllImport(IgniteUtils.FileIgniteJniDll, EntryPoint = "IgniteProcessorAtomicReference")]
        public static extern void* ProcessorAtomicReference(void* ctx, void* obj, sbyte* name, long memPtr,
            [MarshalAs(UnmanagedType.U1)] bool create);

        [DllImport(IgniteUtils.FileIgniteJniDll, EntryPoint = "IgniteProcessorGetIgniteConfiguration")]
        public static extern void ProcessorGetIgniteConfiguration(void* ctx, void* obj, long memPtr);

        [DllImport(IgniteUtils.FileIgniteJniDll, EntryPoint = "IgniteProcessorGetCacheNames")]
        public static extern void ProcessorGetCacheNames(void* ctx, void* obj, long memPtr);

<<<<<<< HEAD
        [DllImport(IgniteUtils.FileIgniteJniDll, EntryPoint = "IgniteProcessorLoggerIsLevelEnabled")]
        [return: MarshalAs(UnmanagedType.U1)]
        public static extern bool ProcessorLoggerIsLevelEnabled(void* ctx, void* obj, int level);

        [DllImport(IgniteUtils.FileIgniteJniDll, EntryPoint = "IgniteProcessorLoggerLog")]
        public static extern void ProcessorLoggerLog(void* ctx, void* obj, int level, sbyte* messsage, sbyte* category, sbyte* errorInfo);
=======
        [DllImport(IgniteUtils.FileIgniteJniDll, EntryPoint = "IgniteTargetInLongOutLong")]
        public static extern long TargetInLongOutLong(void* ctx, void* target, int opType, long val);
>>>>>>> eaf8ae24

        [DllImport(IgniteUtils.FileIgniteJniDll, EntryPoint = "IgniteTargetInStreamOutLong")]
        public static extern long TargetInStreamOutLong(void* ctx, void* target, int opType, long memPtr);

        [DllImport(IgniteUtils.FileIgniteJniDll, EntryPoint = "IgniteTargetInStreamOutStream")]
        public static extern void TargetInStreamOutStream(void* ctx, void* target, int opType, long inMemPtr,
            long outMemPtr);

        [DllImport(IgniteUtils.FileIgniteJniDll, EntryPoint = "IgniteTargetInStreamOutObject")]
        public static extern void* TargetInStreanOutObject(void* ctx, void* target, int opType, long memPtr);

        [DllImport(IgniteUtils.FileIgniteJniDll, EntryPoint = "IgniteTargetInObjectStreamOutStream")]
        public static extern void TargetInObjectStreamOutStream(void* ctx, void* target, int opType,
            void* arg, long inMemPtr, long outMemPtr);

        [DllImport(IgniteUtils.FileIgniteJniDll, EntryPoint = "IgniteTargetInObjectStreamOutObjectStream")]
        public static extern void* TargetInObjectStreamOutObjectStream(void* ctx, void* target, int opType,
            void* arg, long inMemPtr, long outMemPtr);

        [DllImport(IgniteUtils.FileIgniteJniDll, EntryPoint = "IgniteTargetOutLong")]
        public static extern long TargetOutLong(void* ctx, void* target, int opType);

        [DllImport(IgniteUtils.FileIgniteJniDll, EntryPoint = "IgniteTargetOutStream")]
        public static extern void TargetOutStream(void* ctx, void* target, int opType, long memPtr);

        [DllImport(IgniteUtils.FileIgniteJniDll, EntryPoint = "IgniteTargetOutObject")]
        public static extern void* TargetOutObject(void* ctx, void* target, int opType);

        [DllImport(IgniteUtils.FileIgniteJniDll, EntryPoint = "IgniteTargetListenFuture")]
        public static extern void TargetListenFut(void* ctx, void* target, long futId, int typ);

        [DllImport(IgniteUtils.FileIgniteJniDll, EntryPoint = "IgniteTargetListenFutureForOperation")]
        public static extern void TargetListenFutForOp(void* ctx, void* target, long futId, int typ, int opId);

        [DllImport(IgniteUtils.FileIgniteJniDll, EntryPoint = "IgniteTargetListenFutureAndGet")]
        public static extern void* TargetListenFutAndGet(void* ctx, void* target, long futId, int typ);

        [DllImport(IgniteUtils.FileIgniteJniDll, EntryPoint = "IgniteTargetListenFutureForOperationAndGet")]
        public static extern void* TargetListenFutForOpAndGet(void* ctx, void* target, long futId, int typ, int opId);

<<<<<<< HEAD
        [DllImport(IgniteUtils.FileIgniteJniDll, EntryPoint = "IgniteAffinityPartitions")]
        public static extern int AffinityParts(void* ctx, void* target);

        [DllImport(IgniteUtils.FileIgniteJniDll, EntryPoint = "IgniteCacheWithSkipStore")]
        public static extern void* CacheWithSkipStore(void* ctx, void* obj);

        [DllImport(IgniteUtils.FileIgniteJniDll, EntryPoint = "IgniteCacheWithNoRetries")]
        public static extern void* CacheWithNoRetries(void* ctx, void* obj);

        [DllImport(IgniteUtils.FileIgniteJniDll, EntryPoint = "IgniteCacheWithExpiryPolicy")]
        public static extern void* CacheWithExpiryPolicy(void* ctx, void* obj, long create, long update, long access);

        [DllImport(IgniteUtils.FileIgniteJniDll, EntryPoint = "IgniteCacheWithAsync")]
        public static extern void* CacheWithAsync(void* ctx, void* obj);

        [DllImport(IgniteUtils.FileIgniteJniDll, EntryPoint = "IgniteCacheWithKeepPortable")]
        public static extern void* CacheWithKeepBinary(void* ctx, void* obj);

        [DllImport(IgniteUtils.FileIgniteJniDll, EntryPoint = "IgniteCacheClear")]
        public static extern void CacheClear(void* ctx, void* obj);

        [DllImport(IgniteUtils.FileIgniteJniDll, EntryPoint = "IgniteCacheRemoveAll")]
        public static extern void CacheRemoveAll(void* ctx, void* obj);

        [DllImport(IgniteUtils.FileIgniteJniDll, EntryPoint = "IgniteCacheOutOpQueryCursor")]
        public static extern void* CacheOutOpQueryCursor(void* ctx, void* obj, int type, long memPtr);

        [DllImport(IgniteUtils.FileIgniteJniDll, EntryPoint = "IgniteCacheOutOpContinuousQuery")]
        public static extern void* CacheOutOpContinuousQuery(void* ctx, void* obj, int type, long memPtr);

        [DllImport(IgniteUtils.FileIgniteJniDll, EntryPoint = "IgniteCacheIterator")]
        public static extern void* CacheIterator(void* ctx, void* obj);

        [DllImport(IgniteUtils.FileIgniteJniDll, EntryPoint = "IgniteCacheLocalIterator")]
        public static extern void* CacheLocalIterator(void* ctx, void* obj, int peekModes);

        [DllImport(IgniteUtils.FileIgniteJniDll, EntryPoint = "IgniteCacheEnterLock")]
        public static extern void CacheEnterLock(void* ctx, void* obj, long id);

        [DllImport(IgniteUtils.FileIgniteJniDll, EntryPoint = "IgniteCacheExitLock")]
        public static extern void CacheExitLock(void* ctx, void* obj, long id);

        [DllImport(IgniteUtils.FileIgniteJniDll, EntryPoint = "IgniteCacheTryEnterLock")]
        [return: MarshalAs(UnmanagedType.U1)]
        public static extern bool CacheTryEnterLock(void* ctx, void* obj, long id, long timeout);

        [DllImport(IgniteUtils.FileIgniteJniDll, EntryPoint = "IgniteCacheCloseLock")]
        public static extern void CacheCloseLock(void* ctx, void* obj, long id);

        [DllImport(IgniteUtils.FileIgniteJniDll, EntryPoint = "IgniteCacheRebalance")]
        public static extern void CacheRebalance(void* ctx, void* obj, long futId);

        [DllImport(IgniteUtils.FileIgniteJniDll, EntryPoint = "IgniteCacheSize")]
        public static extern int CacheSize(void* ctx, void* obj, int peekModes, [MarshalAs(UnmanagedType.U1)] bool loc);

        [DllImport(IgniteUtils.FileIgniteJniDll, EntryPoint = "IgniteCacheStoreCallbackInvoke")]
        public static extern void CacheStoreCallbackInvoke(void* ctx, void* obj, long memPtr);

        [DllImport(IgniteUtils.FileIgniteJniDll, EntryPoint = "IgniteComputeWithNoFailover")]
        public static extern void ComputeWithNoFailover(void* ctx, void* target);

        [DllImport(IgniteUtils.FileIgniteJniDll, EntryPoint = "IgniteComputeWithTimeout")]
        public static extern void ComputeWithTimeout(void* ctx, void* target, long timeout);

        [DllImport(IgniteUtils.FileIgniteJniDll, EntryPoint = "IgniteComputeExecuteNative")]
        public static extern void* ComputeExecuteNative(void* ctx, void* target, long taskPtr, long topVer);

        [DllImport(IgniteUtils.FileIgniteJniDll, EntryPoint = "IgniteContinuousQueryClose")]
        public static extern void ContinuousQryClose(void* ctx, void* target);

        [DllImport(IgniteUtils.FileIgniteJniDll, EntryPoint = "IgniteContinuousQueryGetInitialQueryCursor")]
        public static extern void* ContinuousQryGetInitialQueryCursor(void* ctx, void* target);

        [DllImport(IgniteUtils.FileIgniteJniDll, EntryPoint = "IgniteDataStreamerListenTopology")]
        public static extern void DataStreamerListenTop(void* ctx, void* obj, long ptr);

        [DllImport(IgniteUtils.FileIgniteJniDll, EntryPoint = "IgniteDataStreamerAllowOverwriteGet")]
        [return: MarshalAs(UnmanagedType.U1)]
        public static extern bool DataStreamerAllowOverwriteGet(void* ctx, void* obj);

        [DllImport(IgniteUtils.FileIgniteJniDll, EntryPoint = "IgniteDataStreamerAllowOverwriteSet")]
        public static extern void DataStreamerAllowOverwriteSet(void* ctx, void* obj, 
            [MarshalAs(UnmanagedType.U1)] bool val);

        [DllImport(IgniteUtils.FileIgniteJniDll, EntryPoint = "IgniteDataStreamerSkipStoreGet")]
        [return: MarshalAs(UnmanagedType.U1)]
        public static extern bool DataStreamerSkipStoreGet(void* ctx, void* obj);

        [DllImport(IgniteUtils.FileIgniteJniDll, EntryPoint = "IgniteDataStreamerSkipStoreSet")]
        public static extern void DataStreamerSkipStoreSet(void* ctx, void* obj, 
            [MarshalAs(UnmanagedType.U1)] bool val);

        [DllImport(IgniteUtils.FileIgniteJniDll, EntryPoint = "IgniteDataStreamerPerNodeBufferSizeGet")]
        public static extern int DataStreamerPerNodeBufferSizeGet(void* ctx, void* obj);

        [DllImport(IgniteUtils.FileIgniteJniDll, EntryPoint = "IgniteDataStreamerPerNodeBufferSizeSet")]
        public static extern void DataStreamerPerNodeBufferSizeSet(void* ctx, void* obj, int val);

        [DllImport(IgniteUtils.FileIgniteJniDll, EntryPoint = "IgniteDataStreamerPerNodeParallelOperationsGet")]
        public static extern int DataStreamerPerNodeParallelOpsGet(void* ctx, void* obj);

        [DllImport(IgniteUtils.FileIgniteJniDll, EntryPoint = "IgniteDataStreamerPerNodeParallelOperationsSet")]
        public static extern void DataStreamerPerNodeParallelOpsSet(void* ctx, void* obj, int val);

        [DllImport(IgniteUtils.FileIgniteJniDll, EntryPoint = "IgniteMessagingWithAsync")]
        public static extern void* MessagingWithAsync(void* ctx, void* target);

        [DllImport(IgniteUtils.FileIgniteJniDll, EntryPoint = "IgniteProjectionForOthers")]
        public static extern void* ProjectionForOthers(void* ctx, void* obj, void* prj);

        [DllImport(IgniteUtils.FileIgniteJniDll, EntryPoint = "IgniteProjectionForRemotes")]
        public static extern void* ProjectionForRemotes(void* ctx, void* obj);

        [DllImport(IgniteUtils.FileIgniteJniDll, EntryPoint = "IgniteProjectionForDaemons")]
        public static extern void* ProjectionForDaemons(void* ctx, void* obj);

        [DllImport(IgniteUtils.FileIgniteJniDll, EntryPoint = "IgniteProjectionForRandom")]
        public static extern void* ProjectionForRandom(void* ctx, void* obj);

        [DllImport(IgniteUtils.FileIgniteJniDll, EntryPoint = "IgniteProjectionForOldest")]
        public static extern void* ProjectionForOldest(void* ctx, void* obj);

        [DllImport(IgniteUtils.FileIgniteJniDll, EntryPoint = "IgniteProjectionForYoungest")]
        public static extern void* ProjectionForYoungest(void* ctx, void* obj);

        [DllImport(IgniteUtils.FileIgniteJniDll, EntryPoint = "IgniteProjectionForServers")]
        public static extern void* ProjectionForServers(void* ctx, void* obj);

        [DllImport(IgniteUtils.FileIgniteJniDll, EntryPoint = "IgniteProjectionResetMetrics")]
        public static extern void ProjectionResetMetrics(void* ctx, void* obj);

        [DllImport(IgniteUtils.FileIgniteJniDll, EntryPoint = "IgniteProjectionOutOpRet")]
        public static extern void* ProjectionOutOpRet(void* ctx, void* obj, int type, long memPtr);

        [DllImport(IgniteUtils.FileIgniteJniDll, EntryPoint = "IgniteQueryCursorIterator")]
        public static extern void QryCursorIterator(void* ctx, void* target);

        [DllImport(IgniteUtils.FileIgniteJniDll, EntryPoint = "IgniteQueryCursorClose")]
        public static extern void QryCursorClose(void* ctx, void* target);

=======
>>>>>>> eaf8ae24
        [DllImport(IgniteUtils.FileIgniteJniDll, EntryPoint = "IgniteAcquire")]
        public static extern void* Acquire(void* ctx, void* target);

        [DllImport(IgniteUtils.FileIgniteJniDll, EntryPoint = "IgniteRelease")]
        public static extern void Release(void* target);

        [DllImport(IgniteUtils.FileIgniteJniDll, EntryPoint = "IgniteThrowToJava")]
        public static extern void ThrowToJava(void* ctx, char* msg);

        [DllImport(IgniteUtils.FileIgniteJniDll, EntryPoint = "IgniteHandlersSize")]
        public static extern int HandlersSize();

        [DllImport(IgniteUtils.FileIgniteJniDll, EntryPoint = "IgniteCreateContext")]
        public static extern void* CreateContext(void* opts, int optsLen, void* cbs);

        [DllImport(IgniteUtils.FileIgniteJniDll, EntryPoint = "IgniteDeleteContext")]
        public static extern void DeleteContext(void* ptr);

        [DllImport(IgniteUtils.FileIgniteJniDll, EntryPoint = "IgniteDestroyJvm")]
        public static extern void DestroyJvm(void* ctx);

        [DllImport(IgniteUtils.FileIgniteJniDll, EntryPoint = "IgniteListenableCancel")]
        [return: MarshalAs(UnmanagedType.U1)]
        public static extern bool ListenableCancel(void* ctx, void* target);
<<<<<<< HEAD

        [DllImport(IgniteUtils.FileIgniteJniDll, EntryPoint = "IgniteListenableIsCancelled")]
        [return: MarshalAs(UnmanagedType.U1)]
        public static extern bool ListenableIsCancelled(void* ctx, void* target);

        [DllImport(IgniteUtils.FileIgniteJniDll, EntryPoint = "IgniteSetConsoleHandler")]
        public static extern void SetConsoleHandler(void* consoleHandler);

        [DllImport(IgniteUtils.FileIgniteJniDll, EntryPoint = "IgniteRemoveConsoleHandler")]
        public static extern int RemoveConsoleHandler(void* consoleHandler);
=======
>>>>>>> eaf8ae24
    }
}<|MERGE_RESOLUTION|>--- conflicted
+++ resolved
@@ -113,17 +113,15 @@
         [DllImport(IgniteUtils.FileIgniteJniDll, EntryPoint = "IgniteProcessorGetCacheNames")]
         public static extern void ProcessorGetCacheNames(void* ctx, void* obj, long memPtr);
 
-<<<<<<< HEAD
+        [DllImport(IgniteUtils.FileIgniteJniDll, EntryPoint = "IgniteTargetInLongOutLong")]
+        public static extern long TargetInLongOutLong(void* ctx, void* target, int opType, long val);
+
         [DllImport(IgniteUtils.FileIgniteJniDll, EntryPoint = "IgniteProcessorLoggerIsLevelEnabled")]
         [return: MarshalAs(UnmanagedType.U1)]
         public static extern bool ProcessorLoggerIsLevelEnabled(void* ctx, void* obj, int level);
 
         [DllImport(IgniteUtils.FileIgniteJniDll, EntryPoint = "IgniteProcessorLoggerLog")]
         public static extern void ProcessorLoggerLog(void* ctx, void* obj, int level, sbyte* messsage, sbyte* category, sbyte* errorInfo);
-=======
-        [DllImport(IgniteUtils.FileIgniteJniDll, EntryPoint = "IgniteTargetInLongOutLong")]
-        public static extern long TargetInLongOutLong(void* ctx, void* target, int opType, long val);
->>>>>>> eaf8ae24
 
         [DllImport(IgniteUtils.FileIgniteJniDll, EntryPoint = "IgniteTargetInStreamOutLong")]
         public static extern long TargetInStreamOutLong(void* ctx, void* target, int opType, long memPtr);
@@ -164,149 +162,6 @@
         [DllImport(IgniteUtils.FileIgniteJniDll, EntryPoint = "IgniteTargetListenFutureForOperationAndGet")]
         public static extern void* TargetListenFutForOpAndGet(void* ctx, void* target, long futId, int typ, int opId);
 
-<<<<<<< HEAD
-        [DllImport(IgniteUtils.FileIgniteJniDll, EntryPoint = "IgniteAffinityPartitions")]
-        public static extern int AffinityParts(void* ctx, void* target);
-
-        [DllImport(IgniteUtils.FileIgniteJniDll, EntryPoint = "IgniteCacheWithSkipStore")]
-        public static extern void* CacheWithSkipStore(void* ctx, void* obj);
-
-        [DllImport(IgniteUtils.FileIgniteJniDll, EntryPoint = "IgniteCacheWithNoRetries")]
-        public static extern void* CacheWithNoRetries(void* ctx, void* obj);
-
-        [DllImport(IgniteUtils.FileIgniteJniDll, EntryPoint = "IgniteCacheWithExpiryPolicy")]
-        public static extern void* CacheWithExpiryPolicy(void* ctx, void* obj, long create, long update, long access);
-
-        [DllImport(IgniteUtils.FileIgniteJniDll, EntryPoint = "IgniteCacheWithAsync")]
-        public static extern void* CacheWithAsync(void* ctx, void* obj);
-
-        [DllImport(IgniteUtils.FileIgniteJniDll, EntryPoint = "IgniteCacheWithKeepPortable")]
-        public static extern void* CacheWithKeepBinary(void* ctx, void* obj);
-
-        [DllImport(IgniteUtils.FileIgniteJniDll, EntryPoint = "IgniteCacheClear")]
-        public static extern void CacheClear(void* ctx, void* obj);
-
-        [DllImport(IgniteUtils.FileIgniteJniDll, EntryPoint = "IgniteCacheRemoveAll")]
-        public static extern void CacheRemoveAll(void* ctx, void* obj);
-
-        [DllImport(IgniteUtils.FileIgniteJniDll, EntryPoint = "IgniteCacheOutOpQueryCursor")]
-        public static extern void* CacheOutOpQueryCursor(void* ctx, void* obj, int type, long memPtr);
-
-        [DllImport(IgniteUtils.FileIgniteJniDll, EntryPoint = "IgniteCacheOutOpContinuousQuery")]
-        public static extern void* CacheOutOpContinuousQuery(void* ctx, void* obj, int type, long memPtr);
-
-        [DllImport(IgniteUtils.FileIgniteJniDll, EntryPoint = "IgniteCacheIterator")]
-        public static extern void* CacheIterator(void* ctx, void* obj);
-
-        [DllImport(IgniteUtils.FileIgniteJniDll, EntryPoint = "IgniteCacheLocalIterator")]
-        public static extern void* CacheLocalIterator(void* ctx, void* obj, int peekModes);
-
-        [DllImport(IgniteUtils.FileIgniteJniDll, EntryPoint = "IgniteCacheEnterLock")]
-        public static extern void CacheEnterLock(void* ctx, void* obj, long id);
-
-        [DllImport(IgniteUtils.FileIgniteJniDll, EntryPoint = "IgniteCacheExitLock")]
-        public static extern void CacheExitLock(void* ctx, void* obj, long id);
-
-        [DllImport(IgniteUtils.FileIgniteJniDll, EntryPoint = "IgniteCacheTryEnterLock")]
-        [return: MarshalAs(UnmanagedType.U1)]
-        public static extern bool CacheTryEnterLock(void* ctx, void* obj, long id, long timeout);
-
-        [DllImport(IgniteUtils.FileIgniteJniDll, EntryPoint = "IgniteCacheCloseLock")]
-        public static extern void CacheCloseLock(void* ctx, void* obj, long id);
-
-        [DllImport(IgniteUtils.FileIgniteJniDll, EntryPoint = "IgniteCacheRebalance")]
-        public static extern void CacheRebalance(void* ctx, void* obj, long futId);
-
-        [DllImport(IgniteUtils.FileIgniteJniDll, EntryPoint = "IgniteCacheSize")]
-        public static extern int CacheSize(void* ctx, void* obj, int peekModes, [MarshalAs(UnmanagedType.U1)] bool loc);
-
-        [DllImport(IgniteUtils.FileIgniteJniDll, EntryPoint = "IgniteCacheStoreCallbackInvoke")]
-        public static extern void CacheStoreCallbackInvoke(void* ctx, void* obj, long memPtr);
-
-        [DllImport(IgniteUtils.FileIgniteJniDll, EntryPoint = "IgniteComputeWithNoFailover")]
-        public static extern void ComputeWithNoFailover(void* ctx, void* target);
-
-        [DllImport(IgniteUtils.FileIgniteJniDll, EntryPoint = "IgniteComputeWithTimeout")]
-        public static extern void ComputeWithTimeout(void* ctx, void* target, long timeout);
-
-        [DllImport(IgniteUtils.FileIgniteJniDll, EntryPoint = "IgniteComputeExecuteNative")]
-        public static extern void* ComputeExecuteNative(void* ctx, void* target, long taskPtr, long topVer);
-
-        [DllImport(IgniteUtils.FileIgniteJniDll, EntryPoint = "IgniteContinuousQueryClose")]
-        public static extern void ContinuousQryClose(void* ctx, void* target);
-
-        [DllImport(IgniteUtils.FileIgniteJniDll, EntryPoint = "IgniteContinuousQueryGetInitialQueryCursor")]
-        public static extern void* ContinuousQryGetInitialQueryCursor(void* ctx, void* target);
-
-        [DllImport(IgniteUtils.FileIgniteJniDll, EntryPoint = "IgniteDataStreamerListenTopology")]
-        public static extern void DataStreamerListenTop(void* ctx, void* obj, long ptr);
-
-        [DllImport(IgniteUtils.FileIgniteJniDll, EntryPoint = "IgniteDataStreamerAllowOverwriteGet")]
-        [return: MarshalAs(UnmanagedType.U1)]
-        public static extern bool DataStreamerAllowOverwriteGet(void* ctx, void* obj);
-
-        [DllImport(IgniteUtils.FileIgniteJniDll, EntryPoint = "IgniteDataStreamerAllowOverwriteSet")]
-        public static extern void DataStreamerAllowOverwriteSet(void* ctx, void* obj, 
-            [MarshalAs(UnmanagedType.U1)] bool val);
-
-        [DllImport(IgniteUtils.FileIgniteJniDll, EntryPoint = "IgniteDataStreamerSkipStoreGet")]
-        [return: MarshalAs(UnmanagedType.U1)]
-        public static extern bool DataStreamerSkipStoreGet(void* ctx, void* obj);
-
-        [DllImport(IgniteUtils.FileIgniteJniDll, EntryPoint = "IgniteDataStreamerSkipStoreSet")]
-        public static extern void DataStreamerSkipStoreSet(void* ctx, void* obj, 
-            [MarshalAs(UnmanagedType.U1)] bool val);
-
-        [DllImport(IgniteUtils.FileIgniteJniDll, EntryPoint = "IgniteDataStreamerPerNodeBufferSizeGet")]
-        public static extern int DataStreamerPerNodeBufferSizeGet(void* ctx, void* obj);
-
-        [DllImport(IgniteUtils.FileIgniteJniDll, EntryPoint = "IgniteDataStreamerPerNodeBufferSizeSet")]
-        public static extern void DataStreamerPerNodeBufferSizeSet(void* ctx, void* obj, int val);
-
-        [DllImport(IgniteUtils.FileIgniteJniDll, EntryPoint = "IgniteDataStreamerPerNodeParallelOperationsGet")]
-        public static extern int DataStreamerPerNodeParallelOpsGet(void* ctx, void* obj);
-
-        [DllImport(IgniteUtils.FileIgniteJniDll, EntryPoint = "IgniteDataStreamerPerNodeParallelOperationsSet")]
-        public static extern void DataStreamerPerNodeParallelOpsSet(void* ctx, void* obj, int val);
-
-        [DllImport(IgniteUtils.FileIgniteJniDll, EntryPoint = "IgniteMessagingWithAsync")]
-        public static extern void* MessagingWithAsync(void* ctx, void* target);
-
-        [DllImport(IgniteUtils.FileIgniteJniDll, EntryPoint = "IgniteProjectionForOthers")]
-        public static extern void* ProjectionForOthers(void* ctx, void* obj, void* prj);
-
-        [DllImport(IgniteUtils.FileIgniteJniDll, EntryPoint = "IgniteProjectionForRemotes")]
-        public static extern void* ProjectionForRemotes(void* ctx, void* obj);
-
-        [DllImport(IgniteUtils.FileIgniteJniDll, EntryPoint = "IgniteProjectionForDaemons")]
-        public static extern void* ProjectionForDaemons(void* ctx, void* obj);
-
-        [DllImport(IgniteUtils.FileIgniteJniDll, EntryPoint = "IgniteProjectionForRandom")]
-        public static extern void* ProjectionForRandom(void* ctx, void* obj);
-
-        [DllImport(IgniteUtils.FileIgniteJniDll, EntryPoint = "IgniteProjectionForOldest")]
-        public static extern void* ProjectionForOldest(void* ctx, void* obj);
-
-        [DllImport(IgniteUtils.FileIgniteJniDll, EntryPoint = "IgniteProjectionForYoungest")]
-        public static extern void* ProjectionForYoungest(void* ctx, void* obj);
-
-        [DllImport(IgniteUtils.FileIgniteJniDll, EntryPoint = "IgniteProjectionForServers")]
-        public static extern void* ProjectionForServers(void* ctx, void* obj);
-
-        [DllImport(IgniteUtils.FileIgniteJniDll, EntryPoint = "IgniteProjectionResetMetrics")]
-        public static extern void ProjectionResetMetrics(void* ctx, void* obj);
-
-        [DllImport(IgniteUtils.FileIgniteJniDll, EntryPoint = "IgniteProjectionOutOpRet")]
-        public static extern void* ProjectionOutOpRet(void* ctx, void* obj, int type, long memPtr);
-
-        [DllImport(IgniteUtils.FileIgniteJniDll, EntryPoint = "IgniteQueryCursorIterator")]
-        public static extern void QryCursorIterator(void* ctx, void* target);
-
-        [DllImport(IgniteUtils.FileIgniteJniDll, EntryPoint = "IgniteQueryCursorClose")]
-        public static extern void QryCursorClose(void* ctx, void* target);
-
-=======
->>>>>>> eaf8ae24
         [DllImport(IgniteUtils.FileIgniteJniDll, EntryPoint = "IgniteAcquire")]
         public static extern void* Acquire(void* ctx, void* target);
 
@@ -331,7 +186,6 @@
         [DllImport(IgniteUtils.FileIgniteJniDll, EntryPoint = "IgniteListenableCancel")]
         [return: MarshalAs(UnmanagedType.U1)]
         public static extern bool ListenableCancel(void* ctx, void* target);
-<<<<<<< HEAD
 
         [DllImport(IgniteUtils.FileIgniteJniDll, EntryPoint = "IgniteListenableIsCancelled")]
         [return: MarshalAs(UnmanagedType.U1)]
@@ -342,7 +196,5 @@
 
         [DllImport(IgniteUtils.FileIgniteJniDll, EntryPoint = "IgniteRemoveConsoleHandler")]
         public static extern int RemoveConsoleHandler(void* consoleHandler);
-=======
->>>>>>> eaf8ae24
     }
 }