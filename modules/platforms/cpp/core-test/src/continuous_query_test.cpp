/*
 * Licensed to the Apache Software Foundation (ASF) under one or more
 * contributor license agreements.  See the NOTICE file distributed with
 * this work for additional information regarding copyright ownership.
 * The ASF licenses this file to You under the Apache License, Version 2.0
 * (the "License"); you may not use this file except in compliance with
 * the License.  You may obtain a copy of the License at
 *
 *      http://www.apache.org/licenses/LICENSE-2.0
 *
 * Unless required by applicable law or agreed to in writing, software
 * distributed under the License is distributed on an "AS IS" BASIS,
 * WITHOUT WARRANTIES OR CONDITIONS OF ANY KIND, either express or implied.
 * See the License for the specific language governing permissions and
 * limitations under the License.
 */

#ifndef _MSC_VER
#   define BOOST_TEST_DYN_LINK
#endif

#include <deque>

#include <boost/test/unit_test.hpp>
#include <boost/optional.hpp>
#include <boost/thread/mutex.hpp>
#include <boost/thread/condition_variable.hpp>

#include "ignite/ignition.h"
#include "ignite/cache/cache.h"
#include "ignite/test_utils.h"

using namespace ignite;
using namespace ignite::cache;
using namespace ignite::cache::event;
using namespace ignite::cache::query;
using namespace ignite::cache::query::continuous;
using namespace boost::unit_test;

/**
 * Very simple concurrent queue implementation.
 */
template<typename T>
class ConcurrentQueue
{
public:
    /*
     * Constructor.
     */
    ConcurrentQueue()
    {
        // No-op.
    }

    /*
     * Push next element to queue.
     *
     * @param val Value to push.
     */
    void Push(const T& val)
    {
        boost::unique_lock<boost::mutex> guard(mutex);

        queue.push_back(val);

        cv.notify_one();
    }

    /*
     * Pull element from the queue with the specified timeout.
     *
     * @param val Value is placed there on success.
     * @param timeout Timeout.
     * @return True on success and false on timeout.
     */
    template <typename Rep, typename Period>
    bool Pull(T& val, const boost::chrono::duration<Rep, Period>& timeout)
    {
        boost::unique_lock<boost::mutex> guard(mutex);

        if (queue.empty())
        {
            boost::cv_status res = cv.wait_for(guard, timeout);

            if (res == boost::cv_status::timeout)
                return false;
        }

        assert(!queue.empty());

        val = queue.front();

        queue.pop_front();

        return true;
    }

private:
    boost::mutex mutex;

    boost::condition_variable cv;

    std::deque<T> queue;
};

/*
 * Test listener class. Stores events it has been notified about in concurrent
 * queue so they can be checked later.
 */
template<typename K, typename V>
class Listener : public CacheEntryEventListener<K, V>
{
public:
    /*
     * Default constructor.
     */
    Listener()
    {
        // No-op.
    }

    /**
     * Event callback.
     *
     * @param evts Events.
     * @param num Events number.
     */
    virtual void OnEvent(const CacheEntryEvent<K, V>* evts, uint32_t num)
    {
        for (uint32_t i = 0; i < num; ++i)
            eventQueue.Push(evts[i]);
    }

    /*
     * Check that next received event contains specific values.
     *
     * @param key Key.
     * @param oldVal Old value.
     * @param val Current value.
     */
    void CheckNextEvent(const K& key, boost::optional<V> oldVal, boost::optional<V> val)
    {
        CacheEntryEvent<K, V> event;
        bool success = eventQueue.Pull(event, boost::chrono::seconds(1));

        BOOST_REQUIRE(success);

        BOOST_CHECK_EQUAL(event.GetKey(), key);
        BOOST_CHECK_EQUAL(event.HasOldValue(), oldVal.is_initialized());
        BOOST_CHECK_EQUAL(event.HasValue(), val.is_initialized());

        if (oldVal && event.HasOldValue())
            BOOST_CHECK_EQUAL(event.GetOldValue().value, oldVal->value);

        if (val && event.HasValue())
            BOOST_CHECK_EQUAL(event.GetValue().value, val->value);
    }

    /*
     * Check that there is no event for the specified ammount of time.
     *
     * @param timeout Timeout.
     */
    template <typename Rep, typename Period>
    void CheckNoEvent(const boost::chrono::duration<Rep, Period>& timeout)
    {
        CacheEntryEvent<K, V> event;
        bool success = eventQueue.Pull(event, timeout);

        BOOST_REQUIRE(!success);
    }

private:
    // Events queue.
    ConcurrentQueue< CacheEntryEvent<K, V> > eventQueue;
};

/**
 * Only lets through keys from the range.
 */
template<typename K, typename V>
struct RangeFilter : CacheEntryEventFilter<K, V>
{
    /**
     * Default constructor.
     */
    RangeFilter() :
        rangeBegin(0),
        rangeEnd(0)
    {
        // No-op.
    }

    /**
     * Constructor.
     *
     * @param from Range beginning. Inclusive.
     * @param to Range end. Not inclusive.
     */
    RangeFilter(const K& from, const K& to) :
        rangeBegin(from),
        rangeEnd(to)
    {
        // No-op.
    }

    /**
     * Destructor.
     */
    virtual ~RangeFilter()
    {
        // No-op.
    }

    /**
     * Event callback.
     *
     * @param event Event.
     * @return True if the event passes filter.
     */
    virtual bool Process(const CacheEntryEvent<K, V>& event)
    {
        return event.GetKey() >= rangeBegin && event.GetKey() < rangeEnd;
    }

    /** Beginning of the range. */
    K rangeBegin;

    /** End of the range. */
    K rangeEnd;
};

/*
 * Test entry.
 */
struct TestEntry
{
    /*
     * Default constructor.
     */
    TestEntry() : value(0)
    {
        // No-op.
    }

    /*
     * Constructor.
     */
    TestEntry(int32_t val) : value(val)
    {
        // No-op.
    }

    /* Value */
    int32_t value;
};

namespace ignite
{
    namespace binary
    {
        template<>
        struct BinaryType<TestEntry>
        {
            IGNITE_BINARY_GET_TYPE_ID_AS_HASH(TestEntry)
            IGNITE_BINARY_GET_TYPE_NAME_AS_IS(TestEntry)
            IGNITE_BINARY_GET_FIELD_ID_AS_HASH
            IGNITE_BINARY_IS_NULL_FALSE(TestEntry)
            IGNITE_BINARY_GET_NULL_DEFAULT_CTOR(TestEntry)

            static void Write(BinaryWriter& writer, const TestEntry& obj)
            {
                writer.WriteInt32("value", obj.value);
            }

            static void Read(BinaryReader& reader, TestEntry& dst)
            {
                dst.value = reader.ReadInt32("value");
            }
        };

        template<typename K, typename V>
        struct BinaryType< RangeFilter<K,V> >
        {
            static int32_t GetTypeId()
            {
                return GetBinaryStringHashCode("RangeFilter");
            }

            static void GetTypeName(std::string& dst)
            {
                dst = "RangeFilter";

            }

            IGNITE_BINARY_GET_FIELD_ID_AS_HASH

<<<<<<< HEAD
            bool IsNull(const RangeFilter<K,V>&)
=======
            static int32_t GetHashCode(const RangeFilter<K,V>&)
            {
                return 0;
            }

            static bool IsNull(const RangeFilter<K,V>&)
>>>>>>> 775c6e57
            {
                return false;
            }

            static void GetNull(RangeFilter<K, V>& dst)
            {
                dst = RangeFilter<K,V>();
            }

            static void Write(BinaryWriter& writer, const RangeFilter<K,V>& obj)
            {
                writer.WriteObject("rangeBegin", obj.rangeBegin);
                writer.WriteObject("rangeEnd", obj.rangeEnd);
            }

            static void Read(BinaryReader& reader, RangeFilter<K, V>& dst)
            {
                dst.rangeBegin = reader.ReadObject<K>("rangeBegin");
                dst.rangeEnd = reader.ReadObject<K>("rangeEnd");
            }
        };
    }
}

/*
 * Test setup fixture.
 */
struct ContinuousQueryTestSuiteFixture
{
    Ignite node;

    Cache<int, TestEntry> cache;

    /*
     * Constructor.
     */
    ContinuousQueryTestSuiteFixture() :
#ifdef IGNITE_TESTS_32
        node(ignite_test::StartNode("cache-query-continuous-32.xml", "node-01")),
#else
        node(ignite_test::StartNode("cache-query-continuous.xml", "node-01")),
#endif
        cache(node.GetCache<int, TestEntry>("transactional_no_backup"))
    {
        // No-op.
    }

    /*
     * Destructor.
     */
    ~ContinuousQueryTestSuiteFixture()
    {
        Ignition::StopAll(false);

        node = Ignite();
    }
};

void CheckEvents(Cache<int, TestEntry>& cache, Listener<int, TestEntry>& lsnr)
{
    cache.Put(1, TestEntry(10));
    lsnr.CheckNextEvent(1, boost::none, TestEntry(10));

    cache.Put(1, TestEntry(20));
    lsnr.CheckNextEvent(1, TestEntry(10), TestEntry(20));

    cache.Put(2, TestEntry(20));
    lsnr.CheckNextEvent(2, boost::none, TestEntry(20));

    cache.Remove(1);
    lsnr.CheckNextEvent(1, TestEntry(20), boost::none);
}

IGNITE_EXPORTED_CALL void IgniteModuleInit0(ignite::IgniteBindingContext& context)
{
    IgniteBinding binding = context.GetBingding();

    binding.RegisterCacheEntryEventFilter< RangeFilter<int, TestEntry> >();
}

BOOST_FIXTURE_TEST_SUITE(ContinuousQueryTestSuite, ContinuousQueryTestSuiteFixture)

BOOST_AUTO_TEST_CASE(TestBasic)
{
    Listener<int, TestEntry> lsnr;

    ContinuousQuery<int, TestEntry> qry(MakeReference(lsnr));

    ContinuousQueryHandle<int, TestEntry> handle = cache.QueryContinuous(qry);

    CheckEvents(cache, lsnr);
}

BOOST_AUTO_TEST_CASE(TestInitialQueryScan)
{
    Listener<int, TestEntry> lsnr;

    ContinuousQuery<int, TestEntry> qry(MakeReference(lsnr));

    cache.Put(11, TestEntry(111));
    cache.Put(22, TestEntry(222));
    cache.Put(33, TestEntry(333));

    ContinuousQueryHandle<int, TestEntry> handle = cache.QueryContinuous(qry, ScanQuery());

    std::vector< CacheEntry<int, TestEntry> > vals;

    handle.GetInitialQueryCursor().GetAll(vals);

    BOOST_CHECK_THROW(handle.GetInitialQueryCursor(), IgniteError);

    BOOST_REQUIRE_EQUAL(vals.size(), 3);

    BOOST_CHECK_EQUAL(vals[0].GetKey(), 11);
    BOOST_CHECK_EQUAL(vals[1].GetKey(), 22);
    BOOST_CHECK_EQUAL(vals[2].GetKey(), 33);

    BOOST_CHECK_EQUAL(vals[0].GetValue().value, 111);
    BOOST_CHECK_EQUAL(vals[1].GetValue().value, 222);
    BOOST_CHECK_EQUAL(vals[2].GetValue().value, 333);

    CheckEvents(cache, lsnr);
}

BOOST_AUTO_TEST_CASE(TestInitialQuerySql)
{
    Listener<int, TestEntry> lsnr;

    ContinuousQuery<int, TestEntry> qry(MakeReference(lsnr));

    cache.Put(11, TestEntry(111));
    cache.Put(22, TestEntry(222));
    cache.Put(33, TestEntry(333));

    ContinuousQueryHandle<int, TestEntry> handle = cache.QueryContinuous(qry, SqlQuery("TestEntry", "value > 200"));

    std::vector< CacheEntry<int, TestEntry> > vals;

    handle.GetInitialQueryCursor().GetAll(vals);

    BOOST_CHECK_THROW(handle.GetInitialQueryCursor(), IgniteError);

    BOOST_REQUIRE_EQUAL(vals.size(), 2);

    BOOST_CHECK_EQUAL(vals[0].GetKey(), 22);
    BOOST_CHECK_EQUAL(vals[1].GetKey(), 33);

    BOOST_CHECK_EQUAL(vals[0].GetValue().value, 222);
    BOOST_CHECK_EQUAL(vals[1].GetValue().value, 333);

    CheckEvents(cache, lsnr);
}

BOOST_AUTO_TEST_CASE(TestInitialQueryText)
{
    Listener<int, TestEntry> lsnr;

    ContinuousQuery<int, TestEntry> qry(MakeReference(lsnr));

    cache.Put(11, TestEntry(111));
    cache.Put(22, TestEntry(222));
    cache.Put(33, TestEntry(333));

    ContinuousQueryHandle<int, TestEntry> handle = cache.QueryContinuous(qry, TextQuery("TestEntry", "222"));

    std::vector< CacheEntry<int, TestEntry> > vals;

    handle.GetInitialQueryCursor().GetAll(vals);

    BOOST_CHECK_THROW(handle.GetInitialQueryCursor(), IgniteError);

    BOOST_REQUIRE_EQUAL(vals.size(), 1);

    BOOST_CHECK_EQUAL(vals[0].GetKey(), 22);

    BOOST_CHECK_EQUAL(vals[0].GetValue().value, 222);

    CheckEvents(cache, lsnr);
}

BOOST_AUTO_TEST_CASE(TestBasicNoExcept)
{
    Listener<int, TestEntry> lsnr;

    ContinuousQuery<int, TestEntry> qry(MakeReference(lsnr));

    IgniteError err;

    ContinuousQueryHandle<int, TestEntry> handle = cache.QueryContinuous(qry, err);

    BOOST_REQUIRE(err.GetCode() == IgniteError::IGNITE_SUCCESS);

    CheckEvents(cache, lsnr);
}

BOOST_AUTO_TEST_CASE(TestInitialQueryScanNoExcept)
{
    Listener<int, TestEntry> lsnr;

    ContinuousQuery<int, TestEntry> qry(MakeReference(lsnr));

    cache.Put(11, TestEntry(111));
    cache.Put(22, TestEntry(222));
    cache.Put(33, TestEntry(333));

    IgniteError err;

    ContinuousQueryHandle<int, TestEntry> handle = cache.QueryContinuous(qry, ScanQuery(), err);

    BOOST_REQUIRE(err.GetCode() == IgniteError::IGNITE_SUCCESS);

    std::vector< CacheEntry<int, TestEntry> > vals;

    handle.GetInitialQueryCursor().GetAll(vals);

    BOOST_CHECK_THROW(handle.GetInitialQueryCursor(), IgniteError);

    BOOST_REQUIRE_EQUAL(vals.size(), 3);

    BOOST_CHECK_EQUAL(vals[0].GetKey(), 11);
    BOOST_CHECK_EQUAL(vals[1].GetKey(), 22);
    BOOST_CHECK_EQUAL(vals[2].GetKey(), 33);

    BOOST_CHECK_EQUAL(vals[0].GetValue().value, 111);
    BOOST_CHECK_EQUAL(vals[1].GetValue().value, 222);
    BOOST_CHECK_EQUAL(vals[2].GetValue().value, 333);

    CheckEvents(cache, lsnr);
}

BOOST_AUTO_TEST_CASE(TestInitialQuerySqlNoExcept)
{
    Listener<int, TestEntry> lsnr;

    ContinuousQuery<int, TestEntry> qry(MakeReference(lsnr));

    cache.Put(11, TestEntry(111));
    cache.Put(22, TestEntry(222));
    cache.Put(33, TestEntry(333));

    IgniteError err;

    ContinuousQueryHandle<int, TestEntry> handle = cache.QueryContinuous(qry, SqlQuery("TestEntry", "value > 200"), err);

    BOOST_REQUIRE(err.GetCode() == IgniteError::IGNITE_SUCCESS);

    std::vector< CacheEntry<int, TestEntry> > vals;

    handle.GetInitialQueryCursor().GetAll(vals);

    BOOST_CHECK_THROW(handle.GetInitialQueryCursor(), IgniteError);

    BOOST_REQUIRE_EQUAL(vals.size(), 2);

    BOOST_CHECK_EQUAL(vals[0].GetKey(), 22);
    BOOST_CHECK_EQUAL(vals[1].GetKey(), 33);

    BOOST_CHECK_EQUAL(vals[0].GetValue().value, 222);
    BOOST_CHECK_EQUAL(vals[1].GetValue().value, 333);

    CheckEvents(cache, lsnr);
}

BOOST_AUTO_TEST_CASE(TestInitialQueryTextNoExcept)
{
    Listener<int, TestEntry> lsnr;

    ContinuousQuery<int, TestEntry> qry(MakeReference(lsnr));

    cache.Put(11, TestEntry(111));
    cache.Put(22, TestEntry(222));
    cache.Put(33, TestEntry(333));

    IgniteError err;

    ContinuousQueryHandle<int, TestEntry> handle = cache.QueryContinuous(qry, TextQuery("TestEntry", "222"), err);

    BOOST_REQUIRE(err.GetCode() == IgniteError::IGNITE_SUCCESS);

    std::vector< CacheEntry<int, TestEntry> > vals;

    handle.GetInitialQueryCursor().GetAll(vals);

    BOOST_CHECK_THROW(handle.GetInitialQueryCursor(), IgniteError);

    BOOST_REQUIRE_EQUAL(vals.size(), 1);

    BOOST_CHECK_EQUAL(vals[0].GetKey(), 22);

    BOOST_CHECK_EQUAL(vals[0].GetValue().value, 222);

    CheckEvents(cache, lsnr);
}

BOOST_AUTO_TEST_CASE(TestExpiredQuery)
{
    Listener<int, TestEntry> lsnr;
    ContinuousQueryHandle<int, TestEntry> handle;

    {
        // Query scope.
        ContinuousQuery<int, TestEntry> qry(MakeReference(lsnr));

        handle = cache.QueryContinuous(qry);
    }

    // Query is destroyed here.

    CheckEvents(cache, lsnr);
}

BOOST_AUTO_TEST_CASE(TestSetGetLocal)
{
    Listener<int, TestEntry> lsnr;

    ContinuousQuery<int, TestEntry> qry(MakeReference(lsnr));

    BOOST_CHECK(!qry.GetLocal());

    qry.SetLocal(true);

    BOOST_CHECK(qry.GetLocal());

    ContinuousQueryHandle<int, TestEntry> handle = cache.QueryContinuous(qry);

    BOOST_CHECK(qry.GetLocal());

    CheckEvents(cache, lsnr);
}

BOOST_AUTO_TEST_CASE(TestGetSetBufferSize)
{
    typedef ContinuousQuery<int, TestEntry> QueryType;
    Listener<int, TestEntry> lsnr;

    ContinuousQuery<int, TestEntry> qry(MakeReference(lsnr));

    BOOST_CHECK_EQUAL(qry.GetBufferSize(), QueryType::DEFAULT_BUFFER_SIZE);

    qry.SetBufferSize(2 * QueryType::DEFAULT_BUFFER_SIZE);

    BOOST_CHECK_EQUAL(qry.GetBufferSize(), 2 * QueryType::DEFAULT_BUFFER_SIZE);

    ContinuousQueryHandle<int, TestEntry> handle = cache.QueryContinuous(qry);

    BOOST_CHECK_EQUAL(qry.GetBufferSize(), 2 * QueryType::DEFAULT_BUFFER_SIZE);

    CheckEvents(cache, lsnr);
}

BOOST_AUTO_TEST_CASE(TestGetSetTimeInterval)
{
    typedef ContinuousQuery<int, TestEntry> QueryType;
    Listener<int, TestEntry> lsnr;

    ContinuousQuery<int, TestEntry> qry(MakeReference(lsnr));

    qry.SetBufferSize(10);

    BOOST_CHECK_EQUAL(qry.GetTimeInterval(), static_cast<int>(QueryType::DEFAULT_TIME_INTERVAL));

    qry.SetTimeInterval(500);

    BOOST_CHECK_EQUAL(qry.GetTimeInterval(), 500);

    ContinuousQueryHandle<int, TestEntry> handle = cache.QueryContinuous(qry);

    BOOST_CHECK_EQUAL(qry.GetTimeInterval(), 500);

    CheckEvents(cache, lsnr);
}

BOOST_AUTO_TEST_CASE(TestPublicPrivateConstantsConsistence)
{
    typedef ContinuousQuery<int, TestEntry> QueryType;
    typedef impl::cache::query::continuous::ContinuousQueryImpl<int, TestEntry> QueryImplType;
    
    BOOST_CHECK_EQUAL(static_cast<int>(QueryImplType::DEFAULT_TIME_INTERVAL),
        static_cast<int>(QueryType::DEFAULT_TIME_INTERVAL));

    BOOST_CHECK_EQUAL(static_cast<int>(QueryImplType::DEFAULT_BUFFER_SIZE),
        static_cast<int>(QueryType::DEFAULT_BUFFER_SIZE));
}

BOOST_AUTO_TEST_CASE(TestFilterSingleNode)
{
    Listener<int, TestEntry> lsnr;
    RangeFilter<int, TestEntry> filter(100, 150);

    ContinuousQuery<int, TestEntry> qry(MakeReference(lsnr), MakeReference(filter));

    ContinuousQueryHandle<int, TestEntry> handle = cache.QueryContinuous(qry);

    cache.Put(1, TestEntry(10));
    cache.Put(1, TestEntry(11));

    cache.Put(2, TestEntry(20));
    cache.Remove(2);

    cache.Put(100, TestEntry(1000));
    cache.Put(101, TestEntry(1010));

    cache.Put(142, TestEntry(1420));
    cache.Put(142, TestEntry(1421));
    cache.Remove(142);

    cache.Put(149, TestEntry(1490));
    cache.Put(150, TestEntry(1500));
    cache.Put(150, TestEntry(1502));
    cache.Remove(150);

    lsnr.CheckNextEvent(100, boost::none, TestEntry(1000));
    lsnr.CheckNextEvent(101, boost::none, TestEntry(1010));

    lsnr.CheckNextEvent(142, boost::none, TestEntry(1420));
    lsnr.CheckNextEvent(142, TestEntry(1420), TestEntry(1421));
    lsnr.CheckNextEvent(142, TestEntry(1421), boost::none);

    lsnr.CheckNextEvent(149, boost::none, TestEntry(1490));
}

BOOST_AUTO_TEST_CASE(TestFilterMultipleNodes)
{
#ifdef IGNITE_TESTS_32
    Ignite node2 = ignite_test::StartNode("cache-query-continuous-32.xml", "node-02");
    Ignite node3 = ignite_test::StartNode("cache-query-continuous-32.xml", "node-03");
#else
    Ignite node2 = ignite_test::StartNode("cache-query-continuous.xml", "node-02");
    Ignite node3 = ignite_test::StartNode("cache-query-continuous.xml", "node-03");
#endif

    Listener<int, TestEntry> lsnr;
    RangeFilter<int, TestEntry> filter(100, 150);

    ContinuousQuery<int, TestEntry> qry(MakeReference(lsnr), MakeReference(filter));

    ContinuousQueryHandle<int, TestEntry> handle = cache.QueryContinuous(qry);

    Cache<int, TestEntry> cache2 = node2.GetCache<int, TestEntry>("transactional_no_backup");

    cache2.Put(1, TestEntry(10));
    cache2.Put(1, TestEntry(11));

    cache2.Put(2, TestEntry(20));
    cache2.Remove(2);

    cache2.Put(100, TestEntry(1000));
    cache2.Put(101, TestEntry(1010));

    cache2.Put(142, TestEntry(1420));
    cache2.Put(142, TestEntry(1421));
    cache2.Remove(142);

    cache2.Put(149, TestEntry(1490));
    cache2.Put(150, TestEntry(1500));
    cache2.Put(150, TestEntry(1502));
    cache2.Remove(150);

    for (int i = 200; i < 250; ++i)
        cache2.Put(i, TestEntry(i * 10));

    lsnr.CheckNextEvent(100, boost::none, TestEntry(1000));
    lsnr.CheckNextEvent(101, boost::none, TestEntry(1010));

    lsnr.CheckNextEvent(142, boost::none, TestEntry(1420));
    lsnr.CheckNextEvent(142, TestEntry(1420), TestEntry(1421));
    lsnr.CheckNextEvent(142, TestEntry(1421), boost::none);

    lsnr.CheckNextEvent(149, boost::none, TestEntry(1490));
}

BOOST_AUTO_TEST_SUITE_END()<|MERGE_RESOLUTION|>--- conflicted
+++ resolved
@@ -295,16 +295,7 @@
 
             IGNITE_BINARY_GET_FIELD_ID_AS_HASH
 
-<<<<<<< HEAD
             bool IsNull(const RangeFilter<K,V>&)
-=======
-            static int32_t GetHashCode(const RangeFilter<K,V>&)
-            {
-                return 0;
-            }
-
-            static bool IsNull(const RangeFilter<K,V>&)
->>>>>>> 775c6e57
             {
                 return false;
             }
