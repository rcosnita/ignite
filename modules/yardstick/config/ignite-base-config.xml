<?xml version="1.0" encoding="UTF-8"?>

<!--
  Licensed to the Apache Software Foundation (ASF) under one or more
  contributor license agreements.  See the NOTICE file distributed with
  this work for additional information regarding copyright ownership.
  The ASF licenses this file to You under the Apache License, Version 2.0
  (the "License"); you may not use this file except in compliance with
  the License.  You may obtain a copy of the License at

       http://www.apache.org/licenses/LICENSE-2.0

  Unless required by applicable law or agreed to in writing, software
  distributed under the License is distributed on an "AS IS" BASIS,
  WITHOUT WARRANTIES OR CONDITIONS OF ANY KIND, either express or implied.
  See the License for the specific language governing permissions and
  limitations under the License.
-->

<!--
    Ignite Spring configuration file to startup grid.
-->
<beans xmlns="http://www.springframework.org/schema/beans"
       xmlns:xsi="http://www.w3.org/2001/XMLSchema-instance"
       xsi:schemaLocation="
        http://www.springframework.org/schema/beans http://www.springframework.org/schema/beans/spring-beans-2.5.xsd">
    <bean id="base-ignite.cfg" class="org.apache.ignite.configuration.IgniteConfiguration" abstract="true">
        <property name="peerClassLoadingEnabled" value="false"/>

<<<<<<< HEAD
        <property name="marshaller">
            <bean class="org.apache.ignite.marshaller.optimized.OptimizedMarshaller">
                <property name="requireSerializable" value="true"/>
                <property name="classNames">
                    <list>
                        <value>org.apache.ignite.yardstick.cache.model.SampleValue</value>
                        <value>org.apache.ignite.yardstick.cache.model.Person</value>
                        <value>org.apache.ignite.yardstick.cache.model.Organization</value>
                        <value>org.apache.ignite.yardstick.compute.model.NoopTask$NoopJob</value>
                        <value>org.apache.ignite.yardstick.compute.model.NoopCallable</value>
                        <value>org.apache.ignite.yardstick.compute.IgniteRunBenchmark$NoopRunnable</value>
                        <value>org.apache.ignite.yardstick.compute.IgniteApplyBenchmark$NoopClosure</value>
                    </list>
                </property>
            </bean>
        </property>
=======
        <!--<property name="indexingSpi">-->
            <!--<list>-->
                <!--<bean class="org.apache.ignite.spi.indexing.h2.H2IndexingSpi">-->
                    <!--<property name="name" value="offheap"/>-->
                    <!--<property name="maxOffHeapMemory" value="#{500*1024*1024}"/>-->
                <!--</bean>-->
                <!--<bean class="org.apache.ignite.spi.indexing.h2.H2IndexingSpi">-->
                    <!--<property name="name" value="default"/>-->
                <!--</bean>-->
            <!--</list>-->
        <!--</property>-->
>>>>>>> d8c07667

        <property name="cacheConfiguration">
            <list>
                <bean class="org.apache.ignite.configuration.CacheConfiguration">
                    <property name="name" value="atomic"/>

                    <property name="cacheMode" value="PARTITIONED"/>

                    <property name="atomicityMode" value="ATOMIC"/>

                    <property name="swapEnabled" value="false"/>
                </bean>

                <bean class="org.apache.ignite.configuration.CacheConfiguration">
                    <property name="name" value="atomic-offheap"/>

                    <property name="cacheMode" value="PARTITIONED"/>

                    <property name="atomicityMode" value="ATOMIC"/>

                    <property name="swapEnabled" value="false"/>

                    <property name="memoryMode" value="OFFHEAP_TIERED"/>
                </bean>

                <bean class="org.apache.ignite.configuration.CacheConfiguration">
                    <property name="name" value="atomic-offheap-values"/>

                    <property name="cacheMode" value="PARTITIONED"/>

                    <property name="atomicityMode" value="ATOMIC"/>

                    <property name="swapEnabled" value="false"/>

                    <property name="memoryMode" value="OFFHEAP_VALUES"/>

                </bean>

                <bean class="org.apache.ignite.configuration.CacheConfiguration">
                    <property name="name" value="tx"/>

                    <property name="cacheMode" value="PARTITIONED"/>

                    <property name="atomicityMode" value="TRANSACTIONAL"/>

                    <property name="swapEnabled" value="false"/>

                </bean>

                <bean class="org.apache.ignite.configuration.CacheConfiguration">
                    <property name="name" value="tx-offheap"/>

                    <property name="cacheMode" value="PARTITIONED"/>

                    <property name="atomicityMode" value="TRANSACTIONAL"/>

                    <property name="swapEnabled" value="false"/>

                    <property name="memoryMode" value="OFFHEAP_TIERED"/>

                </bean>

                <bean class="org.apache.ignite.configuration.CacheConfiguration">
                    <property name="name" value="tx-offheap-values"/>

                    <property name="cacheMode" value="PARTITIONED"/>

                    <property name="atomicityMode" value="TRANSACTIONAL"/>

                    <property name="swapEnabled" value="false"/>

                    <property name="memoryMode" value="OFFHEAP_VALUES"/>

                </bean>

                <bean class="org.apache.ignite.configuration.CacheConfiguration">
                    <property name="name" value="query"/>

                    <property name="cacheMode" value="PARTITIONED"/>

                    <property name="atomicityMode" value="ATOMIC"/>

                    <property name="swapEnabled" value="false"/>

                    <property name="indexedTypes">
                        <list>
                            <value>java.lang.Integer</value>
                            <value>org.apache.ignite.yardstick.cache.model.Organization</value>

                            <value>java.lang.Integer</value>
                            <value>org.apache.ignite.yardstick.cache.model.Person</value>
                        </list>
                    </property>
                </bean>

                <bean class="org.apache.ignite.configuration.CacheConfiguration">
                    <property name="name" value="query-offheap"/>

                    <property name="cacheMode" value="PARTITIONED"/>

                    <property name="atomicityMode" value="ATOMIC"/>

                    <property name="swapEnabled" value="false"/>

                    <property name="memoryMode" value="OFFHEAP_TIERED"/>

                    <property name="indexedTypes">
                        <list>
                            <value>java.lang.Integer</value>
                            <value>org.apache.ignite.yardstick.cache.model.Organization</value>

                            <value>java.lang.Integer</value>
                            <value>org.apache.ignite.yardstick.cache.model.Person</value>
                        </list>
                    </property>
                </bean>

                <bean class="org.apache.ignite.configuration.CacheConfiguration">
                    <property name="name" value="compute"/>

                    <property name="cacheMode" value="PARTITIONED"/>

                    <property name="atomicityMode" value="TRANSACTIONAL"/>

                    <property name="swapEnabled" value="false"/>
                </bean>
            </list>
        </property>

        <property name="connectorConfiguration"><null/></property>

        <property name="includeEventTypes">
            <list/>
        </property>

        <property name="loadBalancingSpi">
            <bean class="org.apache.ignite.spi.loadbalancing.roundrobin.RoundRobinLoadBalancingSpi">
                <property name="perTask" value="false"/>
            </bean>
        </property>

        <property name="communicationSpi">
            <bean class="org.apache.ignite.spi.communication.tcp.TcpCommunicationSpi">
                <property name="sharedMemoryPort" value="-1"/>
            </bean>
        </property>
    </bean>
</beans><|MERGE_RESOLUTION|>--- conflicted
+++ resolved
@@ -26,37 +26,6 @@
         http://www.springframework.org/schema/beans http://www.springframework.org/schema/beans/spring-beans-2.5.xsd">
     <bean id="base-ignite.cfg" class="org.apache.ignite.configuration.IgniteConfiguration" abstract="true">
         <property name="peerClassLoadingEnabled" value="false"/>
-
-<<<<<<< HEAD
-        <property name="marshaller">
-            <bean class="org.apache.ignite.marshaller.optimized.OptimizedMarshaller">
-                <property name="requireSerializable" value="true"/>
-                <property name="classNames">
-                    <list>
-                        <value>org.apache.ignite.yardstick.cache.model.SampleValue</value>
-                        <value>org.apache.ignite.yardstick.cache.model.Person</value>
-                        <value>org.apache.ignite.yardstick.cache.model.Organization</value>
-                        <value>org.apache.ignite.yardstick.compute.model.NoopTask$NoopJob</value>
-                        <value>org.apache.ignite.yardstick.compute.model.NoopCallable</value>
-                        <value>org.apache.ignite.yardstick.compute.IgniteRunBenchmark$NoopRunnable</value>
-                        <value>org.apache.ignite.yardstick.compute.IgniteApplyBenchmark$NoopClosure</value>
-                    </list>
-                </property>
-            </bean>
-        </property>
-=======
-        <!--<property name="indexingSpi">-->
-            <!--<list>-->
-                <!--<bean class="org.apache.ignite.spi.indexing.h2.H2IndexingSpi">-->
-                    <!--<property name="name" value="offheap"/>-->
-                    <!--<property name="maxOffHeapMemory" value="#{500*1024*1024}"/>-->
-                <!--</bean>-->
-                <!--<bean class="org.apache.ignite.spi.indexing.h2.H2IndexingSpi">-->
-                    <!--<property name="name" value="default"/>-->
-                <!--</bean>-->
-            <!--</list>-->
-        <!--</property>-->
->>>>>>> d8c07667
 
         <property name="cacheConfiguration">
             <list>
